name: Publish

concurrency:
  group: publish

on:
  workflow_dispatch:
<<<<<<< HEAD
  schedule:
    - cron: '0 10 * * *'
    
=======
  # schedule:
   # - cron: '0 10 * * *'

>>>>>>> ac16a05f
jobs:
  build:
    runs-on: ubuntu-latest

    steps:
    - name: Install dependencies
      run: sudo apt-get install -y python3-paramiko python3-lxml

    - uses: actions/checkout@v3.6.0
      with:
        submodules: 'recursive'
    - name: Setup .NET Core
      uses: actions/setup-dotnet@v3.2.0
      with:
        dotnet-version: 8.0.x

    - name: Get Engine Tag
      run: |
        cd RobustToolbox
        git fetch --depth=1

    - name: Install dependencies
      run: dotnet restore

    - name: Build Packaging
      run: dotnet build Content.Packaging --configuration Release --no-restore /m

    - name: Package server
      run: dotnet run --project Content.Packaging server --platform win-x64 --platform linux-x64 --platform osx-x64 --platform linux-arm64

    - name: Package client
      run: dotnet run --project Content.Packaging client --no-wipe-release

    - name: Upload build artifact
      id: artifact-upload-step
      uses: actions/upload-artifact@v4
      with:
        name: build
        path: release/*.zip
        compression-level: 0
        retention-days: 0

    - name: Publish version
      run: Tools/publish_github_artifact.py
      env:
        GITHUB_TOKEN: ${{ secrets.GITHUB_TOKEN }}
        PUBLISH_TOKEN: ${{ secrets.PUBLISH_TOKEN }}
        ARTIFACT_ID: ${{ steps.artifact-upload-step.outputs.artifact-id }}
        GITHUB_REPOSITORY: ${{ vars.GITHUB_REPOSITORY }}

    - name: Publish changelog (Discord)
      run: Tools/actions_changelogs_since_last_run.py
      env:
        GITHUB_TOKEN: ${{ secrets.GITHUB_TOKEN }}
        DISCORD_WEBHOOK_URL: ${{ secrets.CHANGELOG_DISCORD_WEBHOOK }}

    - name: Publish changelog (RSS)
      run: Tools/actions_changelog_rss.py
      env:
        CHANGELOG_RSS_KEY: ${{ secrets.CHANGELOG_RSS_KEY }}

    - uses: geekyeggo/delete-artifact@v5
      if: always()
      with:
        name: build<|MERGE_RESOLUTION|>--- conflicted
+++ resolved
@@ -5,15 +5,9 @@
 
 on:
   workflow_dispatch:
-<<<<<<< HEAD
   schedule:
     - cron: '0 10 * * *'
-    
-=======
-  # schedule:
-   # - cron: '0 10 * * *'
 
->>>>>>> ac16a05f
 jobs:
   build:
     runs-on: ubuntu-latest
