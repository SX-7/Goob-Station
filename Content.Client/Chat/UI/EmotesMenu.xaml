--- conflicted
+++ resolved
@@ -16,15 +16,11 @@
         </ui:RadialMenuTextureButtonWithSector>
         <ui:RadialMenuTextureButtonWithSector SetSize="64 64" ToolTip="{Loc 'emote-menu-category-hands'}" TargetLayer="Hands" Visible="False">
             <TextureRect VerticalAlignment="Center" HorizontalAlignment="Center" TextureScale="2 2" TexturePath="/Textures/Clothing/Hands/Gloves/latex.rsi/icon.png"/>
-<<<<<<< HEAD
-        </ui:RadialMenuTextureButton>
+        </ui:RadialMenuTextureButtonWithSector>
         <!-- Goobstation - Fart Category -->
-        <ui:RadialMenuTextureButton StyleClasses="RadialMenuButton" SetSize="64 64" ToolTip="{Loc 'emote-menu-category-farts'}" TargetLayer="Farts" Visible="False">
+        <ui:RadialMenuTextureButtonWithSector SetSize="64 64" ToolTip="{Loc 'emote-menu-category-farts'}" TargetLayer="Farts" Visible="False">
             <TextureRect VerticalAlignment="Center" HorizontalAlignment="Center" TextureScale="2 2" TexturePath="/Textures/_Goobstation/Interface/Emotes/fart.png"/>
-        </ui:RadialMenuTextureButton>
-=======
         </ui:RadialMenuTextureButtonWithSector>
->>>>>>> 7d0b1357
     </ui:RadialContainer>
 
     <!-- General -->
@@ -37,6 +33,6 @@
     <ui:RadialContainer Name="Hands"  VerticalExpand="True" HorizontalExpand="True" InitialRadius="100"/>
 
     <!-- Goobstation - Farts -->
-    <ui:RadialContainer Name="Farts"  VerticalExpand="True" HorizontalExpand="True" Radius="64"/>
+    <ui:RadialContainer Name="Farts"  VerticalExpand="True" HorizontalExpand="True" InitialRadius="100"/>
 
 </ui:RadialMenu>