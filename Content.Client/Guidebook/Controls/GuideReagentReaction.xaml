--- conflicted
+++ resolved
@@ -1,7 +1,3 @@
-<<<<<<< HEAD
-﻿<BoxContainer xmlns="https://spacestation14.io"
-              Orientation="Vertical"
-=======
 <!--
 SPDX-FileCopyrightText: 2023 Nemanja <98561806+EmoGarbage404@users.noreply.github.com>
 SPDX-FileCopyrightText: 2025 Aiden <28298836+Aidenkrz@users.noreply.github.com>
@@ -10,8 +6,7 @@
 -->
 
 <BoxContainer xmlns="https://spacestation14.io"
-              Orientation="Horizontal"
->>>>>>> 76f46790
+              Orientation="Vertical"
               HorizontalAlignment="Stretch"
               HorizontalExpand="True"
               Margin="0 0 0 5">
