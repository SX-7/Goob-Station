<Control xmlns="https://spacestation14.io"
         xmlns:x="http://schemas.microsoft.com/winfx/2006/xaml"
         xmlns:ui="clr-namespace:Content.Client.Options.UI">
    <BoxContainer Orientation="Vertical">
        <ScrollContainer VerticalExpand="True" HScrollEnabled="False">
            <BoxContainer Orientation="Vertical" Margin="8">
                <Label Text="{Loc 'ui-options-admin-player-panel'}"
                       StyleClasses="LabelKeyText"/>
                <ui:OptionDropDown Name="DropDownPlayerTabSymbolSetting" Title="{Loc 'ui-options-admin-player-tab-symbol-setting'}" />
                <ui:OptionDropDown Name="DropDownPlayerTabRoleSetting" Title="{Loc 'ui-options-admin-player-tab-role-setting'}" />
                <ui:OptionDropDown Name="DropDownPlayerTabColorSetting" Title="{Loc 'ui-options-admin-player-tab-color-setting'}" />
                <Label Text="{Loc 'ui-options-admin-overlay-title'}"
                       StyleClasses="LabelKeyText"/>
                <ui:OptionDropDown Name="DropDownOverlayAntagFormat" Title="{Loc 'ui-options-admin-overlay-antag-format'}" />
                <ui:OptionDropDown Name="DropDownOverlayAntagSymbol" Title="{Loc 'ui-options-admin-overlay-antag-symbol'}" />
                <CheckBox Name="EnableOverlayPlaytimeCheckBox" Text="{Loc 'ui-options-admin-enable-overlay-playtime'}" />
                <CheckBox Name="EnableOverlayStartingJobCheckBox" Text="{Loc 'ui-options-admin-enable-overlay-starting-job'}" />
<<<<<<< HEAD
=======
                <CheckBox Name="EnableOverlayUsernameCheckBox" Text="{Loc 'ui-options-enable-overlay-user-name'}" />
                <CheckBox Name="EnableOverlayCharacterNameCheckBox" Text="{Loc 'ui-options-enable-overlay-character-name'}" />
>>>>>>> 939b4882
                <ui:OptionSlider Name="OverlayMergeDistanceSlider"  Title="{Loc 'ui-options-admin-overlay-merge-distance'}"/>
                <ui:OptionSlider Name="OverlayGhostFadeSlider"  Title="{Loc 'ui-options-admin-overlay-ghost-fade-distance'}"/>
                <ui:OptionSlider Name="OverlayGhostHideSlider"  Title="{Loc 'ui-options-admin-overlay-ghost-hide-distance'}"/>
            </BoxContainer>
        </ScrollContainer>
        <ui:OptionsTabControlRow Name="Control" Access="Public" />
    </BoxContainer>
</Control><|MERGE_RESOLUTION|>--- conflicted
+++ resolved
@@ -15,11 +15,8 @@
                 <ui:OptionDropDown Name="DropDownOverlayAntagSymbol" Title="{Loc 'ui-options-admin-overlay-antag-symbol'}" />
                 <CheckBox Name="EnableOverlayPlaytimeCheckBox" Text="{Loc 'ui-options-admin-enable-overlay-playtime'}" />
                 <CheckBox Name="EnableOverlayStartingJobCheckBox" Text="{Loc 'ui-options-admin-enable-overlay-starting-job'}" />
-<<<<<<< HEAD
-=======
                 <CheckBox Name="EnableOverlayUsernameCheckBox" Text="{Loc 'ui-options-enable-overlay-user-name'}" />
                 <CheckBox Name="EnableOverlayCharacterNameCheckBox" Text="{Loc 'ui-options-enable-overlay-character-name'}" />
->>>>>>> 939b4882
                 <ui:OptionSlider Name="OverlayMergeDistanceSlider"  Title="{Loc 'ui-options-admin-overlay-merge-distance'}"/>
                 <ui:OptionSlider Name="OverlayGhostFadeSlider"  Title="{Loc 'ui-options-admin-overlay-ghost-fade-distance'}"/>
                 <ui:OptionSlider Name="OverlayGhostHideSlider"  Title="{Loc 'ui-options-admin-overlay-ghost-hide-distance'}"/>
