--- conflicted
+++ resolved
@@ -94,14 +94,7 @@
 
     protected virtual void OnRefreshEquipmentHud(Entity<T> ent, ref InventoryRelayedEvent<RefreshEquipmentHudEvent<T>> args)
     {
-<<<<<<< HEAD
-        // Goob edit start
-        args.Args.Active = true;
-        args.Args.Components.Add(component);
-        // Goob edit end
-=======
         OnRefreshComponentHud(ent, ref args.Args);
->>>>>>> 11e5d591
     }
 
     protected virtual void OnRefreshComponentHud(Entity<T> ent, ref RefreshEquipmentHudEvent<T> args)
