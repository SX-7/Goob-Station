using System.Collections.Generic;
using System.IO;
using System.Linq;
using Content.Server.GameTicking;
using Content.Server.Maps;
using Content.Server.Shuttles.Components;
using Content.Server.Shuttles.Systems;
using Content.Server.Spawners.Components;
using Content.Server.Station.Components;
using Content.Shared.CCVar;
using Content.Shared.Roles;
using Robust.Server.GameObjects;
using Robust.Shared.Configuration;
using Robust.Shared.ContentPack;
using Robust.Shared.GameObjects;
using Robust.Shared.Map;
using Robust.Shared.Map.Components;
using Robust.Shared.Prototypes;
using Content.Shared.Station.Components;
using Robust.Shared.Utility;
using YamlDotNet.RepresentationModel;

namespace Content.IntegrationTests.Tests
{
    [TestFixture]
    public sealed class PostMapInitTest
    {
        private const bool SkipTestMaps = true;
        private const string TestMapsPath = "/Maps/Test/";

        private static readonly string[] NoSpawnMaps =
        {
            "CentComm",
            "Dart"
        };

        private static readonly string[] Grids =
        {
            "/Maps/centcomm.yml",
            "/Maps/Shuttles/cargo.yml",
            "/Maps/Shuttles/emergency.yml",
            "/Maps/Shuttles/infiltrator.yml"
        };

        private static readonly string[] GameMaps =
        {
            "Dev",
            "TestTeg",
            "Fland",
            "Meta",
            "Packed",
            "Cluster", // Goobstation - Readds Cluster
            "Omega",
            "Bagel",
            "CentComm",
            "Box",
            "Europa", // Goobstation - Readds Europa
            "Atlas", // Goobstation - Readds Atlas
            "Core",
            "Marathon",
            "MeteorArena",
            "Saltern",
            "Reach",
            "Origin", // Goobstation - Readds Origin
            "Train",
            "Oasis",
            //"Cog", FUCK COG
            "FlandHighPop", // Goobstation - add highpop maps
            "OriginHighPop",
            "OasisHighPop",
            "Barratry", // Goobstation - add Barratry
            "Kettle", // Goobstation - add Kettle
            "Submarine", // Goobstation - add Submarine
            "Lambda", // Goobstation - add Lambda
            "Amber",
<<<<<<< HEAD
            "Gate", // Goobstation - goob changes
            "Loop"
=======
            "Loop",
            "Elkridge"


>>>>>>> 483ac50f
        };

        /// <summary>
        /// Asserts that specific files have been saved as grids and not maps.
        /// </summary>
        [Test, TestCaseSource(nameof(Grids))]
        public async Task GridsLoadableTest(string mapFile)
        {
            await using var pair = await PoolManager.GetServerClient();
            var server = pair.Server;

            var entManager = server.ResolveDependency<IEntityManager>();
            var mapLoader = entManager.System<MapLoaderSystem>();
            var mapSystem = entManager.System<SharedMapSystem>();
            var mapManager = server.ResolveDependency<IMapManager>();
            var cfg = server.ResolveDependency<IConfigurationManager>();
            Assert.That(cfg.GetCVar(CCVars.GridFill), Is.False);

            await server.WaitPost(() =>
            {
                mapSystem.CreateMap(out var mapId);
                try
                {
#pragma warning disable NUnit2045
                    Assert.That(mapLoader.TryLoad(mapId, mapFile, out var roots));
                    Assert.That(roots.Where(uid => entManager.HasComponent<MapGridComponent>(uid)), Is.Not.Empty);
#pragma warning restore NUnit2045
                }
                catch (Exception ex)
                {
                    throw new Exception($"Failed to load map {mapFile}, was it saved as a map instead of a grid?", ex);
                }

                try
                {
                    mapManager.DeleteMap(mapId);
                }
                catch (Exception ex)
                {
                    throw new Exception($"Failed to delete map {mapFile}", ex);
                }
            });
            await server.WaitRunTicks(1);

            await pair.CleanReturnAsync();
        }

        [Test]
        public async Task NoSavedPostMapInitTest()
        {
            await using var pair = await PoolManager.GetServerClient();
            var server = pair.Server;

            var resourceManager = server.ResolveDependency<IResourceManager>();
            var mapFolder = new ResPath("/Maps");
            var maps = resourceManager
                .ContentFindFiles(mapFolder)
                .Where(filePath => filePath.Extension == "yml" && !filePath.Filename.StartsWith(".", StringComparison.Ordinal))
                .ToArray();

            foreach (var map in maps)
            {
                var rootedPath = map.ToRootedPath();

                // ReSharper disable once RedundantLogicalConditionalExpressionOperand
                if (SkipTestMaps && rootedPath.ToString().StartsWith(TestMapsPath, StringComparison.Ordinal))
                {
                    continue;
                }

                if (!resourceManager.TryContentFileRead(rootedPath, out var fileStream))
                {
                    Assert.Fail($"Map not found: {rootedPath}");
                }

                using var reader = new StreamReader(fileStream);
                var yamlStream = new YamlStream();

                yamlStream.Load(reader);

                var root = yamlStream.Documents[0].RootNode;
                var meta = root["meta"];
                var postMapInit = meta["postmapinit"].AsBool();

                Assert.That(postMapInit, Is.False, $"Map {map.Filename} was saved postmapinit");
            }
            await pair.CleanReturnAsync();
        }

        [Test, TestCaseSource(nameof(GameMaps))]
        public async Task GameMapsLoadableTest(string mapProto)
        {
            await using var pair = await PoolManager.GetServerClient(new PoolSettings
            {
                Dirty = true // Stations spawn a bunch of nullspace entities and maps like centcomm.
            });
            var server = pair.Server;

            var mapManager = server.ResolveDependency<IMapManager>();
            var entManager = server.ResolveDependency<IEntityManager>();
            var mapLoader = entManager.System<MapLoaderSystem>();
            var mapSystem = entManager.System<SharedMapSystem>();
            var protoManager = server.ResolveDependency<IPrototypeManager>();
            var ticker = entManager.EntitySysManager.GetEntitySystem<GameTicker>();
            var shuttleSystem = entManager.EntitySysManager.GetEntitySystem<ShuttleSystem>();
            var xformQuery = entManager.GetEntityQuery<TransformComponent>();
            var cfg = server.ResolveDependency<IConfigurationManager>();
            Assert.That(cfg.GetCVar(CCVars.GridFill), Is.False);

            await server.WaitPost(() =>
            {
                mapSystem.CreateMap(out var mapId);
                try
                {
                    ticker.LoadGameMap(protoManager.Index<GameMapPrototype>(mapProto), mapId, null);
                }
                catch (Exception ex)
                {
                    throw new Exception($"Failed to load map {mapProto}", ex);
                }

                mapSystem.CreateMap(out var shuttleMap);
                var largest = 0f;
                EntityUid? targetGrid = null;
                var memberQuery = entManager.GetEntityQuery<StationMemberComponent>();

                var grids = mapManager.GetAllGrids(mapId).ToList();
                var gridUids = grids.Select(o => o.Owner).ToList();
                targetGrid = gridUids.First();

                foreach (var grid in grids)
                {
                    var gridEnt = grid.Owner;
                    if (!memberQuery.HasComponent(gridEnt))
                        continue;

                    var area = grid.Comp.LocalAABB.Width * grid.Comp.LocalAABB.Height;

                    if (area > largest)
                    {
                        largest = area;
                        targetGrid = gridEnt;
                    }
                }

                // Test shuttle can dock.
                // This is done inside gamemap test because loading the map takes ages and we already have it.
                var station = entManager.GetComponent<StationMemberComponent>(targetGrid!.Value).Station;
                if (entManager.TryGetComponent<StationEmergencyShuttleComponent>(station, out var stationEvac))
                {
                    var shuttlePath = stationEvac.EmergencyShuttlePath;
#pragma warning disable NUnit2045
                    Assert.That(mapLoader.TryLoad(shuttleMap, shuttlePath.ToString(), out var roots));
                    EntityUid shuttle = default!;
                    Assert.DoesNotThrow(() =>
                    {
                        shuttle = roots.First(uid => entManager.HasComponent<MapGridComponent>(uid));
                    }, $"Failed to load {shuttlePath}");
                    Assert.That(
                        shuttleSystem.TryFTLDock(shuttle,
                            entManager.GetComponent<ShuttleComponent>(shuttle), targetGrid.Value),
                        $"Unable to dock {shuttlePath} to {mapProto}");
#pragma warning restore NUnit2045
                }

                mapManager.DeleteMap(shuttleMap);

                if (entManager.HasComponent<StationJobsComponent>(station))
                {
                    // Test that the map has valid latejoin spawn points or container spawn points
                    if (!NoSpawnMaps.Contains(mapProto))
                    {
                        var lateSpawns = 0;

                        lateSpawns += GetCountLateSpawn<SpawnPointComponent>(gridUids, entManager);
                        lateSpawns += GetCountLateSpawn<ContainerSpawnPointComponent>(gridUids, entManager);

                        Assert.That(lateSpawns, Is.GreaterThan(0), $"Found no latejoin spawn points on {mapProto}");
                    }

                    // Test all availableJobs have spawnPoints
                    // This is done inside gamemap test because loading the map takes ages and we already have it.
                    var comp = entManager.GetComponent<StationJobsComponent>(station);
                    var jobs = new HashSet<ProtoId<JobPrototype>>(comp.SetupAvailableJobs.Keys);

                    var spawnPoints = entManager.EntityQuery<SpawnPointComponent>()
                        .Where(x => x.SpawnType == SpawnPointType.Job && x.Job != null)
                        .Select(x => x.Job.Value);

                    jobs.ExceptWith(spawnPoints);

                    spawnPoints = entManager.EntityQuery<ContainerSpawnPointComponent>()
                        .Where(x => x.SpawnType is SpawnPointType.Job or SpawnPointType.Unset && x.Job != null)
                        .Select(x => x.Job.Value);

                    jobs.ExceptWith(spawnPoints);

                    Assert.That(jobs, Is.Empty, $"There is no spawnpoints for {string.Join(", ", jobs)} on {mapProto}.");
                }

                try
                {
                    mapManager.DeleteMap(mapId);
                }
                catch (Exception ex)
                {
                    throw new Exception($"Failed to delete map {mapProto}", ex);
                }
            });
            await server.WaitRunTicks(1);

            await pair.CleanReturnAsync();
        }



        private static int GetCountLateSpawn<T>(List<EntityUid> gridUids, IEntityManager entManager)
            where T : ISpawnPoint, IComponent
        {
            var resultCount = 0;
            var queryPoint = entManager.AllEntityQueryEnumerator<T, TransformComponent>();
#nullable enable
            while (queryPoint.MoveNext(out T? comp, out var xform))
            {
                var spawner = (ISpawnPoint) comp;

                if (spawner.SpawnType is not SpawnPointType.LateJoin
                || xform.GridUid == null
                || !gridUids.Contains(xform.GridUid.Value))
                {
                    continue;
                }
#nullable disable
                resultCount++;
                break;
            }

            return resultCount;
        }

        [Test]
        public async Task AllMapsTested()
        {
            await using var pair = await PoolManager.GetServerClient();
            var server = pair.Server;
            var protoMan = server.ResolveDependency<IPrototypeManager>();

            var gameMaps = protoMan.EnumeratePrototypes<GameMapPrototype>()
                .Where(x => !pair.IsTestPrototype(x))
                .Select(x => x.ID)
                .ToHashSet();

            Assert.That(gameMaps.Remove(PoolManager.TestMap));

            Assert.That(gameMaps, Is.EquivalentTo(GameMaps.ToHashSet()), "Game map prototype missing from test cases.");

            await pair.CleanReturnAsync();
        }

        [Test]
        public async Task NonGameMapsLoadableTest()
        {
            await using var pair = await PoolManager.GetServerClient();
            var server = pair.Server;

            var mapLoader = server.ResolveDependency<IEntitySystemManager>().GetEntitySystem<MapLoaderSystem>();
            var mapManager = server.ResolveDependency<IMapManager>();
            var resourceManager = server.ResolveDependency<IResourceManager>();
            var protoManager = server.ResolveDependency<IPrototypeManager>();
            var cfg = server.ResolveDependency<IConfigurationManager>();
            var mapSystem = server.System<SharedMapSystem>();
            Assert.That(cfg.GetCVar(CCVars.GridFill), Is.False);

            var gameMaps = protoManager.EnumeratePrototypes<GameMapPrototype>().Select(o => o.MapPath).ToHashSet();

            var mapFolder = new ResPath("/Maps");
            var maps = resourceManager
                .ContentFindFiles(mapFolder)
                .Where(filePath => filePath.Extension == "yml" && !filePath.Filename.StartsWith(".", StringComparison.Ordinal))
                .ToArray();

            var mapNames = new List<string>();
            foreach (var map in maps)
            {
                if (gameMaps.Contains(map))
                    continue;

                var rootedPath = map.ToRootedPath();
                if (SkipTestMaps && rootedPath.ToString().StartsWith(TestMapsPath, StringComparison.Ordinal))
                {
                    continue;
                }
                mapNames.Add(rootedPath.ToString());
            }

            await server.WaitPost(() =>
            {
                Assert.Multiple(() =>
                {
                    foreach (var mapName in mapNames)
                    {
                        mapSystem.CreateMap(out var mapId);
                        try
                        {
                            Assert.That(mapLoader.TryLoad(mapId, mapName, out _));
                        }
                        catch (Exception ex)
                        {
                            throw new Exception($"Failed to load map {mapName}", ex);
                        }

                        try
                        {
                            mapManager.DeleteMap(mapId);
                        }
                        catch (Exception ex)
                        {
                            throw new Exception($"Failed to delete map {mapName}", ex);
                        }
                    }
                });
            });

            await server.WaitRunTicks(1);
            await pair.CleanReturnAsync();
        }
    }
}<|MERGE_RESOLUTION|>--- conflicted
+++ resolved
@@ -73,15 +73,8 @@
             "Submarine", // Goobstation - add Submarine
             "Lambda", // Goobstation - add Lambda
             "Amber",
-<<<<<<< HEAD
             "Gate", // Goobstation - goob changes
             "Loop"
-=======
-            "Loop",
-            "Elkridge"
-
-
->>>>>>> 483ac50f
         };
 
         /// <summary>
