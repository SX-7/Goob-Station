// SPDX-FileCopyrightText: 2022 Visne <39844191+Visne@users.noreply.github.com>
// SPDX-FileCopyrightText: 2022 drakewill <drake@drakewill-crl>
// SPDX-FileCopyrightText: 2022 drakewill-CRL <46307022+drakewill-CRL@users.noreply.github.com>
// SPDX-FileCopyrightText: 2022 moonheart08 <moonheart08@users.noreply.github.com>
// SPDX-FileCopyrightText: 2023 Colin-Tel <113523727+Colin-Tel@users.noreply.github.com>
// SPDX-FileCopyrightText: 2023 DrSmugleaf <DrSmugleaf@users.noreply.github.com>
// SPDX-FileCopyrightText: 2023 EmoGarbage404 <retron404@gmail.com>
// SPDX-FileCopyrightText: 2023 ShadowCommander <10494922+ShadowCommander@users.noreply.github.com>
// SPDX-FileCopyrightText: 2023 Tom Leys <tom@crump-leys.com>
// SPDX-FileCopyrightText: 2023 Ygg01 <y.laughing.man.y@gmail.com>
// SPDX-FileCopyrightText: 2023 coolmankid12345 <55817627+coolmankid12345@users.noreply.github.com>
// SPDX-FileCopyrightText: 2023 coolmankid12345 <coolmankid12345@users.noreply.github.com>
// SPDX-FileCopyrightText: 2023 deltanedas <deltanedas@laptop>
// SPDX-FileCopyrightText: 2023 deltanedas <user@zenith>
// SPDX-FileCopyrightText: 2023 faint <46868845+ficcialfaint@users.noreply.github.com>
// SPDX-FileCopyrightText: 2023 keronshb <54602815+keronshb@users.noreply.github.com>
// SPDX-FileCopyrightText: 2024 AJCM <AJCM@tutanota.com>
// SPDX-FileCopyrightText: 2024 Aiden <aiden@djkraz.com>
// SPDX-FileCopyrightText: 2024 Aidenkrz <aiden@djkraz.com>
// SPDX-FileCopyrightText: 2024 Alex Pavlenko <diraven@users.noreply.github.com>
// SPDX-FileCopyrightText: 2024 Alice "Arimah" Heurlin <30327355+arimah@users.noreply.github.com>
// SPDX-FileCopyrightText: 2024 Boaz1111 <149967078+Boaz1111@users.noreply.github.com>
// SPDX-FileCopyrightText: 2024 Chief-Engineer <119664036+Chief-Engineer@users.noreply.github.com>
// SPDX-FileCopyrightText: 2024 Ciac32 <aknoxlor@gmail.com>
// SPDX-FileCopyrightText: 2024 DrSmugleaf <10968691+DrSmugleaf@users.noreply.github.com>
// SPDX-FileCopyrightText: 2024 Ed <96445749+TheShuEd@users.noreply.github.com>
// SPDX-FileCopyrightText: 2024 Errant <35878406+Errant-4@users.noreply.github.com>
// SPDX-FileCopyrightText: 2024 Fishbait <Fishbait@git.ml>
// SPDX-FileCopyrightText: 2024 Flareguy <78941145+Flareguy@users.noreply.github.com>
// SPDX-FileCopyrightText: 2024 Ghagliiarghii <68826635+Ghagliiarghii@users.noreply.github.com>
// SPDX-FileCopyrightText: 2024 HS <81934438+HolySSSS@users.noreply.github.com>
// SPDX-FileCopyrightText: 2024 IProduceWidgets <107586145+IProduceWidgets@users.noreply.github.com>
// SPDX-FileCopyrightText: 2024 Kira Bridgeton <161087999+Verbalase@users.noreply.github.com>
// SPDX-FileCopyrightText: 2024 Leon Friedrich <60421075+ElectroJr@users.noreply.github.com>
// SPDX-FileCopyrightText: 2024 MilenVolf <63782763+MilenVolf@users.noreply.github.com>
// SPDX-FileCopyrightText: 2024 Mr. 27 <45323883+Dutch-VanDerLinde@users.noreply.github.com>
// SPDX-FileCopyrightText: 2024 Nemanja <98561806+EmoGarbage404@users.noreply.github.com>
// SPDX-FileCopyrightText: 2024 PJBot <pieterjan.briers+bot@gmail.com>
// SPDX-FileCopyrightText: 2024 Pieter-Jan Briers <pieterjan.briers+git@gmail.com>
// SPDX-FileCopyrightText: 2024 Piras314 <p1r4s@proton.me>
// SPDX-FileCopyrightText: 2024 Plykiya <58439124+Plykiya@users.noreply.github.com>
// SPDX-FileCopyrightText: 2024 PoTeletubby <108604614+PoTeletubby@users.noreply.github.com>
// SPDX-FileCopyrightText: 2024 Rainfall <rainfey0+git@gmail.com>
// SPDX-FileCopyrightText: 2024 Rainfey <rainfey0+github@gmail.com>
// SPDX-FileCopyrightText: 2024 Redfire1331 <125223432+Redfire1331@users.noreply.github.com>
// SPDX-FileCopyrightText: 2024 Rouge2t7 <81053047+Sarahon@users.noreply.github.com>
// SPDX-FileCopyrightText: 2024 Tayrtahn <tayrtahn@gmail.com>
// SPDX-FileCopyrightText: 2024 Truoizys <153248924+Truoizys@users.noreply.github.com>
// SPDX-FileCopyrightText: 2024 TsjipTsjip <19798667+TsjipTsjip@users.noreply.github.com>
// SPDX-FileCopyrightText: 2024 Ubaser <134914314+UbaserB@users.noreply.github.com>
// SPDX-FileCopyrightText: 2024 Vasilis <vasilis@pikachu.systems>
// SPDX-FileCopyrightText: 2024 beck-thompson <107373427+beck-thompson@users.noreply.github.com>
// SPDX-FileCopyrightText: 2024 crazybrain23 <44417085+crazybrain23@users.noreply.github.com>
// SPDX-FileCopyrightText: 2024 deltanedas <39013340+deltanedas@users.noreply.github.com>
// SPDX-FileCopyrightText: 2024 deltanedas <@deltanedas:kde.org>
// SPDX-FileCopyrightText: 2024 fishbait <gnesse@gmail.com>
// SPDX-FileCopyrightText: 2024 lzk <124214523+lzk228@users.noreply.github.com>
// SPDX-FileCopyrightText: 2024 metalgearsloth <31366439+metalgearsloth@users.noreply.github.com>
// SPDX-FileCopyrightText: 2024 neutrino <67447925+neutrino-laser@users.noreply.github.com>
// SPDX-FileCopyrightText: 2024 no <165581243+pissdemon@users.noreply.github.com>
// SPDX-FileCopyrightText: 2024 osjarw <62134478+osjarw@users.noreply.github.com>
// SPDX-FileCopyrightText: 2024 plykiya <plykiya@protonmail.com>
// SPDX-FileCopyrightText: 2024 redfire1331 <Redfire1331@users.noreply.github.com>
// SPDX-FileCopyrightText: 2024 slarticodefast <161409025+slarticodefast@users.noreply.github.com>
// SPDX-FileCopyrightText: 2024 username <113782077+whateverusername0@users.noreply.github.com>
// SPDX-FileCopyrightText: 2024 whateverusername0 <whateveremail>
// SPDX-FileCopyrightText: 2024 Арт <123451459+JustArt1m@users.noreply.github.com>
// SPDX-FileCopyrightText: 2025 Aiden <28298836+Aidenkrz@users.noreply.github.com>
// SPDX-FileCopyrightText: 2025 Aviu00 <93730715+Aviu00@users.noreply.github.com>
// SPDX-FileCopyrightText: 2025 Misandry <mary@thughunt.ing>
// SPDX-FileCopyrightText: 2025 gus <august.eymann@gmail.com>
//
// SPDX-License-Identifier: AGPL-3.0-or-later

using Content.Goobstation.Common.Blob;
using Content.Server._Goobstation.Wizard.Components;
using Content.Server.Administration.Commands;
using Content.Server.Antag;
using Content.Server.GameTicking.Rules.Components;
using Content.Server.Zombies;
using Content.Shared._EinsteinEngines.Silicon.Components;
using Content.Shared.Administration;
using Content.Shared.Database;
using Content.Shared.Mind.Components;
using Content.Shared.Roles;
using Content.Shared.Verbs;
using Robust.Shared.Player;
using Robust.Shared.Prototypes;
using Robust.Shared.Utility;

namespace Content.Server.Administration.Systems;

public sealed partial class AdminVerbSystem
{
    [Dependency] private readonly AntagSelectionSystem _antag = default!;
    [Dependency] private readonly ZombieSystem _zombie = default!;

    [ValidatePrototypeId<EntityPrototype>]
    private const string DefaultTraitorRule = "Traitor";

    [ValidatePrototypeId<EntityPrototype>]
    private const string DefaultInitialInfectedRule = "Zombie";

    [ValidatePrototypeId<EntityPrototype>]
    private const string DefaultNukeOpRule = "LoneOpsSpawn";

    [ValidatePrototypeId<EntityPrototype>]
    private const string DefaultRevsRule = "Revolutionary";

    [ValidatePrototypeId<EntityPrototype>]
    private const string DefaultThiefRule = "Thief";

    [ValidatePrototypeId<StartingGearPrototype>]
    private const string PirateGearId = "PirateGear";

    // All antag verbs have names so invokeverb works.
    private void AddAntagVerbs(GetVerbsEvent<Verb> args)
    {
        if (!TryComp<ActorComponent>(args.User, out var actor))
            return;

        var player = actor.PlayerSession;

        if (!_adminManager.HasAdminFlag(player, AdminFlags.Fun))
            return;

        if (!HasComp<MindContainerComponent>(args.Target) || !TryComp<ActorComponent>(args.Target, out var targetActor))
            return;

        var targetPlayer = targetActor.PlayerSession;

        var traitorName = Loc.GetString("admin-verb-text-make-traitor");
        Verb traitor = new()
        {
            Text = traitorName,
            Category = VerbCategory.Antag,
            Icon = new SpriteSpecifier.Rsi(new ResPath("/Textures/Interface/Misc/job_icons.rsi"), "Syndicate"),
            Act = () =>
            {
                _antag.ForceMakeAntag<TraitorRuleComponent>(targetPlayer, DefaultTraitorRule);
            },
            Impact = LogImpact.High,
            Message = string.Join(": ", traitorName,  Loc.GetString("admin-verb-make-traitor")),
        };
        args.Verbs.Add(traitor);

        var initialInfectedName = Loc.GetString("admin-verb-text-make-initial-infected");
        Verb initialInfected = new()
        {
            Text = initialInfectedName,
            Category = VerbCategory.Antag,
            Icon = new SpriteSpecifier.Rsi(new("/Textures/Interface/Misc/job_icons.rsi"), "InitialInfected"),
            Act = () =>
            {
                _antag.ForceMakeAntag<ZombieRuleComponent>(targetPlayer, DefaultInitialInfectedRule);
            },
            Impact = LogImpact.High,
            Message = string.Join(": ", initialInfectedName, Loc.GetString("admin-verb-make-initial-infected")),
        };
        args.Verbs.Add(initialInfected);

        var zombieName = Loc.GetString("admin-verb-text-make-zombie");
        Verb zombie = new()
        {
            Text = zombieName,
            Category = VerbCategory.Antag,
            Icon = new SpriteSpecifier.Rsi(new("/Textures/Interface/Misc/job_icons.rsi"), "Zombie"),
            Act = () =>
            {
                _zombie.ZombifyEntity(args.Target);
            },
            Impact = LogImpact.High,
            Message = string.Join(": ", zombieName, Loc.GetString("admin-verb-make-zombie")),
        };
        args.Verbs.Add(zombie);

        var nukeOpName = Loc.GetString("admin-verb-text-make-nuclear-operative");
        Verb nukeOp = new()
        {
            Text = nukeOpName,
            Category = VerbCategory.Antag,
            Icon = new SpriteSpecifier.Rsi(new("/Textures/Clothing/Head/Hardsuits/syndicate.rsi"), "icon"),
            Act = () =>
            {
                _antag.ForceMakeAntag<NukeopsRuleComponent>(targetPlayer, DefaultNukeOpRule);
            },
            Impact = LogImpact.High,
            Message = string.Join(": ", nukeOpName, Loc.GetString("admin-verb-make-nuclear-operative")),
        };
        args.Verbs.Add(nukeOp);

        var pirateName = Loc.GetString("admin-verb-text-make-pirate");
        Verb pirate = new()
        {
            Text = pirateName,
            Category = VerbCategory.Antag,
            Icon = new SpriteSpecifier.Rsi(new("/Textures/Clothing/Head/Hats/pirate.rsi"), "icon"),
            Act = () =>
            {
                // pirates just get an outfit because they don't really have logic associated with them
                SetOutfitCommand.SetOutfit(args.Target, PirateGearId, EntityManager);
            },
            Impact = LogImpact.High,
            Message = string.Join(": ", pirateName, Loc.GetString("admin-verb-make-pirate")),
        };
        args.Verbs.Add(pirate);

        var headRevName = Loc.GetString("admin-verb-text-make-head-rev");
        Verb headRev = new()
        {
            Text = headRevName,
            Category = VerbCategory.Antag,
            Icon = new SpriteSpecifier.Rsi(new("/Textures/Interface/Misc/job_icons.rsi"), "HeadRevolutionary"),
            Act = () =>
            {
                _antag.ForceMakeAntag<RevolutionaryRuleComponent>(targetPlayer, DefaultRevsRule);
            },
            Impact = LogImpact.High,
            Message = string.Join(": ", headRevName, Loc.GetString("admin-verb-make-head-rev")),
        };
        args.Verbs.Add(headRev);

        var thiefName = Loc.GetString("admin-verb-text-make-thief");
        Verb thief = new()
        {
            Text = thiefName,
            Category = VerbCategory.Antag,
            Icon = new SpriteSpecifier.Rsi(new ResPath("/Textures/Clothing/Hands/Gloves/Color/black.rsi"), "icon"),
            Act = () =>
            {
                _antag.ForceMakeAntag<ThiefRuleComponent>(targetPlayer, DefaultThiefRule);
            },
            Impact = LogImpact.High,
            Message = string.Join(": ", thiefName, Loc.GetString("admin-verb-make-thief")),
        };
        args.Verbs.Add(thief);

<<<<<<< HEAD
        // Goobstation - changelings
        var lingName = Loc.GetString("admin-verb-text-make-changeling");
        Verb ling = new()
        {
            Text = lingName,
            Category = VerbCategory.Antag,
            Icon = new SpriteSpecifier.Rsi(new ResPath("/Textures/_Goobstation/Changeling/changeling_abilities.rsi"), "transform"),
            Act = () =>
            {
                if (!HasComp<SiliconComponent>(args.Target))
                    _antag.ForceMakeAntag<ChangelingRuleComponent>(targetPlayer, "Changeling");
            },
            Impact = LogImpact.High,
            Message = string.Join(": ", lingName, Loc.GetString("admin-verb-make-changeling")),
        };
        if (!HasComp<SiliconComponent>(args.Target))
            args.Verbs.Add(ling);

=======
>>>>>>> 76f46790
        // goobstation - heretics
        var hereticName = Loc.GetString("admin-verb-text-make-heretic");
        Verb heretic = new()
        {
            Text = hereticName,
            Category = VerbCategory.Antag,
            Icon = new SpriteSpecifier.Rsi(new ResPath("/Textures/_Goobstation/Heretic/Blades/blade_blade.rsi"), "icon"),
            Act = () =>
            {
                _antag.ForceMakeAntag<HereticRuleComponent>(targetPlayer, "Heretic");
            },
            Impact = LogImpact.High,
            Message = string.Join(": ", hereticName, Loc.GetString("admin-verb-make-heretic")),
        };
        args.Verbs.Add(heretic);

<<<<<<< HEAD
        // Goobstation - Blob
        var blobName = Loc.GetString("admin-verb-text-make-blob");
        Verb blobAntag = new()
        {
            Text = blobName,
            Category = VerbCategory.Antag,
            Icon = new SpriteSpecifier.Rsi(new("/Textures/_Goobstation/Blob/Actions/blob.rsi"), "blobFactory"),
            Act = () =>
            {
                EnsureComp<Shared._Goobstation.Blob.Components.BlobCarrierComponent>(args.Target).HasMind = HasComp<ActorComponent>(args.Target);
            },
            Impact = LogImpact.High,
            Message = string.Join(": ", blobName, Loc.GetString("admin-verb-make-blob")),
        };
        args.Verbs.Add(blobAntag);

=======
>>>>>>> 76f46790
        // Goobstation - Wizard
        var wizardName = Loc.GetString("admin-verb-text-make-wizard");
        Verb wizard = new()
        {
            Text = wizardName,
            Category = VerbCategory.Antag,
            Icon = new SpriteSpecifier.Rsi(new ResPath("/Textures/Clothing/Head/Hats/wizardhat.rsi"), "icon"),
            Act = () =>
            {
                _antag.ForceMakeAntag<WizardRuleComponent>(targetPlayer, "Wizard");
            },
            Impact = LogImpact.High,
            Message = string.Join(": ", wizardName, Loc.GetString("admin-verb-make-wizard")),
        };
        args.Verbs.Add(wizard);
    }
}<|MERGE_RESOLUTION|>--- conflicted
+++ resolved
@@ -235,27 +235,6 @@
         };
         args.Verbs.Add(thief);
 
-<<<<<<< HEAD
-        // Goobstation - changelings
-        var lingName = Loc.GetString("admin-verb-text-make-changeling");
-        Verb ling = new()
-        {
-            Text = lingName,
-            Category = VerbCategory.Antag,
-            Icon = new SpriteSpecifier.Rsi(new ResPath("/Textures/_Goobstation/Changeling/changeling_abilities.rsi"), "transform"),
-            Act = () =>
-            {
-                if (!HasComp<SiliconComponent>(args.Target))
-                    _antag.ForceMakeAntag<ChangelingRuleComponent>(targetPlayer, "Changeling");
-            },
-            Impact = LogImpact.High,
-            Message = string.Join(": ", lingName, Loc.GetString("admin-verb-make-changeling")),
-        };
-        if (!HasComp<SiliconComponent>(args.Target))
-            args.Verbs.Add(ling);
-
-=======
->>>>>>> 76f46790
         // goobstation - heretics
         var hereticName = Loc.GetString("admin-verb-text-make-heretic");
         Verb heretic = new()
@@ -272,25 +251,6 @@
         };
         args.Verbs.Add(heretic);
 
-<<<<<<< HEAD
-        // Goobstation - Blob
-        var blobName = Loc.GetString("admin-verb-text-make-blob");
-        Verb blobAntag = new()
-        {
-            Text = blobName,
-            Category = VerbCategory.Antag,
-            Icon = new SpriteSpecifier.Rsi(new("/Textures/_Goobstation/Blob/Actions/blob.rsi"), "blobFactory"),
-            Act = () =>
-            {
-                EnsureComp<Shared._Goobstation.Blob.Components.BlobCarrierComponent>(args.Target).HasMind = HasComp<ActorComponent>(args.Target);
-            },
-            Impact = LogImpact.High,
-            Message = string.Join(": ", blobName, Loc.GetString("admin-verb-make-blob")),
-        };
-        args.Verbs.Add(blobAntag);
-
-=======
->>>>>>> 76f46790
         // Goobstation - Wizard
         var wizardName = Loc.GetString("admin-verb-text-make-wizard");
         Verb wizard = new()
