--- conflicted
+++ resolved
@@ -134,24 +134,13 @@
 
             part.SlotId = part.GetHashCode().ToString();
             // Shitmed Change End
-            if (body.RootContainer.ContainedEntity is null && !bodySystem.AttachPartToRoot(bodyId, partUid.Value, body, part))
+            // ReSharper disable once ConditionIsAlwaysTrueOrFalseAccordingToNullableAPIContract
+            if (body.RootContainer.ContainedEntity != null)
             {
-                shell.WriteError("Body container does not have a root entity to attach to the body part!");
-                return;
+                bodySystem.AttachPartToRoot(bodyId, partUid.Value, body, part);
             }
-
-            var (rootPartId, rootPart) = bodySystem.GetRootPartOrNull(bodyId, body)!.Value;
-            if (!bodySystem.TryCreatePartSlotAndAttach(rootPartId,
-                    slotId,
-                    partUid.Value,
-                    part.PartType,
-                    rootPart,
-                    part))
+            else
             {
-<<<<<<< HEAD
-                shell.WriteError($"Could not create slot {slotId} on entity {_entManager.ToPrettyString(bodyId)}");
-                return;
-=======
                 if(!bodySystem.TryGetRootPart(bodyId, out var rootPart))
                     return;
                 // Shitmed Change: Symmetry
@@ -160,8 +149,8 @@
                     shell.WriteError($"Could not create slot {slotId} on entity {_entManager.ToPrettyString(bodyId)}");
                     return;
                 }
->>>>>>> 76152022
             }
+
             shell.WriteLine($"Attached part {_entManager.ToPrettyString(partUid.Value)} to {_entManager.ToPrettyString(bodyId)}");
         }
     }
