--- conflicted
+++ resolved
@@ -1747,7 +1747,6 @@
 
         #endregion
 
-<<<<<<< HEAD
         #region RMC14
 
         public async Task<Guid?> GetLinkingCode(Guid player)
@@ -1882,7 +1881,10 @@
                 ntName = "John Nanotrasen";
 
             return (ntName);
-=======
+        }
+
+        #endregion
+
         # region IPIntel
 
         public async Task<bool> UpsertIPIntelCache(DateTime time, IPAddress ip, float score)
@@ -1943,7 +1945,6 @@
 
             await db.DbContext.SaveChangesAsync();
             return true;
->>>>>>> 606e4524
         }
 
         #endregion
