<<<<<<< HEAD
namespace Content.Server.Explosion.Components;

/// <summary>
///     Triggers when colliding with another entity.
/// </summary>
[RegisterComponent]
public sealed partial class TriggerOnCollideComponent : Component
=======
// SPDX-FileCopyrightText: 2021 metalgearsloth <31366439+metalgearsloth@users.noreply.github.com>
// SPDX-FileCopyrightText: 2022 EmoGarbage404 <98561806+EmoGarbage404@users.noreply.github.com>
// SPDX-FileCopyrightText: 2022 mirrorcult <lunarautomaton6@gmail.com>
// SPDX-FileCopyrightText: 2022 wrexbe <81056464+wrexbe@users.noreply.github.com>
// SPDX-FileCopyrightText: 2023 DrSmugleaf <DrSmugleaf@users.noreply.github.com>
// SPDX-FileCopyrightText: 2023 Kara <lunarautomaton6@gmail.com>
// SPDX-FileCopyrightText: 2025 Aiden <28298836+Aidenkrz@users.noreply.github.com>
//
// SPDX-License-Identifier: MIT

namespace Content.Server.Explosion.Components
>>>>>>> 76f46790
{
    /// <summary>
    ///     The fixture with which to collide.
    /// </summary>
    [DataField(required: true)]
    public string FixtureID = string.Empty;

    /// <summary>
    ///     Doesn't trigger if the other colliding fixture is nonhard.
    /// </summary>
    [DataField]
    public bool IgnoreOtherNonHard = true;
}<|MERGE_RESOLUTION|>--- conflicted
+++ resolved
@@ -1,12 +1,3 @@
-<<<<<<< HEAD
-namespace Content.Server.Explosion.Components;
-
-/// <summary>
-///     Triggers when colliding with another entity.
-/// </summary>
-[RegisterComponent]
-public sealed partial class TriggerOnCollideComponent : Component
-=======
 // SPDX-FileCopyrightText: 2021 metalgearsloth <31366439+metalgearsloth@users.noreply.github.com>
 // SPDX-FileCopyrightText: 2022 EmoGarbage404 <98561806+EmoGarbage404@users.noreply.github.com>
 // SPDX-FileCopyrightText: 2022 mirrorcult <lunarautomaton6@gmail.com>
@@ -17,8 +8,13 @@
 //
 // SPDX-License-Identifier: MIT
 
-namespace Content.Server.Explosion.Components
->>>>>>> 76f46790
+namespace Content.Server.Explosion.Components;
+
+/// <summary>
+///     Triggers when colliding with another entity.
+/// </summary>
+[RegisterComponent]
+public sealed partial class TriggerOnCollideComponent : Component
 {
     /// <summary>
     ///     The fixture with which to collide.
