--- conflicted
+++ resolved
@@ -234,14 +234,8 @@
             var mob = mobMaybe!.Value;
 
             _mind.TransferTo(newMind, mob);
-
-<<<<<<< HEAD
-=======
-            _roles.MindAddJobRole(newMind, silent: silent, jobPrototype:jobId);
-            var jobName = _jobs.MindTryGetJobName(newMind);
             _admin.UpdatePlayerList(player);
 
->>>>>>> 7db3595f
             if (lateJoin && !silent)
             {
                 if (jobPrototype.JoinNotifyCrew)
