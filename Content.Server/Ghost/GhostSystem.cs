using System.Linq;
using System.Numerics;
using Content.Server._Goobstation.Wizard.Systems;
using Content.Server.Administration.Logs;
using Content.Server.Chat.Managers;
using Content.Server.GameTicking;
using Content.Server.Ghost.Components;
using Content.Server.Mind;
using Content.Server.Roles.Jobs;
using Content.Server.Warps;
using Content.Shared.Actions;
using Content.Shared.CCVar;
using Content.Shared.Damage;
using Content.Shared.Damage.Prototypes;
using Content.Shared.Database;
using Content.Shared.Examine;
using Content.Shared.Eye;
using Content.Shared.FixedPoint;
using Content.Shared.Follower;
using Content.Shared.Ghost;
using Content.Shared.Mind;
using Content.Shared.Mind.Components;
using Content.Shared.Mobs;
using Content.Shared.Mobs.Components;
using Content.Shared.Mobs.Systems;
using Content.Shared.Movement.Events;
using Content.Shared.Movement.Systems;
using Content.Shared.Popups;
using Content.Shared.Storage.Components;
using Robust.Server.GameObjects;
using Robust.Server.Player;
using Robust.Shared.Configuration;
using Robust.Shared.Map;
using Robust.Shared.Physics.Components;
using Robust.Shared.Physics.Systems;
using Robust.Shared.Player;
using Robust.Shared.Prototypes;
using Robust.Shared.Random;
using Robust.Shared.Timing;

namespace Content.Server.Ghost
{
    public sealed class GhostSystem : SharedGhostSystem
    {
        [Dependency] private readonly SharedActionsSystem _actions = default!;
        [Dependency] private readonly IAdminLogManager _adminLog = default!;
        [Dependency] private readonly SharedEyeSystem _eye = default!;
        [Dependency] private readonly FollowerSystem _followerSystem = default!;
        [Dependency] private readonly IGameTiming _gameTiming = default!;
        [Dependency] private readonly JobSystem _jobs = default!;
        [Dependency] private readonly EntityLookupSystem _lookup = default!;
        [Dependency] private readonly MindSystem _minds = default!;
        [Dependency] private readonly MobStateSystem _mobState = default!;
        [Dependency] private readonly SharedPhysicsSystem _physics = default!;
        [Dependency] private readonly IPlayerManager _playerManager = default!;
        [Dependency] private readonly TransformSystem _transformSystem = default!;
        [Dependency] private readonly VisibilitySystem _visibilitySystem = default!;
        [Dependency] private readonly MetaDataSystem _metaData = default!;
        [Dependency] private readonly MobThresholdSystem _mobThresholdSystem = default!;
        [Dependency] private readonly IPrototypeManager _prototypeManager = default!;
        [Dependency] private readonly IAdminLogManager _adminLogger = default!;
        [Dependency] private readonly IConfigurationManager _configurationManager = default!;
        [Dependency] private readonly IChatManager _chatManager = default!;
        [Dependency] private readonly SharedMindSystem _mind = default!;
        [Dependency] private readonly GameTicker _gameTicker = default!;
        [Dependency] private readonly DamageableSystem _damageable = default!;
<<<<<<< HEAD
        [Dependency] private readonly GhostVisibilitySystem _ghostVisibility = default!;
=======
        [Dependency] private readonly SharedPopupSystem _popup = default!;
        [Dependency] private readonly IRobustRandom _random = default!;
>>>>>>> 1c315ba0

        private EntityQuery<GhostComponent> _ghostQuery;
        private EntityQuery<PhysicsComponent> _physicsQuery;

        public override void Initialize()
        {
            base.Initialize();

            _ghostQuery = GetEntityQuery<GhostComponent>();
            _physicsQuery = GetEntityQuery<PhysicsComponent>();

            SubscribeLocalEvent<GhostComponent, ComponentStartup>(OnGhostStartup);
            SubscribeLocalEvent<GhostComponent, MapInitEvent>(OnMapInit);
            SubscribeLocalEvent<GhostComponent, ComponentShutdown>(OnGhostShutdown);

            SubscribeLocalEvent<GhostComponent, ExaminedEvent>(OnGhostExamine);

            SubscribeLocalEvent<GhostComponent, MindRemovedMessage>(OnMindRemovedMessage);
            SubscribeLocalEvent<GhostComponent, MindUnvisitedMessage>(OnMindUnvisitedMessage);
            SubscribeLocalEvent<GhostComponent, PlayerDetachedEvent>(OnPlayerDetached);

            SubscribeLocalEvent<GhostOnMoveComponent, MoveInputEvent>(OnRelayMoveInput);

            SubscribeNetworkEvent<GhostWarpsRequestEvent>(OnGhostWarpsRequest);
            SubscribeNetworkEvent<GhostReturnToBodyRequest>(OnGhostReturnToBodyRequest);
            SubscribeNetworkEvent<GhostWarpToTargetRequestEvent>(OnGhostWarpToTargetRequest);
            SubscribeNetworkEvent<GhostnadoRequestEvent>(OnGhostnadoRequest);

            SubscribeLocalEvent<GhostComponent, BooActionEvent>(OnActionPerform);
            SubscribeLocalEvent<GhostComponent, ToggleGhostHearingActionEvent>(OnGhostHearingAction);
            SubscribeLocalEvent<GhostComponent, InsertIntoEntityStorageAttemptEvent>(OnEntityStorageInsertAttempt);

            SubscribeLocalEvent<RoundEndTextAppendEvent>(_ => MakeVisible(true));
            SubscribeLocalEvent<ToggleGhostVisibilityToAllEvent>(OnToggleGhostVisibilityToAll);
        }

        private void OnGhostHearingAction(EntityUid uid, GhostComponent component, ToggleGhostHearingActionEvent args)
        {
            args.Handled = true;

            if (HasComp<GhostHearingComponent>(uid))
            {
                RemComp<GhostHearingComponent>(uid);
                _actions.SetToggled(component.ToggleGhostHearingActionEntity, true);
            }
            else
            {
                AddComp<GhostHearingComponent>(uid);
                _actions.SetToggled(component.ToggleGhostHearingActionEntity, false);
            }

            var str = HasComp<GhostHearingComponent>(uid)
                ? Loc.GetString("ghost-gui-toggle-hearing-popup-on")
                : Loc.GetString("ghost-gui-toggle-hearing-popup-off");

            Popup.PopupEntity(str, uid, uid);
            Dirty(uid, component);
        }

        private void OnActionPerform(EntityUid uid, GhostComponent component, BooActionEvent args)
        {
            if (args.Handled)
                return;

            var entities = _lookup.GetEntitiesInRange(args.Performer, component.BooRadius).ToList();
            // Shuffle the possible targets so we don't favor any particular entities
            _random.Shuffle(entities);

            var booCounter = 0;
            foreach (var ent in entities)
            {
                var handled = DoGhostBooEvent(ent);

                if (handled)
                    booCounter++;

                if (booCounter >= component.BooMaxTargets)
                    break;
            }

            if (booCounter == 0)
                _popup.PopupEntity(Loc.GetString("ghost-component-boo-action-failed"), uid, uid);

            args.Handled = true;
        }

        private void OnRelayMoveInput(EntityUid uid, GhostOnMoveComponent component, ref MoveInputEvent args)
        {
            // If they haven't actually moved then ignore it.
            if ((args.Entity.Comp.HeldMoveButtons &
                 (MoveButtons.Down | MoveButtons.Left | MoveButtons.Up | MoveButtons.Right)) == 0x0)
            {
                return;
            }

            // Let's not ghost if our mind is visiting...
            if (HasComp<VisitingMindComponent>(uid))
                return;

            if (!_minds.TryGetMind(uid, out var mindId, out var mind) || mind.IsVisitingEntity)
                return;

            if (component.MustBeDead && (_mobState.IsAlive(uid) || _mobState.IsCritical(uid)))
                return;

            OnGhostAttempt(mindId, component.CanReturn, mind: mind);
        }

        private void OnGhostStartup(EntityUid uid, GhostComponent component, ComponentStartup args)
        {
            // Allow this entity to be seen by other ghosts.
            var visibility = EnsureComp<VisibilityComponent>(uid);

            if (_gameTicker.RunLevel != GameRunLevel.PostRound && !_ghostVisibility.IsVisible(component))
            {
                _visibilitySystem.AddLayer((uid, visibility), (int) VisibilityFlags.Ghost, false);
                _visibilitySystem.RemoveLayer((uid, visibility), (int) VisibilityFlags.Normal, false);
                _visibilitySystem.RefreshVisibility(uid, visibilityComponent: visibility);
            }

            SetCanSeeGhosts(uid, true);

            var time = _gameTiming.CurTime;
            component.TimeOfDeath = time;
        }

        private void OnGhostShutdown(EntityUid uid, GhostComponent component, ComponentShutdown args)
        {
            // Perf: If the entity is deleting itself, no reason to change these back.
            if (Terminating(uid))
                return;

            // Entity can't be seen by ghosts anymore.
            if (TryComp(uid, out VisibilityComponent? visibility))
            {
                _visibilitySystem.RemoveLayer((uid, visibility), (int) VisibilityFlags.Ghost, false);
                _visibilitySystem.AddLayer((uid, visibility), (int) VisibilityFlags.Normal, false);
                _visibilitySystem.RefreshVisibility(uid, visibilityComponent: visibility);
            }

            // Entity can't see ghosts anymore.
            SetCanSeeGhosts(uid, false);
            _actions.RemoveAction(uid, component.BooActionEntity);
        }

        private void SetCanSeeGhosts(EntityUid uid, bool canSee, EyeComponent? eyeComponent = null)
        {
            if (!Resolve(uid, ref eyeComponent, false))
                return;

            if (canSee)
                _eye.SetVisibilityMask(uid, eyeComponent.VisibilityMask | (int) VisibilityFlags.Ghost, eyeComponent);
            else
                _eye.SetVisibilityMask(uid, eyeComponent.VisibilityMask & ~(int) VisibilityFlags.Ghost, eyeComponent);
        }

        private void OnMapInit(EntityUid uid, GhostComponent component, MapInitEvent args)
        {
            _actions.AddAction(uid, ref component.BooActionEntity, component.BooAction);
            _actions.AddAction(uid, ref component.ToggleGhostHearingActionEntity, component.ToggleGhostHearingAction);
            _actions.AddAction(uid, ref component.ToggleLightingActionEntity, component.ToggleLightingAction);
            _actions.AddAction(uid, ref component.ToggleFoVActionEntity, component.ToggleFoVAction);
            _actions.AddAction(uid, ref component.ToggleGhostsActionEntity, component.ToggleGhostsAction);
        }

        private void OnGhostExamine(EntityUid uid, GhostComponent component, ExaminedEvent args)
        {
            var timeSinceDeath = _gameTiming.RealTime.Subtract(component.TimeOfDeath);
            var deathTimeInfo = timeSinceDeath.Minutes > 0
                ? Loc.GetString("comp-ghost-examine-time-minutes", ("minutes", timeSinceDeath.Minutes))
                : Loc.GetString("comp-ghost-examine-time-seconds", ("seconds", timeSinceDeath.Seconds));

            args.PushMarkup(deathTimeInfo);
        }

        #region Ghost Deletion

        private void OnMindRemovedMessage(EntityUid uid, GhostComponent component, MindRemovedMessage args)
        {
            DeleteEntity(uid);
        }

        private void OnMindUnvisitedMessage(EntityUid uid, GhostComponent component, MindUnvisitedMessage args)
        {
            DeleteEntity(uid);
        }

        private void OnPlayerDetached(EntityUid uid, GhostComponent component, PlayerDetachedEvent args)
        {
            DeleteEntity(uid);
        }

        private void DeleteEntity(EntityUid uid)
        {
            if (Deleted(uid) || Terminating(uid))
                return;

            QueueDel(uid);
        }

        #endregion

        private void OnGhostReturnToBodyRequest(GhostReturnToBodyRequest msg, EntitySessionEventArgs args)
        {
            if (args.SenderSession.AttachedEntity is not {Valid: true} attached
                || !_ghostQuery.TryComp(attached, out var ghost)
                || !ghost.CanReturnToBody
                || !TryComp(attached, out ActorComponent? actor))
            {
                Log.Warning($"User {args.SenderSession.Name} sent an invalid {nameof(GhostReturnToBodyRequest)}");
                return;
            }

            _mind.UnVisit(actor.PlayerSession);
        }

        #region Warp

        private void OnGhostWarpsRequest(GhostWarpsRequestEvent msg, EntitySessionEventArgs args)
        {
            if (args.SenderSession.AttachedEntity is not {Valid: true} entity
                || !_ghostQuery.HasComp(entity))
            {
                Log.Warning($"User {args.SenderSession.Name} sent a {nameof(GhostWarpsRequestEvent)} without being a ghost.");
                return;
            }

            var response = new GhostWarpsResponseEvent(GetPlayerWarps(entity).Concat(GetLocationWarps()).ToList());
            RaiseNetworkEvent(response, args.SenderSession.Channel);
        }

        private void OnGhostWarpToTargetRequest(GhostWarpToTargetRequestEvent msg, EntitySessionEventArgs args)
        {
            if (args.SenderSession.AttachedEntity is not {Valid: true} attached
                || !_ghostQuery.HasComp(attached))
            {
                Log.Warning($"User {args.SenderSession.Name} tried to warp to {msg.Target} without being a ghost.");
                return;
            }

            var target = GetEntity(msg.Target);

            if (!Exists(target))
            {
                Log.Warning($"User {args.SenderSession.Name} tried to warp to an invalid entity id: {msg.Target}");
                return;
            }

            WarpTo(attached, target);
        }

        private void OnGhostnadoRequest(GhostnadoRequestEvent msg, EntitySessionEventArgs args)
        {
            if (args.SenderSession.AttachedEntity is not {} uid
                || !_ghostQuery.HasComp(uid))
            {
                Log.Warning($"User {args.SenderSession.Name} tried to ghostnado without being a ghost.");
                return;
            }

            if (_followerSystem.GetMostGhostFollowed() is not {} target)
                return;

            WarpTo(uid, target);
        }

        private void WarpTo(EntityUid uid, EntityUid target)
        {
            _adminLog.Add(LogType.GhostWarp, $"{ToPrettyString(uid)} ghost warped to {ToPrettyString(target)}");

            if ((TryComp(target, out WarpPointComponent? warp) && warp.Follow) || HasComp<MobStateComponent>(target))
            {
                _followerSystem.StartFollowingEntity(uid, target);
                return;
            }

            var xform = Transform(uid);
            _transformSystem.SetCoordinates(uid, xform, Transform(target).Coordinates);
            _transformSystem.AttachToGridOrMap(uid, xform);
            if (_physicsQuery.TryComp(uid, out var physics))
                _physics.SetLinearVelocity(uid, Vector2.Zero, body: physics);
        }

        private IEnumerable<GhostWarp> GetLocationWarps()
        {
            var allQuery = AllEntityQuery<WarpPointComponent>();

            while (allQuery.MoveNext(out var uid, out var warp))
            {
                yield return new GhostWarp(GetNetEntity(uid), warp.Location ?? Name(uid), true);
            }
        }

        private IEnumerable<GhostWarp> GetPlayerWarps(EntityUid except)
        {
            foreach (var player in _playerManager.Sessions)
            {
                if (player.AttachedEntity is not {Valid: true} attached)
                    continue;

                if (attached == except) continue;

                TryComp<MindContainerComponent>(attached, out var mind);

                var jobName = _jobs.MindTryGetJobName(mind?.Mind);
                var playerInfo = $"{Comp<MetaDataComponent>(attached).EntityName} ({jobName})";

                if (_mobState.IsAlive(attached) || _mobState.IsCritical(attached))
                    yield return new GhostWarp(GetNetEntity(attached), playerInfo, false);
            }
        }

        #endregion

        private void OnEntityStorageInsertAttempt(EntityUid uid, GhostComponent comp, ref InsertIntoEntityStorageAttemptEvent args)
        {
            args.Cancelled = true;
        }

        private void OnToggleGhostVisibilityToAll(ToggleGhostVisibilityToAllEvent ev)
        {
            if (ev.Handled)
                return;

            ev.Handled = true;
            MakeVisible(true);
        }

        /// <summary>
        /// When the round ends, make all players able to see ghosts.
        /// </summary>
        public void MakeVisible(bool visible)
        {
            var entityQuery = EntityQueryEnumerator<GhostComponent, VisibilityComponent>();
            while (entityQuery.MoveNext(out var uid, out _, out var vis))
            {
                if (visible)
                {
                    _visibilitySystem.AddLayer((uid, vis), (int) VisibilityFlags.Normal, false);
                    _visibilitySystem.RemoveLayer((uid, vis), (int) VisibilityFlags.Ghost, false);
                }
                else
                {
                    _visibilitySystem.AddLayer((uid, vis), (int) VisibilityFlags.Ghost, false);
                    _visibilitySystem.RemoveLayer((uid, vis), (int) VisibilityFlags.Normal, false);
                }
                _visibilitySystem.RefreshVisibility(uid, visibilityComponent: vis);
            }
        }

        public bool DoGhostBooEvent(EntityUid target)
        {
            var ghostBoo = new GhostBooEvent();
            RaiseLocalEvent(target, ghostBoo, true);

            return ghostBoo.Handled;
        }

        public EntityUid? SpawnGhost(Entity<MindComponent?> mind, EntityUid targetEntity,
            bool canReturn = false)
        {
            _transformSystem.TryGetMapOrGridCoordinates(targetEntity, out var spawnPosition);
            return SpawnGhost(mind, spawnPosition, canReturn);
        }

        private bool IsValidSpawnPosition(EntityCoordinates? spawnPosition)
        {
            if (spawnPosition?.IsValid(EntityManager) != true)
                return false;

            var mapUid = spawnPosition?.GetMapUid(EntityManager);
            var gridUid = spawnPosition?.EntityId;
            // Test if the map is being deleted
            if (mapUid == null || TerminatingOrDeleted(mapUid.Value))
                return false;
            // Test if the grid is being deleted
            if (gridUid != null && TerminatingOrDeleted(gridUid.Value))
                return false;

            return true;
        }

        public EntityUid? SpawnGhost(Entity<MindComponent?> mind, EntityCoordinates? spawnPosition = null,
            bool canReturn = false)
        {
            if (!Resolve(mind, ref mind.Comp))
                return null;

            // Test if the map or grid is being deleted
            if (!IsValidSpawnPosition(spawnPosition))
                spawnPosition = null;

            // If it's bad, look for a valid point to spawn
            spawnPosition ??= _gameTicker.GetObserverSpawnPoint();

            // Make sure the new point is valid too
            if (!IsValidSpawnPosition(spawnPosition))
            {
                Log.Warning($"No spawn valid ghost spawn position found for {mind.Comp.CharacterName}"
                    + $" \"{ToPrettyString(mind)}\"");
                _minds.TransferTo(mind.Owner, null, createGhost: false, mind: mind.Comp);
                return null;
            }

            var ghost = SpawnAtPosition(GameTicker.ObserverPrototypeName, spawnPosition.Value);
            var ghostComponent = Comp<GhostComponent>(ghost);

            // Try setting the ghost entity name to either the character name or the player name.
            // If all else fails, it'll default to the default entity prototype name, "observer".
            // However, that should rarely happen.
            if (!string.IsNullOrWhiteSpace(mind.Comp.CharacterName))
                _metaData.SetEntityName(ghost, mind.Comp.CharacterName);
            else if (!string.IsNullOrWhiteSpace(mind.Comp.Session?.Name))
                _metaData.SetEntityName(ghost, mind.Comp.Session.Name);

            if (mind.Comp.TimeOfDeath.HasValue)
            {
                SetTimeOfDeath(ghost, mind.Comp.TimeOfDeath!.Value, ghostComponent);
            }

            SetCanReturnToBody(ghostComponent, canReturn);

            if (canReturn)
                _minds.Visit(mind.Owner, ghost, mind.Comp);
            else
                _minds.TransferTo(mind.Owner, ghost, mind: mind.Comp);
            Log.Debug($"Spawned ghost \"{ToPrettyString(ghost)}\" for {mind.Comp.CharacterName}.");
            return ghost;
        }

        public bool OnGhostAttempt(EntityUid mindId, bool canReturnGlobal, bool viaCommand = false, MindComponent? mind = null)
        {
            if (!Resolve(mindId, ref mind))
                return false;

            var playerEntity = mind.CurrentEntity;

            if (playerEntity != null && viaCommand)
                _adminLogger.Add(LogType.Mind, $"{EntityManager.ToPrettyString(playerEntity.Value):player} is attempting to ghost via command");

            var handleEv = new GhostAttemptHandleEvent(mind, canReturnGlobal);
            RaiseLocalEvent(handleEv);

            // Something else has handled the ghost attempt for us! We return its result.
            if (handleEv.Handled)
                return handleEv.Result;

            if (mind.PreventGhosting)
            {
                if (mind.Session != null) // Logging is suppressed to prevent spam from ghost attempts caused by movement attempts
                {
                    _chatManager.DispatchServerMessage(mind.Session, Loc.GetString("comp-mind-ghosting-prevented"),
                        true);
                }

                return false;
            }

            if (TryComp<GhostComponent>(playerEntity, out var comp) && !comp.CanGhostInteract)
                return false;

            if (mind.VisitingEntity != default)
            {
                _mind.UnVisit(mindId, mind: mind);
            }

            var position = Exists(playerEntity)
                ? Transform(playerEntity.Value).Coordinates
                : _gameTicker.GetObserverSpawnPoint();

            if (position == default)
                return false;

            // Ok, so, this is the master place for the logic for if ghosting is "too cheaty" to allow returning.
            // There's no reason at this time to move it to any other place, especially given that the 'side effects required' situations would also have to be moved.
            // + If CharacterDeadPhysically applies, we're physically dead. Therefore, ghosting OK, and we can return (this is critical for gibbing)
            //   Note that we could theoretically be ICly dead and still physically alive and vice versa.
            //   (For example, a zombie could be dead ICly, but may retain memories and is definitely physically active)
            // + If we're in a mob that is critical, and we're supposed to be able to return if possible,
            //   we're succumbing - the mob is killed. Therefore, character is dead. Ghosting OK.
            //   (If the mob survives, that's a bug. Ghosting is kept regardless.)
            var canReturn = canReturnGlobal && _mind.IsCharacterDeadPhysically(mind);

            if (_configurationManager.GetCVar(CCVars.GhostKillCrit) &&
                canReturnGlobal &&
                TryComp(playerEntity, out MobStateComponent? mobState))
            {
                if (_mobState.IsCritical(playerEntity.Value, mobState))
                {
                    canReturn = true;

                    //todo: what if they dont breathe lol
                    //cry deeply

                    FixedPoint2 dealtDamage = 200;

                    if (TryComp<DamageableComponent>(playerEntity, out var damageable)
                        && TryComp<MobThresholdsComponent>(playerEntity, out var thresholds))
                    {
                        var playerDeadThreshold = _mobThresholdSystem.GetThresholdForState(playerEntity.Value, MobState.Dead, thresholds);
                        dealtDamage = playerDeadThreshold - damageable.TotalDamage;
                    }

                    DamageSpecifier damage = new(_prototypeManager.Index<DamageTypePrototype>("Asphyxiation"), dealtDamage);

                    _damageable.TryChangeDamage(playerEntity, damage, true);
                }
            }

            if (playerEntity != null)
                _adminLogger.Add(LogType.Mind, $"{EntityManager.ToPrettyString(playerEntity.Value):player} ghosted{(!canReturn ? " (non-returnable)" : "")}");

            var ghost = SpawnGhost((mindId, mind), position, canReturn);

            if (ghost == null)
                return false;

            return true;
        }
    }

    public sealed class GhostAttemptHandleEvent(MindComponent mind, bool canReturnGlobal) : HandledEntityEventArgs
    {
        public MindComponent Mind { get; } = mind;
        public bool CanReturnGlobal { get; } = canReturnGlobal;
        public bool Result { get; set; }
    }
}<|MERGE_RESOLUTION|>--- conflicted
+++ resolved
@@ -64,12 +64,9 @@
         [Dependency] private readonly SharedMindSystem _mind = default!;
         [Dependency] private readonly GameTicker _gameTicker = default!;
         [Dependency] private readonly DamageableSystem _damageable = default!;
-<<<<<<< HEAD
-        [Dependency] private readonly GhostVisibilitySystem _ghostVisibility = default!;
-=======
         [Dependency] private readonly SharedPopupSystem _popup = default!;
         [Dependency] private readonly IRobustRandom _random = default!;
->>>>>>> 1c315ba0
+        [Dependency] private readonly GhostVisibilitySystem _ghostVisibility = default!;
 
         private EntityQuery<GhostComponent> _ghostQuery;
         private EntityQuery<PhysicsComponent> _physicsQuery;
