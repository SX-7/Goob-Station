using System.Linq;
using Content.Server.Popups;
using Content.Shared.DoAfter;
using Content.Shared.IdentityManagement;
using Content.Shared.Implants;
using Content.Shared.Implants.Components;
using Content.Shared.Interaction;
using Content.Shared.Popups;
using Robust.Shared.Containers;

namespace Content.Server.Implants;

public sealed partial class ImplanterSystem : SharedImplanterSystem
{
    [Dependency] private readonly PopupSystem _popup = default!;
    [Dependency] private readonly SharedDoAfterSystem _doAfter = default!;
    [Dependency] private readonly SharedContainerSystem _container = default!;

    public override void Initialize()
    {
        base.Initialize();
        InitializeImplanted();

        SubscribeLocalEvent<ImplanterComponent, AfterInteractEvent>(OnImplanterAfterInteract);

        SubscribeLocalEvent<ImplanterComponent, ImplantEvent>(OnImplant);
        SubscribeLocalEvent<ImplanterComponent, DrawEvent>(OnDraw);
    }

    private void OnImplanterAfterInteract(EntityUid uid, ImplanterComponent component, AfterInteractEvent args)
    {
        if (args.Target == null || !args.CanReach || args.Handled)
            return;

        var target = args.Target.Value;
        if (!CheckTarget(target, component.Whitelist, component.Blacklist))
            return;

        //TODO: Rework when surgery is in for implant cases
        if (component.CurrentMode == ImplanterToggleMode.Draw && !component.ImplantOnly)
        {
            TryDraw(component, args.User, target, uid);
        }
        else
        {
            // Goobstation - allow traitors to buy suicide implants
            bool canImplant = CanImplant(args.User, target, uid, component, out var implant, out var implantComp);
            if (!canImplant)
            {
                // no popup if implant doesn't exist
                if (implant == null)
                    return;

                // show popup to the user saying implant failed
                var name = Identity.Name(target, EntityManager, args.User);
                var msg = Loc.GetString("implanter-component-implant-failed", ("implant", implant), ("target", name));
                _popup.PopupEntity(msg, target, args.User);
                // prevent further interaction since popup was shown
                args.Handled = true;
                return;
            }

<<<<<<< HEAD
            // Check if we are trying to implant a implant which is already implanted
            if (implant.HasValue && !component.AllowMultipleImplants && CheckSameImplant(target, implant.Value))
            {
                var name = Identity.Name(target, EntityManager, args.User);
                var msg = Loc.GetString("implanter-component-implant-already", ("implant", implant), ("target", name));
                _popup.PopupEntity(msg, target, args.User);
                args.Handled = true;
                return;
            }

=======
>>>>>>> e286baa3
            //Implant self instantly, otherwise try to inject the target.
            if (args.User == target)
                Implant(target, target, uid, component);
            else if (implantComp != null)
                TryImplant(component, args.User, target, uid, implantComp.ImplantationTimeMultiplier); // Goobstation - allow traitors to buy suicide implants (add time multiplier)
        }

        args.Handled = true;
    }



    /// <summary>
    /// Attempt to implant someone else.
    /// </summary>
    /// <param name="component">Implanter component</param>
    /// <param name="user">The entity using the implanter</param>
    /// <param name="target">The entity being implanted</param>
    /// <param name="implanter">The implanter being used</param>
    // Goobstation - allow traitors to buy suicide implants (add time multiplier)
    public void TryImplant(ImplanterComponent component, EntityUid user, EntityUid target, EntityUid implanter, float timeMultiplier = 1)
    {
        var args = new DoAfterArgs(EntityManager, user, component.ImplantTime * timeMultiplier, new ImplantEvent(), implanter, target: target, used: implanter)
        {
            BreakOnDamage = true,
            BreakOnMove = true,
            NeedHand = true,
        };

        if (!_doAfter.TryStartDoAfter(args))
            return;

        _popup.PopupEntity(Loc.GetString("injector-component-injecting-user"), target, user);

        var userName = Identity.Entity(user, EntityManager);
        _popup.PopupEntity(Loc.GetString("implanter-component-implanting-target", ("user", userName)), user, target, PopupType.LargeCaution);
    }

    /// <summary>
    /// Try to remove an implant and store it in an implanter
    /// </summary>
    /// <param name="component">Implanter component</param>
    /// <param name="user">The entity using the implanter</param>
    /// <param name="target">The entity getting their implant removed</param>
    /// <param name="implanter">The implanter being used</param>
    //TODO: Remove when surgery is in
    public void TryDraw(ImplanterComponent component, EntityUid user, EntityUid target, EntityUid implanter)
    {
        var args = new DoAfterArgs(EntityManager, user, component.DrawTime, new DrawEvent(), implanter, target: target, used: implanter)
        {
            BreakOnDamage = true,
            BreakOnMove = true,
            NeedHand = true,
        };

        if (_doAfter.TryStartDoAfter(args))
            _popup.PopupEntity(Loc.GetString("injector-component-injecting-user"), target, user);

    }

    private void OnImplant(EntityUid uid, ImplanterComponent component, ImplantEvent args)
    {
        if (args.Cancelled || args.Handled || args.Target == null || args.Used == null)
            return;

        Implant(args.User, args.Target.Value, args.Used.Value, component);

        args.Handled = true;
    }

    private void OnDraw(EntityUid uid, ImplanterComponent component, DrawEvent args)
    {
        if (args.Cancelled || args.Handled || args.Used == null || args.Target == null)
            return;

        Draw(args.Used.Value, args.User, args.Target.Value, component);

        args.Handled = true;
    }
}<|MERGE_RESOLUTION|>--- conflicted
+++ resolved
@@ -60,19 +60,8 @@
                 return;
             }
 
-<<<<<<< HEAD
-            // Check if we are trying to implant a implant which is already implanted
-            if (implant.HasValue && !component.AllowMultipleImplants && CheckSameImplant(target, implant.Value))
-            {
-                var name = Identity.Name(target, EntityManager, args.User);
-                var msg = Loc.GetString("implanter-component-implant-already", ("implant", implant), ("target", name));
-                _popup.PopupEntity(msg, target, args.User);
-                args.Handled = true;
-                return;
-            }
 
-=======
->>>>>>> e286baa3
+
             //Implant self instantly, otherwise try to inject the target.
             if (args.User == target)
                 Implant(target, target, uid, component);
