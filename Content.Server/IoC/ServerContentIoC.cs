--- conflicted
+++ resolved
@@ -77,12 +77,9 @@
             IoCManager.Register<MappingManager>();
             IoCManager.Register<IWatchlistWebhookManager, WatchlistWebhookManager>();
             IoCManager.Register<ConnectionManager>();
-<<<<<<< HEAD
+            IoCManager.Register<MultiServerKickManager>();
             IoCManager.Register<ServerCurrencyManager>(); // Goobstation - Server Currency
             IoCManager.Register<LinkAccountManager>(); // RMC - Patreon
-=======
-            IoCManager.Register<MultiServerKickManager>();
->>>>>>> 7db3595f
         }
     }
 }