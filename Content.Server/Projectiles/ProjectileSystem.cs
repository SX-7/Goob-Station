--- conflicted
+++ resolved
@@ -119,18 +119,14 @@
                 _sharedCameraRecoil.KickCamera(target, args.OurBody.LinearVelocity.Normalized());
         }
 
-<<<<<<< HEAD
         // Goobstation start
         if (component.Penetrate)
             component.IgnoredEntities.Add(target);
         else
-            component.DamagedEntity = true;
+            component.ProjectileSpent = true;
         // Goobstation end
 
-        if (component.DeleteOnCollide || (component.NoPenetrateMask & args.OtherFixture.CollisionLayer) != 0) // Goobstation - Make x-ray arrows not penetrate blob
-=======
-        if (component.DeleteOnCollide && component.ProjectileSpent)
->>>>>>> 11e5d591
+        if ((component.DeleteOnCollide && component.ProjectileSpent) || (component.NoPenetrateMask & args.OtherFixture.CollisionLayer) != 0) // Goobstation - Make x-ray arrows not penetrate blob
             QueueDel(uid);
 
         if (component.ImpactEffect != null && TryComp(uid, out TransformComponent? xform))
