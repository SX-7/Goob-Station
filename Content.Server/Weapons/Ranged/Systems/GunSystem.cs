// SPDX-FileCopyrightText: 2022 ElectroJr <leonsfriedrich@gmail.com>
// SPDX-FileCopyrightText: 2022 Flipp Syder <76629141+vulppine@users.noreply.github.com>
// SPDX-FileCopyrightText: 2022 Paul Ritter <ritter.paul1@googlemail.com>
// SPDX-FileCopyrightText: 2022 Rane <60792108+Elijahrane@users.noreply.github.com>
// SPDX-FileCopyrightText: 2022 T-Stalker <43253663+DogZeroX@users.noreply.github.com>
// SPDX-FileCopyrightText: 2022 T-Stalker <le0nel_1van@hotmail.com>
// SPDX-FileCopyrightText: 2022 Visne <39844191+Visne@users.noreply.github.com>
// SPDX-FileCopyrightText: 2022 metalgearsloth <metalgearsloth@gmail.com>
// SPDX-FileCopyrightText: 2023 AJCM-git <60196617+AJCM-git@users.noreply.github.com>
// SPDX-FileCopyrightText: 2023 Arendian <137322659+Arendian@users.noreply.github.com>
// SPDX-FileCopyrightText: 2023 Ilya Chvilyov <90278813+Telyonok@users.noreply.github.com>
// SPDX-FileCopyrightText: 2023 Kara <lunarautomaton6@gmail.com>
// SPDX-FileCopyrightText: 2023 Kevin Zheng <kevinz5000@gmail.com>
// SPDX-FileCopyrightText: 2023 MendaxxDev <153332064+MendaxxDev@users.noreply.github.com>
// SPDX-FileCopyrightText: 2023 Slava0135 <40753025+Slava0135@users.noreply.github.com>
// SPDX-FileCopyrightText: 2023 TaralGit <76408146+TaralGit@users.noreply.github.com>
// SPDX-FileCopyrightText: 2023 and_a <and_a@DESKTOP-RJENGIR>
// SPDX-FileCopyrightText: 2024 Aiden <aiden@djkraz.com>
// SPDX-FileCopyrightText: 2024 Alzore <140123969+Blackern5000@users.noreply.github.com>
// SPDX-FileCopyrightText: 2024 Bixkitts <72874643+Bixkitts@users.noreply.github.com>
// SPDX-FileCopyrightText: 2024 Brandon Hu <103440971+Brandon-Huu@users.noreply.github.com>
// SPDX-FileCopyrightText: 2024 CaasGit <87243814+CaasGit@users.noreply.github.com>
// SPDX-FileCopyrightText: 2024 Chief-Engineer <119664036+Chief-Engineer@users.noreply.github.com>
// SPDX-FileCopyrightText: 2024 Cojoke <83733158+Cojoke-dot@users.noreply.github.com>
// SPDX-FileCopyrightText: 2024 DrSmugleaf <10968691+DrSmugleaf@users.noreply.github.com>
// SPDX-FileCopyrightText: 2024 DrSmugleaf <DrSmugleaf@users.noreply.github.com>
// SPDX-FileCopyrightText: 2024 Ed <96445749+TheShuEd@users.noreply.github.com>
// SPDX-FileCopyrightText: 2024 Emisse <99158783+Emisse@users.noreply.github.com>
// SPDX-FileCopyrightText: 2024 EmoGarbage404 <retron404@gmail.com>
// SPDX-FileCopyrightText: 2024 Eoin Mcloughlin <helloworld@eoinrul.es>
// SPDX-FileCopyrightText: 2024 Errant <35878406+Errant-4@users.noreply.github.com>
// SPDX-FileCopyrightText: 2024 Flareguy <78941145+Flareguy@users.noreply.github.com>
// SPDX-FileCopyrightText: 2024 Hmeister <nathan.springfredfoxbon4@gmail.com>
// SPDX-FileCopyrightText: 2024 Hrosts <35345601+Hrosts@users.noreply.github.com>
// SPDX-FileCopyrightText: 2024 IProduceWidgets <107586145+IProduceWidgets@users.noreply.github.com>
// SPDX-FileCopyrightText: 2024 Ian <ignaz.k@live.de>
// SPDX-FileCopyrightText: 2024 Ilya246 <57039557+Ilya246@users.noreply.github.com>
// SPDX-FileCopyrightText: 2024 Jake Huxell <JakeHuxell@pm.me>
// SPDX-FileCopyrightText: 2024 Jessica M <jessica@jessicamaybe.com>
// SPDX-FileCopyrightText: 2024 Jessica M <jessica@maybe.sh>
// SPDX-FileCopyrightText: 2024 Joel Zimmerman <JoelZimmerman@users.noreply.github.com>
// SPDX-FileCopyrightText: 2024 JustCone <141039037+JustCone14@users.noreply.github.com>
// SPDX-FileCopyrightText: 2024 Killerqu00 <47712032+Killerqu00@users.noreply.github.com>
// SPDX-FileCopyrightText: 2024 Ko4ergaPunk <62609550+Ko4ergaPunk@users.noreply.github.com>
// SPDX-FileCopyrightText: 2024 Kukutis96513 <146854220+Kukutis96513@users.noreply.github.com>
// SPDX-FileCopyrightText: 2024 LordCarve <27449516+LordCarve@users.noreply.github.com>
// SPDX-FileCopyrightText: 2024 Lye <128915833+Lyroth001@users.noreply.github.com>
// SPDX-FileCopyrightText: 2024 MerrytheManokit <167581110+MerrytheManokit@users.noreply.github.com>
// SPDX-FileCopyrightText: 2024 Mervill <mervills.email@gmail.com>
// SPDX-FileCopyrightText: 2024 Mr. 27 <45323883+Dutch-VanDerLinde@users.noreply.github.com>
// SPDX-FileCopyrightText: 2024 MureixloI <132683811+MureixloI@users.noreply.github.com>
// SPDX-FileCopyrightText: 2024 NakataRin <45946146+NakataRin@users.noreply.github.com>
// SPDX-FileCopyrightText: 2024 Nemanja <98561806+EmoGarbage404@users.noreply.github.com>
// SPDX-FileCopyrightText: 2024 OrangeMoronage9622 <whyteterry0092@gmail.com>
// SPDX-FileCopyrightText: 2024 PJBot <pieterjan.briers+bot@gmail.com>
// SPDX-FileCopyrightText: 2024 Pieter-Jan Briers <pieterjan.briers+git@gmail.com>
// SPDX-FileCopyrightText: 2024 Plykiya <58439124+Plykiya@users.noreply.github.com>
// SPDX-FileCopyrightText: 2024 Preston Smith <92108534+thetolbean@users.noreply.github.com>
// SPDX-FileCopyrightText: 2024 Psychpsyo <60073468+Psychpsyo@users.noreply.github.com>
// SPDX-FileCopyrightText: 2024 Repo <47093363+Titian3@users.noreply.github.com>
// SPDX-FileCopyrightText: 2024 RiceMar1244 <138547931+RiceMar1244@users.noreply.github.com>
// SPDX-FileCopyrightText: 2024 ShadowCommander <10494922+ShadowCommander@users.noreply.github.com>
// SPDX-FileCopyrightText: 2024 Sigil <84070966+Siigiil@users.noreply.github.com>
// SPDX-FileCopyrightText: 2024 Simon <63975668+Simyon264@users.noreply.github.com>
// SPDX-FileCopyrightText: 2024 Spatison <137375981+Spatison@users.noreply.github.com>
// SPDX-FileCopyrightText: 2024 Stalen <33173619+stalengd@users.noreply.github.com>
// SPDX-FileCopyrightText: 2024 TakoDragon <69509841+BackeTako@users.noreply.github.com>
// SPDX-FileCopyrightText: 2024 Thomas <87614336+Aeshus@users.noreply.github.com>
// SPDX-FileCopyrightText: 2024 TsjipTsjip <19798667+TsjipTsjip@users.noreply.github.com>
// SPDX-FileCopyrightText: 2024 Ubaser <134914314+UbaserB@users.noreply.github.com>
// SPDX-FileCopyrightText: 2024 Unkn0wn_Gh0st <shadowstalkermll@gmail.com>
// SPDX-FileCopyrightText: 2024 Vasilis <vasilis@pikachu.systems>
// SPDX-FileCopyrightText: 2024 Vigers Ray <60344369+VigersRay@users.noreply.github.com>
// SPDX-FileCopyrightText: 2024 beck-thompson <107373427+beck-thompson@users.noreply.github.com>
// SPDX-FileCopyrightText: 2024 deathride58 <deathride58@users.noreply.github.com>
// SPDX-FileCopyrightText: 2024 dffdff2423 <dffdff2423@gmail.com>
// SPDX-FileCopyrightText: 2024 eoineoineoin <github@eoinrul.es>
// SPDX-FileCopyrightText: 2024 foboscheshir <156405958+foboscheshir@users.noreply.github.com>
// SPDX-FileCopyrightText: 2024 github-actions[bot] <41898282+github-actions[bot]@users.noreply.github.com>
// SPDX-FileCopyrightText: 2024 keronshb <54602815+keronshb@users.noreply.github.com>
// SPDX-FileCopyrightText: 2024 lzk <124214523+lzk228@users.noreply.github.com>
// SPDX-FileCopyrightText: 2024 metalgearsloth <31366439+metalgearsloth@users.noreply.github.com>
// SPDX-FileCopyrightText: 2024 metalgearsloth <comedian_vs_clown@hotmail.com>
// SPDX-FileCopyrightText: 2024 nikthechampiongr <32041239+nikthechampiongr@users.noreply.github.com>
// SPDX-FileCopyrightText: 2024 plykiya <plykiya@protonmail.com>
// SPDX-FileCopyrightText: 2024 saintmuntzer <47153094+saintmuntzer@users.noreply.github.com>
// SPDX-FileCopyrightText: 2024 shamp <140359015+shampunj@users.noreply.github.com>
// SPDX-FileCopyrightText: 2024 slarticodefast <161409025+slarticodefast@users.noreply.github.com>
// SPDX-FileCopyrightText: 2024 strO0pwafel <153459934+strO0pwafel@users.noreply.github.com>
// SPDX-FileCopyrightText: 2024 stroopwafel <j.o.luijkx@student.tudelft.nl>
// SPDX-FileCopyrightText: 2024 themias <89101928+themias@users.noreply.github.com>
// SPDX-FileCopyrightText: 2024 to4no_fix <156101927+chavonadelal@users.noreply.github.com>
// SPDX-FileCopyrightText: 2024 voidnull000 <18663194+voidnull000@users.noreply.github.com>
// SPDX-FileCopyrightText: 2025 Aiden <28298836+Aidenkrz@users.noreply.github.com>
// SPDX-FileCopyrightText: 2025 Aidenkrz <aiden@djkraz.com>
// SPDX-FileCopyrightText: 2025 Aineias1 <dmitri.s.kiselev@gmail.com>
// SPDX-FileCopyrightText: 2025 Aviu00 <93730715+Aviu00@users.noreply.github.com>
// SPDX-FileCopyrightText: 2025 Aviu00 <aviu00@protonmail.com>
// SPDX-FileCopyrightText: 2025 FaDeOkno <143940725+FaDeOkno@users.noreply.github.com>
// SPDX-FileCopyrightText: 2025 GoobBot <uristmchands@proton.me>
// SPDX-FileCopyrightText: 2025 Leon Friedrich <60421075+ElectroJr@users.noreply.github.com>
// SPDX-FileCopyrightText: 2025 McBosserson <148172569+McBosserson@users.noreply.github.com>
// SPDX-FileCopyrightText: 2025 Milon <plmilonpl@gmail.com>
// SPDX-FileCopyrightText: 2025 Piras314 <p1r4s@proton.me>
// SPDX-FileCopyrightText: 2025 Rouden <149893554+Roudenn@users.noreply.github.com>
// SPDX-FileCopyrightText: 2025 SlamBamActionman <83650252+SlamBamActionman@users.noreply.github.com>
// SPDX-FileCopyrightText: 2025 TheBorzoiMustConsume <197824988+TheBorzoiMustConsume@users.noreply.github.com>
// SPDX-FileCopyrightText: 2025 Unlumination <144041835+Unlumy@users.noreply.github.com>
// SPDX-FileCopyrightText: 2025 coderabbitai[bot] <136622811+coderabbitai[bot]@users.noreply.github.com>
// SPDX-FileCopyrightText: 2025 deltanedas <39013340+deltanedas@users.noreply.github.com>
// SPDX-FileCopyrightText: 2025 deltanedas <@deltanedas:kde.org>
// SPDX-FileCopyrightText: 2025 gluesniffler <159397573+gluesniffler@users.noreply.github.com>
// SPDX-FileCopyrightText: 2025 gluesniffler <linebarrelerenthusiast@gmail.com>
// SPDX-FileCopyrightText: 2025 username <113782077+whateverusername0@users.noreply.github.com>
// SPDX-FileCopyrightText: 2025 whateverusername0 <whateveremail>
//
// SPDX-License-Identifier: AGPL-3.0-or-later

using System.Linq;
using System.Numerics;
using Content.Server.Atmos.Components;
using Content.Server.Atmos.EntitySystems;
using Content.Server.Cargo.Systems;
using Content.Server.Power.EntitySystems;
using Content.Server.Weapons.Ranged.Components;
using Content.Shared.Damage;
using Content.Shared.Damage.Systems;
using Content.Shared.Database;
using Content.Shared.Effects;
using Content.Shared.Projectiles;
using Content.Shared.Weapons.Melee;
using Content.Shared.Weapons.Ranged;
using Content.Shared.Weapons.Ranged.Components;
using Content.Shared.Weapons.Ranged.Events;
using Content.Shared.Weapons.Ranged.Systems;
using Content.Shared.Weapons.Reflect;
using Content.Shared.Damage.Components;
using Robust.Shared.Audio;
using Robust.Shared.Map;
using Robust.Shared.Physics;
using Robust.Shared.Player;
using Robust.Shared.Prototypes;
using Robust.Shared.Utility;
using Robust.Shared.Containers;
using Content.Shared._Lavaland.Weapons.Ranged.Events; // Lavaland Change

namespace Content.Server.Weapons.Ranged.Systems;

public sealed partial class GunSystem : SharedGunSystem
{
    [Dependency] private readonly IComponentFactory _factory = default!;
    [Dependency] private readonly BatterySystem _battery = default!;
    [Dependency] private readonly DamageExamineSystem _damageExamine = default!;
    [Dependency] private readonly PricingSystem _pricing = default!;
    [Dependency] private readonly SharedColorFlashEffectSystem _color = default!;
    [Dependency] private readonly StaminaSystem _stamina = default!;
    [Dependency] private readonly SharedContainerSystem _container = default!;
<<<<<<< HEAD
    [Dependency] private readonly SharedMapSystem _map = default!;
=======
    [Dependency] private readonly FlammableSystem _flammable = default!; // Goobstation
>>>>>>> 31e7e0ed

    private const float DamagePitchVariation = 0.05f;

    public override void Initialize()
    {
        base.Initialize();
        SubscribeLocalEvent<BallisticAmmoProviderComponent, PriceCalculationEvent>(OnBallisticPrice);
    }

    private void OnBallisticPrice(EntityUid uid, BallisticAmmoProviderComponent component, ref PriceCalculationEvent args)
    {
        if (string.IsNullOrEmpty(component.Proto) || component.UnspawnedCount == 0)
            return;

        if (!ProtoManager.TryIndex<EntityPrototype>(component.Proto, out var proto))
        {
            Log.Error($"Unable to find fill prototype for price on {component.Proto} on {ToPrettyString(uid)}");
            return;
        }

        // Probably good enough for most.
        var price = _pricing.GetEstimatedPrice(proto);
        args.Price += price * component.UnspawnedCount;
    }

    public override void Shoot(EntityUid gunUid, GunComponent gun, List<(EntityUid? Entity, IShootable Shootable)> ammo,
        EntityCoordinates fromCoordinates, EntityCoordinates toCoordinates, out bool userImpulse, EntityUid? user = null, bool throwItems = false)
    {
        userImpulse = true;

        if (user != null)
        {
            var selfEvent = new SelfBeforeGunShotEvent(user.Value, (gunUid, gun), ammo);
            RaiseLocalEvent(user.Value, selfEvent);
            if (selfEvent.Cancelled)
            {
                userImpulse = false;
                return;
            }
        }

        var fromMap = TransformSystem.ToMapCoordinates(fromCoordinates);
        var toMap = TransformSystem.ToMapCoordinates(toCoordinates).Position;
        var mapDirection = toMap - fromMap.Position;
        var mapAngle = mapDirection.ToAngle();
        var angle = GetRecoilAngle(Timing.CurTime, gun, mapDirection.ToAngle());

        // If applicable, this ensures the projectile is parented to grid on spawn, instead of the map.
        var fromEnt = MapManager.TryFindGridAt(fromMap, out var gridUid, out _)
            ? TransformSystem.WithEntityId(fromCoordinates, gridUid)
            : new EntityCoordinates(_map.GetMapOrInvalid(fromMap.MapId), fromMap.Position);

        // Update shot based on the recoil
        toMap = fromMap.Position + angle.ToVec() * mapDirection.Length();
        mapDirection = toMap - fromMap.Position;
        var gunVelocity = Physics.GetMapLinearVelocity(fromEnt);

        // I must be high because this was getting tripped even when true.
        // DebugTools.Assert(direction != Vector2.Zero);
        var shotProjectiles = new List<EntityUid>(ammo.Count);

        foreach (var (ent, shootable) in ammo)
        {
            // pneumatic cannon doesn't shoot bullets it just throws them, ignore ammo handling
            if (throwItems && ent != null)
            {
                ShootOrThrow(ent.Value, mapDirection, gunVelocity, gun, gunUid, user);
                shotProjectiles.Add(ent.Value); // Goobstation
                continue;
            }

            switch (shootable)
            {
                // Cartridge shoots something else
                case CartridgeAmmoComponent cartridge:
                    if (!cartridge.Spent)
                    {
                        var uid = Spawn(cartridge.Prototype, fromEnt);
                        CreateAndFireProjectiles(uid, cartridge);

                        RaiseLocalEvent(ent!.Value, new AmmoShotEvent()
                        {
                            FiredProjectiles = shotProjectiles
                        });

                        SetCartridgeSpent(ent.Value, cartridge, true);

                        if (cartridge.DeleteOnSpawn)
                            Del(ent.Value);
                    }
                    else
                    {
                        userImpulse = false;
                        Audio.PlayPredicted(gun.SoundEmpty, gunUid, user);
                    }

                    // Something like ballistic might want to leave it in the container still
                    if (!cartridge.DeleteOnSpawn && !Containers.IsEntityInContainer(ent!.Value))
                        EjectCartridge(ent.Value, angle);

                    Dirty(ent!.Value, cartridge);
                    break;
                // Ammo shoots itself
                case AmmoComponent newAmmo:
                    if (ent == null)
                        break;
                    CreateAndFireProjectiles(ent.Value, newAmmo);

                    break;
                case HitscanPrototype hitscan:

                    EntityUid? lastHit = null;

                    var from = fromMap;
                    // can't use map coords above because funny FireEffects
                    var fromEffect = fromCoordinates;
                    var dir = mapDirection.Normalized();

                    //in the situation when user == null, means that the cannon fires on its own (via signals). And we need the gun to not fire by itself in this case
                    var lastUser = user ?? gunUid;

                    if (hitscan.Reflective != ReflectType.None)
                    {
                        for (var reflectAttempt = 0; reflectAttempt < 3; reflectAttempt++)
                        {
                            var ray = new CollisionRay(from.Position, dir, hitscan.CollisionMask);
                            var rayCastResults =
                                Physics.IntersectRay(from.MapId, ray, hitscan.MaxLength, lastUser, false).ToList();
                            if (!rayCastResults.Any())
                                break;

                            var result = rayCastResults[0];

                            // Check if laser is shot from in a container
                            if (!_container.IsEntityOrParentInContainer(lastUser))
                            {
                                // Checks if the laser should pass over unless targeted by its user
                                foreach (var collide in rayCastResults)
                                {
                                    if (collide.HitEntity != gun.Target &&
                                        CompOrNull<RequireProjectileTargetComponent>(collide.HitEntity)?.Active == true)
                                    {
                                        continue;
                                    }

                                    result = collide;
                                    break;
                                }
                            }

                            var hit = result.HitEntity;
                            lastHit = hit;

                            FireEffects(fromEffect, result.Distance, dir.Normalized().ToAngle(), hitscan, hit);

                            var ev = new HitScanReflectAttemptEvent(user, gunUid, hitscan.Reflective, dir, false, hitscan.Damage); // WD EDIT
                            RaiseLocalEvent(hit, ref ev);

                            if (!ev.Reflected)
                                break;

                            fromEffect = Transform(hit).Coordinates;
                            from = TransformSystem.ToMapCoordinates(fromEffect);
                            dir = ev.Direction;
                            lastUser = hit;
                        }
                    }

                    if (lastHit != null)
                    {
                        var hitEntity = lastHit.Value;
                        if (hitscan.StaminaDamage > 0f)
                            _stamina.TakeStaminaDamage(hitEntity, hitscan.StaminaDamage, source: user, applyResistances: true); // Goob edit

                        if (hitscan.FireStacks > 0f && TryComp(hitEntity, out FlammableComponent? flammable)) // Goobstation
                            _flammable.AdjustFireStacks(hitEntity, hitscan.FireStacks, flammable, true);

                        var dmg = hitscan.Damage;

                        var hitName = ToPrettyString(hitEntity);
                        if (dmg != null)
                            dmg = Damageable.TryChangeDamage(hitEntity, dmg * Damageable.UniversalHitscanDamageModifier, origin: user, canBeCancelled: true); // Shitmed Change

                        // check null again, as TryChangeDamage returns modified damage values
                        if (dmg != null)
                        {
                            if (!Deleted(hitEntity))
                            {
                                if (dmg.AnyPositive())
                                {
                                    _color.RaiseEffect(Color.Red, new List<EntityUid>() { hitEntity }, Filter.Pvs(hitEntity, entityManager: EntityManager));
                                }

                                // TODO get fallback position for playing hit sound.
                                PlayImpactSound(hitEntity, dmg, hitscan.Sound, hitscan.ForceSound);
                            }

                            if (user != null)
                            {
                                Logs.Add(LogType.HitScanHit,
                                    $"{ToPrettyString(user.Value):user} hit {hitName:target} using hitscan and dealt {dmg.GetTotal():damage} damage");
                            }
                            else
                            {
                                Logs.Add(LogType.HitScanHit,
                                    $"{hitName:target} hit by hitscan dealing {dmg.GetTotal():damage} damage");
                            }
                        }
                    }
                    else
                    {
                        FireEffects(fromEffect, hitscan.MaxLength, dir.ToAngle(), hitscan);
                    }

                    Audio.PlayPredicted(gun.SoundGunshotModified, gunUid, user);
                    break;
                default:
                    throw new ArgumentOutOfRangeException();
            }
        }

        RaiseLocalEvent(gunUid, new AmmoShotEvent()
        {
            FiredProjectiles = shotProjectiles,
        });

        void CreateAndFireProjectiles(EntityUid ammoEnt, AmmoComponent ammoComp)
        {
            if (TryComp<ProjectileSpreadComponent>(ammoEnt, out var ammoSpreadComp))
            {
                var spreadEvent = new GunGetAmmoSpreadEvent(ammoSpreadComp.Spread);
                RaiseLocalEvent(gunUid, ref spreadEvent);

                var angles = LinearSpread(mapAngle - spreadEvent.Spread / 2,
                    mapAngle + spreadEvent.Spread / 2, ammoSpreadComp.Count);

                ShootOrThrow(ammoEnt, angles[0].ToVec(), gunVelocity, gun, gunUid, user);
                shotProjectiles.Add(ammoEnt);

                for (var i = 1; i < ammoSpreadComp.Count; i++)
                {
                    var newuid = Spawn(ammoSpreadComp.Proto, fromEnt);
                    // Lavaland Change: Raise event when a projectile/pellet is fired from a gun.
                    RaiseLocalEvent(gunUid, new ProjectileShotEvent()
                    {
                        FiredProjectile = newuid
                    });
                    ShootOrThrow(newuid, angles[i].ToVec(), gunVelocity, gun, gunUid, user);
                    shotProjectiles.Add(newuid);
                }
            }
            else
            {
                ShootOrThrow(ammoEnt, mapDirection, gunVelocity, gun, gunUid, user);
                shotProjectiles.Add(ammoEnt);
            }

            MuzzleFlash(gunUid, ammoComp, mapDirection.ToAngle(), user);
            Audio.PlayPredicted(gun.SoundGunshotModified, gunUid, user);
        }
    }

    private void ShootOrThrow(EntityUid uid, Vector2 mapDirection, Vector2 gunVelocity, GunComponent gun, EntityUid gunUid, EntityUid? user)
    {
        if (gun.Target is { } target && !TerminatingOrDeleted(target))
        {
            var targeted = EnsureComp<TargetedProjectileComponent>(uid);
            targeted.Target = target;
            Dirty(uid, targeted);
        }

        // Do a throw
        if (!HasComp<ProjectileComponent>(uid))
        {
            RemoveShootable(uid);
            // TODO: Someone can probably yeet this a billion miles so need to pre-validate input somewhere up the call stack.
            ThrowingSystem.TryThrow(uid, mapDirection, gun.ProjectileSpeedModified, user);
            return;
        }

        ShootProjectile(uid, mapDirection, gunVelocity, gunUid, user, gun.ProjectileSpeedModified);
    }

    /// <summary>
    /// Gets a linear spread of angles between start and end.
    /// </summary>
    /// <param name="start">Start angle in degrees</param>
    /// <param name="end">End angle in degrees</param>
    /// <param name="intervals">How many shots there are</param>
    public Angle[] LinearSpread(Angle start, Angle end, int intervals) // Goob edit
    {
        var angles = new Angle[intervals];
        DebugTools.Assert(intervals > 1);

        for (var i = 0; i <= intervals - 1; i++)
        {
            angles[i] = new Angle(start + (end - start) * i / (intervals - 1));
        }

        return angles;
    }

    private Angle GetRecoilAngle(TimeSpan curTime, GunComponent component, Angle direction)
    {
        var timeSinceLastFire = (curTime - component.LastFire).TotalSeconds;
        var newTheta = MathHelper.Clamp(component.CurrentAngle.Theta + component.AngleIncreaseModified.Theta - component.AngleDecayModified.Theta * timeSinceLastFire, component.MinAngleModified.Theta, component.MaxAngleModified.Theta);
        component.CurrentAngle = new Angle(newTheta);
        component.LastFire = component.NextFire;

        // Convert it so angle can go either side.
        var random = Random.NextFloat(-0.5f, 0.5f);
        var spread = component.CurrentAngle.Theta * random;
        var angle = new Angle(direction.Theta + component.CurrentAngle.Theta * random);
        DebugTools.Assert(spread <= component.MaxAngleModified.Theta);
        return angle;
    }

    protected override void Popup(string message, EntityUid? uid, EntityUid? user) { }

    protected override void CreateEffect(EntityUid gunUid, MuzzleFlashEvent message, EntityUid? user = null)
    {
        var filter = Filter.Pvs(gunUid, entityManager: EntityManager);

        if (TryComp<ActorComponent>(user, out var actor))
            filter.RemovePlayer(actor.PlayerSession);

        RaiseNetworkEvent(message, filter);
    }

    public void PlayImpactSound(EntityUid otherEntity, DamageSpecifier? modifiedDamage, SoundSpecifier? weaponSound, bool forceWeaponSound)
    {
        DebugTools.Assert(!Deleted(otherEntity), "Impact sound entity was deleted");

        // Like projectiles and melee,
        // 1. Entity specific sound
        // 2. Ammo's sound
        // 3. Nothing
        var playedSound = false;

        if (!forceWeaponSound && modifiedDamage != null && modifiedDamage.GetTotal() > 0 && TryComp<RangedDamageSoundComponent>(otherEntity, out var rangedSound))
        {
            var type = SharedMeleeWeaponSystem.GetHighestDamageSound(modifiedDamage, ProtoManager);

            if (type != null && rangedSound.SoundTypes?.TryGetValue(type, out var damageSoundType) == true)
            {
                Audio.PlayPvs(damageSoundType, otherEntity, AudioParams.Default.WithVariation(DamagePitchVariation));
                playedSound = true;
            }
            else if (type != null && rangedSound.SoundGroups?.TryGetValue(type, out var damageSoundGroup) == true)
            {
                Audio.PlayPvs(damageSoundGroup, otherEntity, AudioParams.Default.WithVariation(DamagePitchVariation));
                playedSound = true;
            }
        }

        if (!playedSound && weaponSound != null)
        {
            Audio.PlayPvs(weaponSound, otherEntity);
        }
    }

    // TODO: Pseudo RNG so the client can predict these.
    #region Hitscan effects

    private void FireEffects(EntityCoordinates fromCoordinates, float distance, Angle angle, HitscanPrototype hitscan, EntityUid? hitEntity = null)
    {
        // Lord
        // Forgive me for the shitcode I am about to do
        // Effects tempt me not
        var sprites = new List<(NetCoordinates coordinates, Angle angle, SpriteSpecifier sprite, float scale)>();
        var fromXform = Transform(fromCoordinates.EntityId);

        // We'll get the effects relative to the grid / map of the firer
        // Look you could probably optimise this a bit with redundant transforms at this point.

        var gridUid = fromXform.GridUid;
        if (gridUid != fromCoordinates.EntityId && TryComp(gridUid, out TransformComponent? gridXform))
        {
            var (_, gridRot, gridInvMatrix) = TransformSystem.GetWorldPositionRotationInvMatrix(gridXform);
            var map = TransformSystem.ToMapCoordinates(fromCoordinates);
            fromCoordinates = new EntityCoordinates(gridUid.Value, Vector2.Transform(map.Position, gridInvMatrix));
            angle -= gridRot;
        }
        else
        {
            angle -= TransformSystem.GetWorldRotation(fromXform);
        }

        if (distance >= 1f)
        {
            if (hitscan.MuzzleFlash != null)
            {
                var coords = fromCoordinates.Offset(angle.ToVec().Normalized() / 2);
                var netCoords = GetNetCoordinates(coords);

                sprites.Add((netCoords, angle, hitscan.MuzzleFlash, 1f));
            }

            if (hitscan.TravelFlash != null)
            {
                var coords = fromCoordinates.Offset(angle.ToVec() * (distance + 0.5f) / 2);
                var netCoords = GetNetCoordinates(coords);

                sprites.Add((netCoords, angle, hitscan.TravelFlash, distance - 1.5f));
            }
        }

        if (hitscan.ImpactFlash != null)
        {
            var coords = fromCoordinates.Offset(angle.ToVec() * distance);
            var netCoords = GetNetCoordinates(coords);

            sprites.Add((netCoords, angle.FlipPositive(), hitscan.ImpactFlash, 1f));
        }

        if (sprites.Count > 0)
        {
            RaiseNetworkEvent(new HitscanEvent
            {
                Sprites = sprites,
            }, Filter.Pvs(fromCoordinates, entityMan: EntityManager));
        }
    }

    #endregion
}<|MERGE_RESOLUTION|>--- conflicted
+++ resolved
@@ -155,11 +155,8 @@
     [Dependency] private readonly SharedColorFlashEffectSystem _color = default!;
     [Dependency] private readonly StaminaSystem _stamina = default!;
     [Dependency] private readonly SharedContainerSystem _container = default!;
-<<<<<<< HEAD
+    [Dependency] private readonly FlammableSystem _flammable = default!; // Goobstation
     [Dependency] private readonly SharedMapSystem _map = default!;
-=======
-    [Dependency] private readonly FlammableSystem _flammable = default!; // Goobstation
->>>>>>> 31e7e0ed
 
     private const float DamagePitchVariation = 0.05f;
 
