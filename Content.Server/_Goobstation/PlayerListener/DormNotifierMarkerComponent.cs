--- conflicted
+++ resolved
@@ -3,22 +3,14 @@
 [RegisterComponent]
 public sealed partial class DormNotifierMarkerComponent : Component
 {
-<<<<<<< HEAD
-    [DataField, ViewVariables(VVAccess.ReadWrite)]
-=======
     [ViewVariables(VVAccess.ReadWrite)]
     [DataField]
->>>>>>> d48df0e0
     public string Name = "";
 
     /// <summary>
     /// Tile range to check for players
     /// </summary>
-<<<<<<< HEAD
-    [DataField, ViewVariables(VVAccess.ReadWrite)]
-=======
     [ViewVariables(VVAccess.ReadWrite)]
     [DataField]
->>>>>>> d48df0e0
     public float ProximityRadius = 1;
 }