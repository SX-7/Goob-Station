// SPDX-FileCopyrightText: 2020 Tyler Young <tyler.young@impromptu.ninja>
// SPDX-FileCopyrightText: 2020 Vera Aguilera Puerto <zddm@outlook.es>
// SPDX-FileCopyrightText: 2020 Víctor Aguilera Puerto <6766154+Zumorica@users.noreply.github.com>
// SPDX-FileCopyrightText: 2020 Víctor Aguilera Puerto <zddm@outlook.es>
// SPDX-FileCopyrightText: 2020 zumorica <zddm@outlook.es>
// SPDX-FileCopyrightText: 2021 Acruid <shatter66@gmail.com>
// SPDX-FileCopyrightText: 2021 DrSmugleaf <DrSmugleaf@users.noreply.github.com>
// SPDX-FileCopyrightText: 2021 Metal Gear Sloth <metalgearsloth@gmail.com>
// SPDX-FileCopyrightText: 2021 Visne <39844191+Visne@users.noreply.github.com>
// SPDX-FileCopyrightText: 2022 Pieter-Jan Briers <pieterjan.briers+git@gmail.com>
// SPDX-FileCopyrightText: 2022 Vera Aguilera Puerto <gradientvera@outlook.com>
// SPDX-FileCopyrightText: 2022 mirrorcult <lunarautomaton6@gmail.com>
// SPDX-FileCopyrightText: 2022 wrexbe <81056464+wrexbe@users.noreply.github.com>
// SPDX-FileCopyrightText: 2023 Vera Aguilera Puerto <6766154+Zumorica@users.noreply.github.com>
// SPDX-FileCopyrightText: 2023 metalgearsloth <31366439+metalgearsloth@users.noreply.github.com>
// SPDX-FileCopyrightText: 2025 Aiden <28298836+Aidenkrz@users.noreply.github.com>
// SPDX-FileCopyrightText: 2025 Fildrance <fildrance@gmail.com>
// SPDX-FileCopyrightText: 2025 GoobBot <uristmchands@proton.me>
// SPDX-FileCopyrightText: 2025 Pieter-Jan Briers <pieterjan.briers@gmail.com>
// SPDX-FileCopyrightText: 2025 SX-7 <sn1.test.preria.2002@gmail.com>
// SPDX-FileCopyrightText: 2025 Simon <63975668+Simyon264@users.noreply.github.com>
// SPDX-FileCopyrightText: 2025 krusti <43324723+Topicranger@users.noreply.github.com>
// SPDX-FileCopyrightText: 2025 krusti <krusti@fluffytech.xyz>
// SPDX-FileCopyrightText: 2025 slarticodefast <161409025+slarticodefast@users.noreply.github.com>
//
// SPDX-License-Identifier: MIT

using System.Collections;
using System.Text;
using Robust.Shared.Audio.Midi;
using Robust.Shared.GameStates;
using Robust.Shared.Serialization;

namespace Content.Shared.Instruments;

[NetworkedComponent]
[Access(typeof(SharedInstrumentSystem))]
public abstract partial class SharedInstrumentComponent : Component
{
    [ViewVariables]
    public bool Playing { get; set; }

    [DataField("program"), ViewVariables(VVAccess.ReadWrite)]
    public byte InstrumentProgram { get; set; }

    [DataField("bank"), ViewVariables(VVAccess.ReadWrite)]
    public byte InstrumentBank { get; set; }

    [DataField("allowPercussion"), ViewVariables(VVAccess.ReadWrite)]
    public bool AllowPercussion { get; set; }

    [DataField("allowProgramChange"), ViewVariables(VVAccess.ReadWrite)]
    public bool AllowProgramChange { get ; set; }

    [DataField("respectMidiLimits"), ViewVariables(VVAccess.ReadWrite)]
    public bool RespectMidiLimits { get; set; } = true;

    [ViewVariables(VVAccess.ReadWrite)]
    public EntityUid? Master { get; set; } = null;

    [ViewVariables]
    public BitArray FilteredChannels { get; set; } = new(RobustMidiEvent.MaxChannels, true);
}

/// <summary>
/// Component that indicates that musical instrument was activated (ui opened).
/// </summary>
[RegisterComponent, NetworkedComponent]
[AutoGenerateComponentState(true)]
public sealed partial class ActiveInstrumentComponent : Component
{
    [DataField]
    [AutoNetworkedField]
    public MidiTrack?[] Tracks = [];
}

[Serializable, NetSerializable]
public sealed class InstrumentComponentState : ComponentState
{
    public bool Playing;

    public byte InstrumentProgram;

    public byte InstrumentBank;

    public bool AllowPercussion;

    public bool AllowProgramChange;

    public bool RespectMidiLimits;

    public NetEntity? Master;

    public BitArray FilteredChannels = default!;
}


/// <summary>
///     This message is sent to the client to completely stop midi input and midi playback.
/// </summary>
[Serializable, NetSerializable]
public sealed class InstrumentStopMidiEvent : EntityEventArgs
{
    public NetEntity Uid { get; }

    public InstrumentStopMidiEvent(NetEntity uid)
    {
        Uid = uid;
    }
}

/// <summary>
///     Send from the client to the server to set a master instrument.
/// </summary>
[Serializable, NetSerializable]
public sealed class InstrumentSetMasterEvent : EntityEventArgs
{
    public NetEntity Uid { get; }
    public NetEntity? Master { get; }

    public InstrumentSetMasterEvent(NetEntity uid, NetEntity? master)
    {
        Uid = uid;
        Master = master;
    }
}

/// <summary>
///     Send from the client to the server to set a master instrument channel.
/// </summary>
[Serializable, NetSerializable]
public sealed class InstrumentSetFilteredChannelEvent : EntityEventArgs
{
    public NetEntity Uid { get; }
    public int Channel { get; }
    public bool Value { get; }

    public InstrumentSetFilteredChannelEvent(NetEntity uid, int channel, bool value)
    {
        Uid = uid;
        Channel = channel;
        Value = value;
    }
}

/// <summary>
///     This message is sent to the client to start the synth.
/// </summary>
[Serializable, NetSerializable]
public sealed class InstrumentStartMidiEvent : EntityEventArgs
{
    public NetEntity Uid { get; }

    public InstrumentStartMidiEvent(NetEntity uid)
    {
        Uid = uid;
    }
}

/// <summary>
///     This message carries a MidiEvent to be played on clients.
/// </summary>
[Serializable, NetSerializable]
public sealed class InstrumentMidiEventEvent : EntityEventArgs
{
    public NetEntity Uid { get; }
    public RobustMidiEvent[] MidiEvent { get; }

    public InstrumentMidiEventEvent(NetEntity uid, RobustMidiEvent[] midiEvent)
    {
        Uid = uid;
        MidiEvent = midiEvent;
    }
}

[NetSerializable, Serializable]
public enum InstrumentUiKey
{
    Key,
}

/// <summary>
/// Sets the MIDI channels on an instrument.
/// </summary>
[Serializable, NetSerializable]
public sealed class InstrumentSetChannelsEvent : EntityEventArgs
{
    public NetEntity Uid { get; }
    public MidiTrack?[] Tracks { get; set; }

    public InstrumentSetChannelsEvent(NetEntity uid, MidiTrack?[] tracks)
    {
        Uid = uid;
        Tracks = tracks;
    }
}

/// <summary>
/// Represents a single midi track with the track name, instrument name and bank instrument name extracted.
/// </summary>
[Serializable, NetSerializable]
public sealed class MidiTrack
{
    /// <summary>
    /// The first specified Track Name
    /// </summary>
    public string? TrackName;
    /// <summary>
    /// The first specified instrument name
    /// </summary>
    public string? InstrumentName;

    /// <summary>
    /// The first program change resolved to the name.
    /// </summary>
    public string? ProgramName;

    public override string ToString()
    {
        return $"Track Name: {TrackName}; Instrument Name: {InstrumentName}; Program Name: {ProgramName}";
    }

    /// <summary>
    /// Truncates the fields based on the limit inputted into this method.
    /// </summary>
    public void TruncateFields(int limit)
    {
        if (InstrumentName != null)
            InstrumentName = Truncate(InstrumentName, limit);

        if (TrackName != null)
            TrackName = Truncate(TrackName, limit);

        if (ProgramName != null)
            ProgramName = Truncate(ProgramName, limit);
    }

<<<<<<< HEAD
    public void SanitizeFields()
    {
        if (InstrumentName != null)
            InstrumentName = Sanitize(InstrumentName);

        if (TrackName != null)
            TrackName = Sanitize(TrackName);

        if (ProgramName != null)
            ProgramName = Sanitize(ProgramName);
    }

=======
>>>>>>> 6e5f6e9b
    private const string Postfix = "…";
    // TODO: Make a general method to use in RT? idk if we have that.
    private string Truncate(string input, int limit)
    {
        if (string.IsNullOrEmpty(input) || limit <= 0 || input.Length <= limit)
            return input;

        var truncatedLength = limit - Postfix.Length;

        return input.Substring(0, truncatedLength) + Postfix;
    }
<<<<<<< HEAD

    private static string Sanitize(string input)
    {
        var sanitized = new StringBuilder(input.Length);

        foreach (char c in input)
        {
            if (!char.IsControl(c) && c <= 127) // no control characters, only ASCII
                sanitized.Append(c);
        }

        return sanitized.ToString();
    }
=======
>>>>>>> 6e5f6e9b
}<|MERGE_RESOLUTION|>--- conflicted
+++ resolved
@@ -50,7 +50,7 @@
     public bool AllowPercussion { get; set; }
 
     [DataField("allowProgramChange"), ViewVariables(VVAccess.ReadWrite)]
-    public bool AllowProgramChange { get ; set; }
+    public bool AllowProgramChange { get; set; }
 
     [DataField("respectMidiLimits"), ViewVariables(VVAccess.ReadWrite)]
     public bool RespectMidiLimits { get; set; } = true;
@@ -235,7 +235,6 @@
             ProgramName = Truncate(ProgramName, limit);
     }
 
-<<<<<<< HEAD
     public void SanitizeFields()
     {
         if (InstrumentName != null)
@@ -248,8 +247,6 @@
             ProgramName = Sanitize(ProgramName);
     }
 
-=======
->>>>>>> 6e5f6e9b
     private const string Postfix = "…";
     // TODO: Make a general method to use in RT? idk if we have that.
     private string Truncate(string input, int limit)
@@ -261,7 +258,6 @@
 
         return input.Substring(0, truncatedLength) + Postfix;
     }
-<<<<<<< HEAD
 
     private static string Sanitize(string input)
     {
@@ -275,6 +271,4 @@
 
         return sanitized.ToString();
     }
-=======
->>>>>>> 6e5f6e9b
 }