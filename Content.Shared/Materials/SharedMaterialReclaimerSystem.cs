--- conflicted
+++ resolved
@@ -31,11 +31,8 @@
     [Dependency] private readonly SharedAudioSystem _audio = default!;
     [Dependency] protected readonly SharedContainerSystem Container = default!;
     [Dependency] private readonly EntityWhitelistSystem _whitelistSystem = default!;
-<<<<<<< HEAD
+    [Dependency] private readonly EmagSystem _emag = default!;
     [Dependency] private readonly LockSystem _lockSystem = default!; // Goobstation - Recycle Update
-=======
-    [Dependency] private readonly EmagSystem _emag = default!;
->>>>>>> a13eaa37
 
     public const string ActiveReclaimerContainerId = "active-material-reclaimer-container";
 
