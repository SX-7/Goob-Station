using Content.Shared.Damage;
using Content.Shared.FixedPoint;
using Robust.Shared.Audio;
using Robust.Shared.GameStates;
using Robust.Shared.Physics.Dynamics;
using Robust.Shared.Prototypes;
using Robust.Shared.Serialization.TypeSerializers.Implementations.Custom;

namespace Content.Shared.Projectiles;

[RegisterComponent, NetworkedComponent, AutoGenerateComponentState]
public sealed partial class ProjectileComponent : Component
{
    /// <summary>
    ///     The angle of the fired projectile.
    /// </summary>
    [DataField, AutoNetworkedField]
    public Angle Angle;

    /// <summary>
    ///     The effect that appears when a projectile collides with an entity.
    /// </summary>
    [DataField, ViewVariables(VVAccess.ReadWrite)]
    public EntProtoId? ImpactEffect;

    /// <summary>
    ///     User that shot this projectile.
    /// </summary>
    [DataField, AutoNetworkedField]
    public EntityUid? Shooter;

    /// <summary>
    ///     Weapon used to shoot.
    /// </summary>
    [DataField, AutoNetworkedField]
    public EntityUid? Weapon;

    /// <summary>
    ///     The projectile spawns inside the shooter most of the time, this prevents entities from shooting themselves.
    /// </summary>
    [DataField, AutoNetworkedField]
    public bool IgnoreShooter = true;

    /// <summary>
    ///     The amount of damage the projectile will do.
    /// </summary>
    [DataField(required: true)] [ViewVariables(VVAccess.ReadWrite)]
    public DamageSpecifier Damage = new();

    /// <summary>
    ///     If the projectile should be deleted on collision.
    /// </summary>
    [DataField]
    public bool DeleteOnCollide = true;

    /// <summary>
    ///     Ignore all damage resistances the target has.
    /// </summary>
    [DataField]
    public bool IgnoreResistances = false;

    /// <summary>
    ///     Get that juicy FPS hit sound.
    /// </summary>
    [DataField]
    public SoundSpecifier? SoundHit;

    /// <summary>
    ///     Force the projectiles sound to play rather than potentially playing the entity's sound.
    /// </summary>
    [DataField]
    public bool ForceSound = false;

    /// <summary>
    ///     Whether this projectile will only collide with entities if it was shot from a gun (if <see cref="Weapon"/> is not null).
    /// </summary>
    [DataField]
    public bool OnlyCollideWhenShot = false;

    /// <summary>
    ///     If true, the projectile has hit enough targets and should no longer interact with further collisions pending deletion.
    /// </summary>
    [DataField]
<<<<<<< HEAD
    public bool DamagedEntity;

    // Goobstation start
    [DataField]
    public bool Penetrate;

    /// <summary>
    ///     Collision mask of what not to penetrate if <see cref="Penetrate"/> is true.
    /// </summary>
    [DataField(customTypeSerializer: typeof(FlagSerializer<CollisionMask>))]
    public int NoPenetrateMask = 0;

    [NonSerialized]
    public List<EntityUid> IgnoredEntities = new();
    // Goobstation end
=======
    public bool ProjectileSpent;

    /// <summary>
    ///     When a projectile has this threshold set, it will continue to penetrate entities until the damage dealt reaches this threshold.
    /// </summary>
    [DataField]
    public FixedPoint2 PenetrationThreshold = FixedPoint2.Zero;

    /// <summary>
    ///     If set, the projectile will not penetrate objects that lack the ability to take these damage types.
    /// </summary>
    [DataField]
    public List<string>? PenetrationDamageTypeRequirement;

    /// <summary>
    ///     Tracks the amount of damage dealt for penetration purposes.
    /// </summary>
    [DataField]
    public FixedPoint2 PenetrationAmount = FixedPoint2.Zero;
>>>>>>> 11e5d591
}<|MERGE_RESOLUTION|>--- conflicted
+++ resolved
@@ -81,23 +81,6 @@
     ///     If true, the projectile has hit enough targets and should no longer interact with further collisions pending deletion.
     /// </summary>
     [DataField]
-<<<<<<< HEAD
-    public bool DamagedEntity;
-
-    // Goobstation start
-    [DataField]
-    public bool Penetrate;
-
-    /// <summary>
-    ///     Collision mask of what not to penetrate if <see cref="Penetrate"/> is true.
-    /// </summary>
-    [DataField(customTypeSerializer: typeof(FlagSerializer<CollisionMask>))]
-    public int NoPenetrateMask = 0;
-
-    [NonSerialized]
-    public List<EntityUid> IgnoredEntities = new();
-    // Goobstation end
-=======
     public bool ProjectileSpent;
 
     /// <summary>
@@ -117,5 +100,18 @@
     /// </summary>
     [DataField]
     public FixedPoint2 PenetrationAmount = FixedPoint2.Zero;
->>>>>>> 11e5d591
+
+    // Goobstation start
+    [DataField]
+    public bool Penetrate;
+
+    /// <summary>
+    ///     Collision mask of what not to penetrate if <see cref="Penetrate"/> is true.
+    /// </summary>
+    [DataField(customTypeSerializer: typeof(FlagSerializer<CollisionMask>))]
+    public int NoPenetrateMask = 0;
+
+    [NonSerialized]
+    public List<EntityUid> IgnoredEntities = new();
+    // Goobstation end
 }