--- conflicted
+++ resolved
@@ -58,11 +58,7 @@
     /// If the entity can be flipped, this prototype is available as an alternate (mode dependent)
     /// </summary>
     [DataField, ViewVariables(VVAccess.ReadOnly)]
-<<<<<<< HEAD
     public string? MirrorPrototype { get; private set; }
-=======
-    public string? MirrorPrototype { get; private set; } = string.Empty;
->>>>>>> 5ce6041a
 
     /// <summary>
     /// Number of charges consumed when the operation is completed
