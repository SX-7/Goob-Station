--- conflicted
+++ resolved
@@ -121,11 +121,8 @@
 using System.Numerics;
 using Content.Goobstation.Common.CCVar;
 using Content.Goobstation.Common.MartialArts; // Goobstation - Martial Arts
-<<<<<<< HEAD
 using Content.Shared._EinsteinEngines.Contests;
-=======
 using Content.Shared._Shitmed.Weapons.Melee.Events; // Shitmed Change
->>>>>>> 76152022
 using Content.Shared.ActionBlocker;
 using Content.Shared.Actions.Events;
 using Content.Shared.Administration.Components;
@@ -139,11 +136,8 @@
 using Content.Goobstation.Maths.FixedPoint;
 using Content.Shared.Hands;
 using Content.Shared.Hands.Components;
-<<<<<<< HEAD
 using Content.Shared.IdentityManagement;
-=======
 using Content.Shared.Hands.EntitySystems; // Shitmed Change
->>>>>>> 76152022
 using Content.Shared.Interaction;
 using Content.Shared.Inventory;
 using Content.Shared.Inventory.VirtualItem;
@@ -178,7 +172,6 @@
 
 public abstract class SharedMeleeWeaponSystem : EntitySystem
 {
-<<<<<<< HEAD
     [Dependency] protected readonly IGameTiming Timing = default!;
     [Dependency] protected readonly IMapManager MapManager = default!;
     [Dependency] private   readonly INetManager _netMan = default!;
@@ -223,23 +216,6 @@
         _shoveMass = value;
     }
     //Goob - Shove
-=======
-    [Dependency] protected readonly ISharedAdminLogManager   AdminLogger     = default!;
-    [Dependency] protected readonly ActionBlockerSystem      Blocker         = default!;
-    [Dependency] protected readonly SharedCombatModeSystem   CombatMode      = default!;
-    [Dependency] protected readonly DamageableSystem         Damageable      = default!;
-    [Dependency] protected readonly SharedInteractionSystem  Interaction     = default!;
-    [Dependency] protected readonly IMapManager              MapManager      = default!;
-    [Dependency] protected readonly SharedPopupSystem        PopupSystem     = default!;
-    [Dependency] protected readonly IGameTiming              Timing          = default!;
-    [Dependency] protected readonly SharedTransformSystem    TransformSystem = default!;
-    [Dependency] private   readonly InventorySystem         _inventory       = default!;
-    [Dependency] private   readonly MeleeSoundSystem        _meleeSound      = default!;
-    [Dependency] private   readonly SharedPhysicsSystem     _physics         = default!;
-    [Dependency] private   readonly IPrototypeManager       _protoManager    = default!;
-    [Dependency] private   readonly StaminaSystem           _stamina         = default!;
-    [Dependency] private   readonly SharedHandsSystem             _hands           = default!;
->>>>>>> 76152022
 
     private const int AttackMask = (int) (CollisionGroup.MobMask | CollisionGroup.Opaque);
 
