--- conflicted
+++ resolved
@@ -59,13 +59,10 @@
         SubscribeLocalEvent<GunWieldBonusComponent, ItemUnwieldedEvent>(OnGunUnwielded);
         SubscribeLocalEvent<GunWieldBonusComponent, GunRefreshModifiersEvent>(OnGunRefreshModifiers);
         SubscribeLocalEvent<GunWieldBonusComponent, ExaminedEvent>(OnExamine);
-<<<<<<< HEAD
-        SubscribeLocalEvent<GunWieldBonusComponent, GotEquippedHandEvent>(OnItemInHand); // GoobStation change - OnItemInHand for NoWieldNeeded
-=======
         SubscribeLocalEvent<SpeedModifiedOnWieldComponent, ItemWieldedEvent>(OnSpeedModifierWielded);
         SubscribeLocalEvent<SpeedModifiedOnWieldComponent, ItemUnwieldedEvent>(OnSpeedModifierUnwielded);
         SubscribeLocalEvent<SpeedModifiedOnWieldComponent, HeldRelayedEvent<RefreshMovementSpeedModifiersEvent>>(OnRefreshSpeedWielded);
->>>>>>> 11e5d591
+        SubscribeLocalEvent<GunWieldBonusComponent, GotEquippedHandEvent>(OnItemInHand); // GoobStation change - OnItemInHand for NoWieldNeeded
 
         SubscribeLocalEvent<IncreaseDamageOnWieldComponent, GetMeleeDamageEvent>(OnGetMeleeDamage);
     }
