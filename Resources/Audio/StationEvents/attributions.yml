- files: ["running_out.ogg"]
  license: "CC-BY-3.0"
  copyright: "Created by Bolgarich"
  source: "https://www.youtube.com/watch?v=SzEp2nv6oZ4"

- files: ["sound_station_14.ogg"]
  license: "CC-BY-3.0"
  copyright: "Created by Donchan"
  source: "https://www.youtube.com/watch?v=4nUpeYLKUns"

# Goobstation
- files: ["last_call.ogg"]
  license: "CC-BY-3.0"
  copyright: "Created by mryikes"
  source: "https://www.youtube.com/watch?v=WtDZEMxHY6U"

- files: ["tansume.ogg"]
  license: "CC-BY-3.0"
  copyright: "Moranbong Band"
  source: "https://goobstation.com"

- files: ["blobin_time.ogg"]
  license: "CC-BY-3.0"
  copyright: "Created by mrjajkes"
<<<<<<< HEAD
  source: "https://www.youtube.com/watch?v=nxJOCDh-M3s"

- files: ["opposing_nuke.ogg"]
  license: "Custom"
  copyright: "Opposing Nuke by mrjajkes is licensed under the following terms: free use and modification with proper credit to the original creator, excluding usage by FulpStation, White Dream, Wizard's Den, and any ERP/sexually-oriented servers, or for commercial use unless granted permission by the author. For commercial use, please contact the author to discuss details."
  source: "https://www.youtube.com/watch?v=OmU1Ilqhxgs"

- files: ["blatantly_nuclear.ogg"]
  license: "Custom"
  copyright: "Blatantly Nuclear by mrjajkes is licensed under the following terms: free use and modification with proper credit to the original creator, excluding usage by FulpStation, White Dream, Wizard's Den, and any ERP/sexually-oriented servers, or for commercial use unless granted permission by the author. For commercial use, please contact the author to discuss details."
  source: "https://www.youtube.com/watch?v=f5URIS00IIc"
=======
  source: "https://www.youtube.com/watch?v=gLSyt7AaqQM"

- files: ["countdown.ogg"]
  license: "CC-BY-SA-3.0"
  copyright: "Created by qwertyquerty"
  source: "https://github.com/BeeStation/BeeStation-Hornet/commit/7f48971438492805af286023a72e7609a729234a"
>>>>>>> fab5dd17
<|MERGE_RESOLUTION|>--- conflicted
+++ resolved
@@ -22,7 +22,6 @@
 - files: ["blobin_time.ogg"]
   license: "CC-BY-3.0"
   copyright: "Created by mrjajkes"
-<<<<<<< HEAD
   source: "https://www.youtube.com/watch?v=nxJOCDh-M3s"
 
 - files: ["opposing_nuke.ogg"]
@@ -34,11 +33,8 @@
   license: "Custom"
   copyright: "Blatantly Nuclear by mrjajkes is licensed under the following terms: free use and modification with proper credit to the original creator, excluding usage by FulpStation, White Dream, Wizard's Den, and any ERP/sexually-oriented servers, or for commercial use unless granted permission by the author. For commercial use, please contact the author to discuss details."
   source: "https://www.youtube.com/watch?v=f5URIS00IIc"
-=======
-  source: "https://www.youtube.com/watch?v=gLSyt7AaqQM"
 
 - files: ["countdown.ogg"]
   license: "CC-BY-SA-3.0"
   copyright: "Created by qwertyquerty"
-  source: "https://github.com/BeeStation/BeeStation-Hornet/commit/7f48971438492805af286023a72e7609a729234a"
->>>>>>> fab5dd17
+  source: "https://github.com/BeeStation/BeeStation-Hornet/commit/7f48971438492805af286023a72e7609a729234a"