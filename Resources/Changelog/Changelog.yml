--- conflicted
+++ resolved
@@ -1,402 +1,4 @@
 ﻿Entries:
-<<<<<<< HEAD
-- author: moonheart08
-  changes:
-  - message: The hand teleporter can no longer create portal links between grids.
-    type: Remove
-  id: 6645
-  time: '2024-05-30T20:45:16.0000000+00:00'
-  url: https://github.com/space-wizards/space-station-14/pull/28423
-- author: Ghagliiarghii
-  changes:
-  - message: Cargo Sale Computer now correctly uses its own computer board
-    type: Fix
-  id: 6646
-  time: '2024-05-31T00:28:12.0000000+00:00'
-  url: https://github.com/space-wizards/space-station-14/pull/28425
-- author: metalgearsloth
-  changes:
-  - message: Fix verb categories shuffling around.
-    type: Fix
-  id: 6647
-  time: '2024-05-31T01:55:01.0000000+00:00'
-  url: https://github.com/space-wizards/space-station-14/pull/28368
-- author: ShadowCommander
-  changes:
-  - message: Tweaked the player tab column widths so that usernames and character
-      names are more visible.
-    type: Tweak
-  id: 6648
-  time: '2024-05-31T01:59:25.0000000+00:00'
-  url: https://github.com/space-wizards/space-station-14/pull/28029
-- author: EmoGarbage404
-  changes:
-  - message: Fixed latejoin antagonists not respecting antag preferences (for real
-      this time)
-    type: Fix
-  id: 6649
-  time: '2024-05-31T02:06:21.0000000+00:00'
-  url: https://github.com/space-wizards/space-station-14/pull/28430
-- author: Ubaser
-  changes:
-  - message: Botanists now spawn with a plant clipper.
-    type: Tweak
-  id: 6650
-  time: '2024-05-31T07:37:47.0000000+00:00'
-  url: https://github.com/space-wizards/space-station-14/pull/28439
-- author: Ubaser
-  changes:
-  - message: Janitors now spawn with a light replacer.
-    type: Tweak
-  id: 6651
-  time: '2024-05-31T08:44:21.0000000+00:00'
-  url: https://github.com/space-wizards/space-station-14/pull/28441
-- author: NazrinNya
-  changes:
-  - message: Disposal pipes are now blocked from constructing underneath impassable
-      objects.
-    type: Fix
-  id: 6652
-  time: '2024-05-31T14:49:00.0000000+00:00'
-  url: https://github.com/space-wizards/space-station-14/pull/28447
-- author: ShadowCommander
-  changes:
-  - message: Opening a firelock when temperature or pressure warnings are active,
-      now always shows the warning popup.
-    type: Tweak
-  id: 6653
-  time: '2024-05-31T14:56:21.0000000+00:00'
-  url: https://github.com/space-wizards/space-station-14/pull/28420
-- author: ElectroJr
-  changes:
-  - message: Hugging a player no longer briefly opens the mugging UI
-    type: Fix
-  id: 6654
-  time: '2024-05-31T17:25:03.0000000+00:00'
-  url: https://github.com/space-wizards/space-station-14/pull/28432
-- author: aspiringLich
-  changes:
-  - message: Some chemicals have been made more colorful and child-friendly.
-    type: Tweak
-  id: 6655
-  time: '2024-05-31T19:44:23.0000000+00:00'
-  url: https://github.com/space-wizards/space-station-14/pull/28367
-- author: Vermidia
-  changes:
-  - message: Many more ghost roles have a random appearance, including ERT and shuttle
-      roles.
-    type: Tweak
-  id: 6656
-  time: '2024-06-01T04:51:07.0000000+00:00'
-  url: https://github.com/space-wizards/space-station-14/pull/27997
-- author: Cojoke-dot
-  changes:
-  - message: Medical Borgs now have medical huds
-    type: Add
-  id: 6657
-  time: '2024-06-01T04:54:24.0000000+00:00'
-  url: https://github.com/space-wizards/space-station-14/pull/28391
-- author: beck-thompson
-  changes:
-  - message: You can now remove evidence from containers using the verb menu.
-    type: Fix
-  id: 6658
-  time: '2024-06-01T04:58:07.0000000+00:00'
-  url: https://github.com/space-wizards/space-station-14/pull/28101
-- author: notafet
-  changes:
-  - message: Increase power output from Tesla coils.
-    type: Tweak
-  id: 6659
-  time: '2024-06-01T05:51:16.0000000+00:00'
-  url: https://github.com/space-wizards/space-station-14/pull/28424
-- author: Beck Thompson
-  changes:
-  - message: ID computer will now select passenger as the default id icon instead
-      of atmospheric technician.
-    type: Fix
-  id: 6660
-  time: '2024-06-01T17:29:46.0000000+00:00'
-  url: https://github.com/space-wizards/space-station-14/pull/28462
-- author: AJCM-git
-  changes:
-  - message: Machine parts are now stackable
-    type: Tweak
-  id: 6661
-  time: '2024-06-01T17:49:28.0000000+00:00'
-  url: https://github.com/space-wizards/space-station-14/pull/28434
-- author: DrSmugleaf
-  changes:
-  - message: Disabled the seeing rainbows screen effect when reduced motion is enabled
-      in the options menu.
-    type: Tweak
-  id: 6662
-  time: '2024-06-02T01:41:06.0000000+00:00'
-  url: https://github.com/space-wizards/space-station-14/pull/28496
-- author: Cojoke-dot
-  changes:
-  - message: Lasers now pass through Glass External Airlocks and Glass Shuttle Airlocks
-    type: Fix
-  id: 6663
-  time: '2024-06-02T04:13:12.0000000+00:00'
-  url: https://github.com/space-wizards/space-station-14/pull/28065
-- author: slarticodefast
-  changes:
-  - message: Fixed the flash effect getting darker with each appearence.
-    type: Fix
-  - message: Fixed short-sightedness making you immune to flashes.
-    type: Fix
-  id: 6664
-  time: '2024-06-02T04:17:53.0000000+00:00'
-  url: https://github.com/space-wizards/space-station-14/pull/27369
-- author: AJCM-git
-  changes:
-  - message: Midround antags work again
-    type: Fix
-  id: 6665
-  time: '2024-06-02T16:52:40.0000000+00:00'
-  url: https://github.com/space-wizards/space-station-14/pull/28523
-- author: Errant-4
-  changes:
-  - message: Map labels no longer suddenly disappear for the rest of the round.
-    type: Fix
-  id: 6666
-  time: '2024-06-02T17:30:27.0000000+00:00'
-  url: https://github.com/space-wizards/space-station-14/pull/28518
-- author: Whisper
-  changes:
-  - message: Renamed the player-obtainable "admin cloak" to "weh cloak".
-    type: Tweak
-  id: 6667
-  time: '2024-06-03T02:18:49.0000000+00:00'
-  url: https://github.com/space-wizards/space-station-14/pull/28540
-- author: Vermidia
-  changes:
-  - message: Glass shards are no longer weldable with an unlit welder.
-    type: Fix
-  id: 6668
-  time: '2024-06-03T03:28:53.0000000+00:00'
-  url: https://github.com/space-wizards/space-station-14/pull/27959
-- author: AJCM-git
-  changes:
-  - message: Biomass reclaimers no longer act as a void to any unfortunate belongings
-      a corpse may be wearing
-    type: Tweak
-  id: 6669
-  time: '2024-06-03T03:30:00.0000000+00:00'
-  url: https://github.com/space-wizards/space-station-14/pull/28544
-- author: Laneron
-  changes:
-  - message: Jetpack UI window now has correctly displayed header
-    type: Fix
-  id: 6670
-  time: '2024-06-03T03:33:31.0000000+00:00'
-  url: https://github.com/space-wizards/space-station-14/pull/28545
-- author: Vermidia
-  changes:
-  - message: SyndiCats now spawn from a radio like other reinforcements.
-    type: Tweak
-  id: 6671
-  time: '2024-06-03T11:54:32.0000000+00:00'
-  url: https://github.com/space-wizards/space-station-14/pull/28492
-- author: Cojoke-dot
-  changes:
-  - message: Medibots will now occasionally talk
-    type: Tweak
-  id: 6672
-  time: '2024-06-03T12:05:14.0000000+00:00'
-  url: https://github.com/space-wizards/space-station-14/pull/28543
-- author: Cojoke-dot
-  changes:
-  - message: The player can now use the gasping emote
-    type: Tweak
-  id: 6673
-  time: '2024-06-03T12:10:25.0000000+00:00'
-  url: https://github.com/space-wizards/space-station-14/pull/28466
-- author: Cojoke-dot
-  changes:
-  - message: Bullets no longer hit crates unless directly clicked on while shooting.
-    type: Tweak
-  - message: Bullets now pass over mobs that are lying down unless directly clicked
-      on while shooting.
-    type: Tweak
-  id: 6674
-  time: '2024-06-03T13:04:07.0000000+00:00'
-  url: https://github.com/space-wizards/space-station-14/pull/28072
-- author: AJCM-git
-  changes:
-  - message: Ninja stealth mode, stealth boxes and everything with stealth won't show
-      up in equipment HUDs like the medical or security HUD anymore.
-    type: Fix
-  id: 6675
-  time: '2024-06-03T16:12:21.0000000+00:00'
-  url: https://github.com/space-wizards/space-station-14/pull/28270
-- author: TheShuEd
-  changes:
-  - message: Added italian and cowboy accents
-    type: Add
-  - message: Now you can't choose all the accents at once.
-    type: Fix
-  id: 6676
-  time: '2024-06-03T18:47:06.0000000+00:00'
-  url: https://github.com/space-wizards/space-station-14/pull/28046
-- author: RenQ
-  changes:
-  - message: The moths now have their own "death grasp"
-    type: Add
-  id: 6677
-  time: '2024-06-03T18:48:01.0000000+00:00'
-  url: https://github.com/space-wizards/space-station-14/pull/28409
-- author: lzk228
-  changes:
-  - message: Borgs ID now will be shown in LogProbe instead of Unknown.
-    type: Tweak
-  id: 6678
-  time: '2024-06-03T18:48:44.0000000+00:00'
-  url: https://github.com/space-wizards/space-station-14/pull/27788
-- author: FairlySadPanda
-  changes:
-  - message: Stacking multiple deflecting items at once has been removed; now only
-      your best item is used.
-    type: Tweak
-  id: 6679
-  time: '2024-06-04T13:26:20.0000000+00:00'
-  url: https://github.com/space-wizards/space-station-14/pull/28539
-- author: moonheart08
-  changes:
-  - message: AME power output is no longer super-buffed. Larger stations will now
-      require multiple engines to stay powered.
-    type: Tweak
-  id: 6680
-  time: '2024-06-04T15:59:33.0000000+00:00'
-  url: https://github.com/space-wizards/space-station-14/pull/28419
-- author: blueDev2
-  changes:
-  - message: Fixed microwave recipes that use stacked materials
-    type: Fix
-  id: 6681
-  time: '2024-06-04T17:12:01.0000000+00:00'
-  url: https://github.com/space-wizards/space-station-14/pull/28225
-- author: Tayrtahn
-  changes:
-  - message: Mops and rags now show the liquids they soak up.
-    type: Add
-  id: 6682
-  time: '2024-06-04T18:48:24.0000000+00:00'
-  url: https://github.com/space-wizards/space-station-14/pull/28590
-- author: Boaz1111
-  changes:
-  - message: Revamped Cluster's Head Offices
-    type: Tweak
-  id: 6683
-  time: '2024-06-05T17:50:38.0000000+00:00'
-  url: https://github.com/space-wizards/space-station-14/pull/28627
-- author: Plykiya
-  changes:
-  - message: Handcuff range is buffed to one tile of distance.
-    type: Tweak
-  id: 6684
-  time: '2024-06-05T20:14:56.0000000+00:00'
-  url: https://github.com/space-wizards/space-station-14/pull/28576
-- author: Cojoke-dot
-  changes:
-  - message: A variety of objects around the station now need to be clicked on in
-      order for bullets to hit them.
-    type: Tweak
-  id: 6685
-  time: '2024-06-05T20:47:28.0000000+00:00'
-  url: https://github.com/space-wizards/space-station-14/pull/28571
-- author: ps3moira
-  changes:
-  - message: Lit cigars inhand sprites are now visible.
-    type: Fix
-  id: 6686
-  time: '2024-06-05T21:16:32.0000000+00:00'
-  url: https://github.com/space-wizards/space-station-14/pull/28641
-- author: Tayrtahn
-  changes:
-  - message: Slimes, diona, and kudzu are less dramatically affected by having certain
-      chemicals splashed on them.
-    type: Tweak
-  id: 6687
-  time: '2024-06-05T22:08:41.0000000+00:00'
-  url: https://github.com/space-wizards/space-station-14/pull/28591
-- author: Plykiya
-  changes:
-  - message: Internals are no longer toggled off if you take your helmet off but still
-      have a gas mask on and vice versa.
-    type: Tweak
-  id: 6688
-  time: '2024-06-06T07:01:45.0000000+00:00'
-  url: https://github.com/space-wizards/space-station-14/pull/28595
-- author: Cojoke-dot
-  changes:
-  - message: Bots now have Insulation and NoSlip
-    type: Tweak
-  id: 6689
-  time: '2024-06-06T09:32:37.0000000+00:00'
-  url: https://github.com/space-wizards/space-station-14/pull/28621
-- author: Flareguy
-  changes:
-  - message: Nerfed the explosive power of fuel tanks.
-    type: Tweak
-  id: 6690
-  time: '2024-06-06T10:08:25.0000000+00:00'
-  url: https://github.com/space-wizards/space-station-14/pull/28650
-- author: ElectroJr
-  changes:
-  - message: The job/antag preferences window now has some buttons that link to relevant
-      guidebook entries
-    type: Add
-  id: 6691
-  time: '2024-06-06T12:05:58.0000000+00:00'
-  url: https://github.com/space-wizards/space-station-14/pull/28614
-- author: Aeshus
-  changes:
-  - message: Space Law gives security exception for syndicate communication equipment.
-    type: Fix
-  id: 6692
-  time: '2024-06-06T19:24:13.0000000+00:00'
-  url: https://github.com/space-wizards/space-station-14/pull/28668
-- author: Dutch-VanDerLinde
-  changes:
-  - message: Fixed janitors not spawning with a survival box in their bag
-    type: Fix
-  id: 6693
-  time: '2024-06-06T22:26:13.0000000+00:00'
-  url: https://github.com/space-wizards/space-station-14/pull/28669
-- author: blueDev2
-  changes:
-  - message: Rebalanced medicated suture and regen mesh to only require 1 brute pack/ointment
-      respectively
-    type: Tweak
-  id: 6694
-  time: '2024-06-07T01:24:08.0000000+00:00'
-  url: https://github.com/space-wizards/space-station-14/pull/28679
-- author: AJCM-git
-  changes:
-  - message: Guidebook no longer lists every single rule
-    type: Fix
-  id: 6695
-  time: '2024-06-07T11:28:55.0000000+00:00'
-  url: https://github.com/space-wizards/space-station-14/pull/28680
-- author: Plykiya
-  changes:
-  - message: You can now place construction ghosts without getting blocked by things
-      like grilles or windows.
-    type: Fix
-  id: 6696
-  time: '2024-06-08T00:57:07.0000000+00:00'
-  url: https://github.com/space-wizards/space-station-14/pull/28706
-- author: Lyndomen
-  changes:
-  - message: Space Dragons will drop bodies upon being gibbed/butchered
-    type: Fix
-  id: 6697
-  time: '2024-06-08T05:49:42.0000000+00:00'
-  url: https://github.com/space-wizards/space-station-14/pull/28709
-=======
->>>>>>> 65423e49
 - author: metalgearsloth
   changes:
   - message: Fix some loadout groups not getting validated properly.
@@ -3839,9 +3441,6 @@
     type: Add
   id: 7144
   time: '2024-08-18T23:41:12.0000000+00:00'
-<<<<<<< HEAD
-  url: https://github.com/space-wizards/space-station-14/pull/29123
-=======
   url: https://github.com/space-wizards/space-station-14/pull/29123
 - author: EmoGarbage404
   changes:
@@ -4271,5 +3870,4 @@
     type: Tweak
   id: 7197
   time: '2024-08-24T02:09:36.0000000+00:00'
-  url: https://github.com/space-wizards/space-station-14/pull/31113
->>>>>>> 65423e49
+  url: https://github.com/space-wizards/space-station-14/pull/31113