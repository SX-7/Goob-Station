--- conflicted
+++ resolved
@@ -1,90 +1,4 @@
 ﻿Entries:
-<<<<<<< HEAD
-- author: themias
-  changes:
-  - message: Added the justice helm to the secdrobe
-    type: Add
-  - message: Added a crafting recipe for the justice helm
-    type: Add
-  id: 7300
-  time: '2024-09-07T03:04:31.0000000+00:00'
-  url: https://github.com/space-wizards/space-station-14/pull/31905
-- author: Futuristic
-  changes:
-  - message: Remove binary encryption key from RD lockers
-    type: Remove
-  id: 7301
-  time: '2024-09-07T05:30:57.0000000+00:00'
-  url: https://github.com/space-wizards/space-station-14/pull/31909
-- author: EmoGarbage404
-  changes:
-  - message: Firesuits are now worse at keeping in heat and winter clothes make you
-      get warmer quicker.
-    type: Tweak
-  id: 7302
-  time: '2024-09-07T05:37:17.0000000+00:00'
-  url: https://github.com/space-wizards/space-station-14/pull/30662
-- author: Boaz1111
-  changes:
-  - message: The maple wing marking for moths now have a secondary color palette.
-    type: Tweak
-  id: 7303
-  time: '2024-09-07T05:48:40.0000000+00:00'
-  url: https://github.com/space-wizards/space-station-14/pull/31691
-- author: lzk228
-  changes:
-  - message: Bottle and syringe names are remade into labels.
-    type: Tweak
-  id: 7304
-  time: '2024-09-07T05:51:36.0000000+00:00'
-  url: https://github.com/space-wizards/space-station-14/pull/29956
-- author: Ian321
-  changes:
-  - message: The AgriChem kit now links to the botanical chemicals guidebook.
-    type: Tweak
-  - message: The botanical chemicals guidebook has been expanded.
-    type: Tweak
-  id: 7305
-  time: '2024-09-07T06:23:01.0000000+00:00'
-  url: https://github.com/space-wizards/space-station-14/pull/31896
-- author: Lank
-  changes:
-  - message: The Antimov and Overseer law boards are no longer available roundstart.
-    type: Remove
-  id: 7306
-  time: '2024-09-07T08:45:51.0000000+00:00'
-  url: https://github.com/space-wizards/space-station-14/pull/31908
-- author: lzk228
-  changes:
-  - message: Books cannot longer be inserted in crates as paper labels
-    type: Fix
-  id: 7307
-  time: '2024-09-07T13:22:11.0000000+00:00'
-  url: https://github.com/space-wizards/space-station-14/pull/31919
-- author: qwerltaz
-  changes:
-  - message: Reduced wall closet range. It's now much easier to not close yourself
-      inside by accident.
-    type: Tweak
-  id: 7308
-  time: '2024-09-07T23:44:29.0000000+00:00'
-  url: https://github.com/space-wizards/space-station-14/pull/31933
-- author: Ilya246
-  changes:
-  - message: Reagents that make you flammable no longer extinguish you.
-    type: Fix
-  id: 7309
-  time: '2024-09-07T23:44:58.0000000+00:00'
-  url: https://github.com/space-wizards/space-station-14/pull/31930
-- author: LucasTheDrgn
-  changes:
-  - message: Restored functionality to the Industrial Reagent Grinder
-    type: Fix
-  id: 7310
-  time: '2024-09-07T23:47:02.0000000+00:00'
-  url: https://github.com/space-wizards/space-station-14/pull/31903
-=======
->>>>>>> 4d1581d3
 - author: EmoGarbage404
   changes:
   - message: Added the biogenerator! Botany can use this machine to create various
