--- conflicted
+++ resolved
@@ -1,6 +1,4 @@
 ﻿Entries:
-<<<<<<< HEAD
-=======
 - author: SlamBamActionman
   changes:
   - message: Self-uncuff damage has been removed, but attempting to self-uncuff now
@@ -113,7 +111,6 @@
   id: 6039
   time: '2024-02-26T23:25:44.0000000+00:00'
   url: https://github.com/space-wizards/space-station-14/pull/25501
->>>>>>> 6183bf43
 - author: Whisper
   changes:
   - message: Bleed wounds will no longer heal so fast they do not need to be treated.
@@ -3875,113 +3872,4 @@
     type: Fix
   id: 6525
   time: '2024-05-04T00:03:52.0000000+00:00'
-<<<<<<< HEAD
-  url: https://github.com/space-wizards/space-station-14/pull/27654
-- author: TheShuEd
-  changes:
-  - message: Added Train station!
-    type: Add
-  id: 6526
-  time: '2024-05-04T11:10:08.0000000+00:00'
-  url: https://github.com/space-wizards/space-station-14/pull/27534
-- author: TheShuEd
-  changes:
-  - message: "Added Pathological Liar trait accent. The accent has a 15% chance of\
-      \ inverting your message to the opposite. Replacing \u201CYes\u201D with \u201C\
-      No\u201D, \u201CCan\u201D with \u201Ccan't\u201D and so on."
-    type: Add
-  id: 6527
-  time: '2024-05-04T11:11:46.0000000+00:00'
-  url: https://github.com/space-wizards/space-station-14/pull/27618
-- author: Tyzemol
-  changes:
-  - message: Fixed NPCs being able to see and attack you hiding in closed lockers
-      and crates
-    type: Fix
-  id: 6528
-  time: '2024-05-04T19:57:59.0000000+00:00'
-  url: https://github.com/space-wizards/space-station-14/pull/27677
-- author: Blackern5000
-  changes:
-  - message: Security belts can now hold more items that security commonly uses.
-    type: Tweak
-  id: 6529
-  time: '2024-05-04T20:00:22.0000000+00:00'
-  url: https://github.com/space-wizards/space-station-14/pull/27674
-- author: Blackern5000
-  changes:
-  - message: Floodlights now use medium power cells instead of small ones.
-    type: Tweak
-  id: 6530
-  time: '2024-05-04T20:06:16.0000000+00:00'
-  url: https://github.com/space-wizards/space-station-14/pull/27672
-- author: lzk228
-  changes:
-  - message: Grey whistle added to arcade machine prizes.
-    type: Add
-  id: 6531
-  time: '2024-05-05T14:42:35.0000000+00:00'
-  url: https://github.com/space-wizards/space-station-14/pull/27676
-- author: Killerqu00
-  changes:
-  - message: Welding masks can now be put on utility belts.
-    type: Tweak
-  id: 6532
-  time: '2024-05-05T23:30:06.0000000+00:00'
-  url: https://github.com/space-wizards/space-station-14/pull/27694
-- author: Dutch-VanDerLinde
-  changes:
-  - message: Chemical analysis goggles now show the scanned solution's temperature.
-    type: Tweak
-  id: 6533
-  time: '2024-05-05T23:32:44.0000000+00:00'
-  url: https://github.com/space-wizards/space-station-14/pull/27693
-- author: Allen
-  changes:
-  - message: Added new icons for the emote wheel
-    type: Add
-  id: 6534
-  time: '2024-05-06T01:12:30.0000000+00:00'
-  url: https://github.com/space-wizards/space-station-14/pull/27541
-- author: DogZeroX
-  changes:
-  - message: 'Added a new salvage song: Deadline by Bolgarich'
-    type: Add
-  id: 6535
-  time: '2024-05-06T03:51:33.0000000+00:00'
-  url: https://github.com/space-wizards/space-station-14/pull/27707
-- author: '0x6273'
-  changes:
-  - message: Shuttle docks now have a "dock status" device link port
-    type: Add
-  id: 6536
-  time: '2024-05-06T03:59:01.0000000+00:00'
-  url: https://github.com/space-wizards/space-station-14/pull/27646
-- author: DogZeroX
-  changes:
-  - message: 'Added new lobby art: Just a week away by Fern'
-    type: Add
-  id: 6537
-  time: '2024-05-06T08:17:35.0000000+00:00'
-  url: https://github.com/space-wizards/space-station-14/pull/27717
-- author: mirrorcult
-  changes:
-  - message: Event weights have been tweaked across the board, and some events removed
-      (such as false alarm) to hopefully allow for a more interesting and varied slate
-      of random occurrences per round.
-    type: Add
-  id: 6538
-  time: '2024-05-06T10:10:12.0000000+00:00'
-  url: https://github.com/space-wizards/space-station-14/pull/27721
-- author: mirrorcult
-  changes:
-  - message: Tile weighting for many events and variation rules (messes, dragons,
-      revenants, kudzu, gasleak, rods, etc) has been fixed. They will now no longer
-      spawn disproportionately often on smaller grids.
-    type: Add
-  id: 6539
-  time: '2024-05-06T11:25:11.0000000+00:00'
-  url: https://github.com/space-wizards/space-station-14/pull/27724
-=======
-  url: https://github.com/space-wizards/space-station-14/pull/27654
->>>>>>> 6183bf43
+  url: https://github.com/space-wizards/space-station-14/pull/27654