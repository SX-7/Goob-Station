trait-blindness-name = Blindness
trait-blindness-desc = You are legally blind, and can't see clearly past a few meters in front of you.

trait-poor-vision-name = Short-sighted
trait-poor-vision-desc = Your eyes are not what they once were, you have difficulty seeing things far away without corrective glasses.

trait-narcolepsy-name = Narcolepsy
trait-narcolepsy-desc = You fall asleep randomly.

trait-pacifist-name = Pacifist
trait-pacifist-desc = You cannot attack or hurt any living beings.

permanent-blindness-trait-examined = [color=lightblue]{CAPITALIZE(POSS-ADJ($target))} eyes are glassy and unfocused. It doesn't seem like {SUBJECT($target)} can see you well, if at all.[/color]

trait-lightweight-name = Lightweight drunk
trait-lightweight-desc = Alcohol has a stronger effect on you.

trait-muted-name = Muted
trait-muted-desc = You can't speak.

trait-paracusia-name = Paracusia
trait-paracusia-desc = You hear sounds that aren't really there.

trait-unrevivable-name = Unrevivable
trait-unrevivable-desc = You are unable to be revived by defibrillators.

trait-pirate-accent-name = Pirate accent
trait-pirate-accent-desc = You can't stop speaking like a pirate!

trait-accentless-name = Accentless
trait-accentless-desc = You don't have the accent that your species would usually have

trait-frontal-lisp-name = Frontal lisp
trait-frontal-lisp-desc = You thpeak with a lithp.

trait-socialanxiety-name = Stutter
trait-socialanxiety-desc = You speak with a stutter.

trait-southern-name = Southern drawl
trait-southern-desc = You have a different way of speakin'.

trait-snoring-name = Snoring
trait-snoring-desc = You will snore while sleeping.

trait-liar-name = Pathological liar
trait-liar-desc = You can hardly bring yourself to tell the truth. Sometimes you lie anyway.

trait-cowboy-name = Cowboy accent
trait-cowboy-desc = You speak with a distinct cowboy accent!

trait-german-name = German accent
trait-german-desc = You seem to come from space Germany.

trait-italian-name = Italian accent
trait-italian-desc = Mamma mia! You seem to have lived in space Italy!

trait-atheist-name = Atheist
trait-atheist-desc = You are an Atheist. You cannot pray.

trait-buddhist-name = Buddhist
trait-buddhist-desc = You are a Buddhist.

trait-christian-name = Christian
trait-christian-desc = You are a Christian.

trait-french-name = French accent
trait-french-desc = Your accent seems to have a certain «je ne sais quoi».

trait-spanish-name = Spanish accent
trait-spanish-desc = Hola señor, donde esta la biblioteca.

<<<<<<< HEAD
trait-dementia-name = Dementia
trait-dementia-desc = I-... uh, what was this one about again? Oh thats right! You forget a lot sometimes
=======
trait-painnumbness-name = Numb
trait-painnumbness-desc = You lack any sense of feeling pain, being unaware of how hurt you may be.
>>>>>>> e286baa3
<|MERGE_RESOLUTION|>--- conflicted
+++ resolved
@@ -69,10 +69,8 @@
 trait-spanish-name = Spanish accent
 trait-spanish-desc = Hola señor, donde esta la biblioteca.
 
-<<<<<<< HEAD
 trait-dementia-name = Dementia
 trait-dementia-desc = I-... uh, what was this one about again? Oh thats right! You forget a lot sometimes
-=======
+
 trait-painnumbness-name = Numb
-trait-painnumbness-desc = You lack any sense of feeling pain, being unaware of how hurt you may be.
->>>>>>> e286baa3
+trait-painnumbness-desc = You lack any sense of feeling pain, being unaware of how hurt you may be.