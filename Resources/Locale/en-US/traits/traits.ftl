--- conflicted
+++ resolved
@@ -39,7 +39,6 @@
 trait-snoring-name = Snoring
 trait-snoring-desc = You will snore while sleeping.
 
-<<<<<<< HEAD
 trait-mobster-accent-name = Mobster Accent
 trait-mobster-accent-desc = Ey'o yous oughta whack 'em, capiche?
 
@@ -54,7 +53,6 @@
 
 trait-ohio-accent-name = Rizz Accent
 trait-ohio-accent-desc = Chat... is that the Rizzler, like in Fortnite??
-=======
+
 trait-liar-name = Pathological liar
-trait-liar-desc = You can hardly bring yourself to tell the truth. Sometimes you lie anyway.
->>>>>>> bd6faa25
+trait-liar-desc = You can hardly bring yourself to tell the truth. Sometimes you lie anyway.