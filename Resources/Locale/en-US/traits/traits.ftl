trait-blindness-name = Blindness
trait-blindness-desc = You are legally blind, and can't see clearly past a few meters in front of you.

trait-poor-vision-name = Short-sighted
trait-poor-vision-desc = Your eyes are not what they once were, you have difficulty seeing things far away without corrective glasses.

trait-narcolepsy-name = Narcolepsy
trait-narcolepsy-desc = You fall asleep randomly.

trait-pacifist-name = Pacifist
trait-pacifist-desc = You cannot attack or hurt any living beings.

permanent-blindness-trait-examined = [color=lightblue]{CAPITALIZE(POSS-ADJ($target))} eyes are glassy and unfocused. It doesn't seem like {SUBJECT($target)} can see you well, if at all.[/color]

trait-lightweight-name = Lightweight drunk
trait-lightweight-desc = Alcohol has a stronger effect on you.

trait-muted-name = Muted
trait-muted-desc = You can't speak.

trait-paracusia-name = Paracusia
trait-paracusia-desc = You hear sounds that aren't really there.

trait-unrevivable-name = Unrevivable
trait-unrevivable-desc = You are unable to be revived by defibrillators.

trait-pirate-accent-name = Pirate accent
trait-pirate-accent-desc = You can't stop speaking like a pirate!

trait-accentless-name = Accentless
trait-accentless-desc = You don't have the accent that your species would usually have

trait-frontal-lisp-name = Frontal lisp
trait-frontal-lisp-desc = You thpeak with a lithp.

trait-socialanxiety-name = Stutter
trait-socialanxiety-desc = You speak with a stutter.

trait-southern-name = Southern drawl
trait-southern-desc = You have a different way of speakin'.

trait-snoring-name = Snoring
trait-snoring-desc = You will snore while sleeping.

trait-liar-name = Pathological liar
trait-liar-desc = You can hardly bring yourself to tell the truth. Sometimes you lie anyway.

trait-cowboy-name = Cowboy accent
trait-cowboy-desc = You speak with a distinct cowboy accent!

trait-german-name = German accent
trait-german-desc = You seem to come from space Germany.

trait-italian-name = Italian accent
trait-italian-desc = Mamma mia! You seem to have lived in space Italy!

<<<<<<< HEAD
trait-atheist-name = Atheist
trait-atheist-desc = You are an Atheist. You cannot pray.

trait-buddhist-name = Buddhist
trait-buddhist-desc = You are a Buddhist.

trait-christian-name = Christian
trait-christian-desc = You are a Christian.
=======
trait-french-name = French accent
trait-french-desc = Your accent seems to have a certain «je ne sais quoi».

trait-spanish-name = Spanish accent
trait-spanish-desc = Hola señor, donde esta la biblioteca.
>>>>>>> 5e162e77
<|MERGE_RESOLUTION|>--- conflicted
+++ resolved
@@ -54,7 +54,6 @@
 trait-italian-name = Italian accent
 trait-italian-desc = Mamma mia! You seem to have lived in space Italy!
 
-<<<<<<< HEAD
 trait-atheist-name = Atheist
 trait-atheist-desc = You are an Atheist. You cannot pray.
 
@@ -63,10 +62,9 @@
 
 trait-christian-name = Christian
 trait-christian-desc = You are a Christian.
-=======
+
 trait-french-name = French accent
 trait-french-desc = Your accent seems to have a certain «je ne sais quoi».
 
 trait-spanish-name = Spanish accent
-trait-spanish-desc = Hola señor, donde esta la biblioteca.
->>>>>>> 5e162e77
+trait-spanish-desc = Hola señor, donde esta la biblioteca.