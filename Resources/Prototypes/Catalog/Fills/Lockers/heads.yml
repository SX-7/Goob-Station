- type: entityTable
  id: LockerFillQuarterMaster
  table: !type:AllSelector
    children:
    - id: BoxEncryptionKeyCargo
    - id: BoxFolderQmClipboard
    - id: CargoBountyComputerCircuitboard
    - id: CargoRequestComputerCircuitboard
    - id: CargoSaleComputerCircuitboard
    - id: CargoShuttleComputerCircuitboard
    - id: CargoShuttleConsoleCircuitboard
    - id: SalvageMagnetMachineCircuitboard
    - id: CigPackGreen
      prob: 0.50
    - id: ClothingHeadsetAltCargo
    - id: DoorRemoteCargo
    - id: RubberStampApproved
    - id: RubberStampDenied
    - id: RubberStampQm
    - id: SalvageShuttleConsoleCircuitboard
    - id: AstroNavCartridge

- type: entity
  id: LockerQuarterMasterFilled
  suffix: Filled
  parent: LockerQuarterMaster
  components:
  - type: EntityTableContainerFill
    containers:
      entity_storage: !type:NestedSelector
        tableId: LockerFillQuarterMaster

# No laser table
- type: entityTable
  id: LockerFillCaptainNoLaser
  table: !type:AllSelector
    children:
    - id: CaptainIDCard
    - id: CigarGoldCase
      prob: 0.25
    - id: ClothingBeltSheathFilled
    - id: ClothingHeadsetAltCommand
    - id: ClothingOuterArmorCaptainCarapace
    - id: CommsComputerCircuitboard
    - id: DoorRemoteCommand
    - id: MedalCase
    - id: NukeDisk
    - id: PinpointerNuclear
    - id: PlushieNuke
      prob: 0.1
    - id: RubberStampCaptain
    - id: SpaceCash1000
    - id: WeaponDisabler
    - id: ClothingEyesGlassesCommand

# No laser table + Laser table
- type: entityTable
  id: LockerFillCaptainLaser
  table: !type:AllSelector
    children:
    - !type:NestedSelector
      tableId: LockerFillCaptainNoLaser
    - id: WeaponAntiqueLaser

# Hardsuit table, used for suit storage as well
- type: entityTable
  id: FillCaptainHardsuit
  table: !type:AllSelector
    children:
    - id: ClothingOuterHardsuitCap
    - id: ClothingMaskGasCaptain
    - id: JetpackCaptainFilled
    - id: OxygenTankFilled
    - id: NitrogenTankFilled

# No laser locker, used when the antique laser is placed in the special display crate
- type: entity
  id: LockerCaptainFilledNoLaser
  suffix: Filled
  parent: LockerCaptain
  components:
  - type: EntityTableContainerFill
    containers:
      entity_storage: !type:NestedSelector
        tableId: LockerFillCaptainNoLaser

# No Laser + Laser locker
- type: entity
  id: LockerCaptainFilled
  suffix: Filled, AntiqueLaser
  parent: LockerCaptain
  components:
  - type: EntityTableContainerFill
    containers:
      entity_storage: !type:NestedSelector
        tableId: LockerFillCaptainLaser

# No Laser + Laser + Hardsuit locker
- type: entity
  id: LockerCaptainFilledHardsuit
  suffix: Filled, Hardsuit
  parent: LockerCaptain
  components:
  - type: EntityTableContainerFill
    containers:
      entity_storage: !type:AllSelector
        children:
        - !type:NestedSelector
          tableId: LockerFillCaptainLaser
        - !type:NestedSelector
          tableId: FillCaptainHardsuit

- type: entityTable
  id: LockerFillHeadOfPersonnel
  table: !type:AllSelector
    children:
    - id: AccessConfigurator
    - id: BoxEncryptionKeyPassenger
    - id: BoxEncryptionKeyService
    - id: BoxHeadset
    - id: BoxID
    - id: BoxPDA
    - id: CigarGoldCase
      prob: 0.25
      # Fuck the HoP they don't deserve fucking cigars.
      # Yes they do fuck you.
    - id: ClothingBackpackIan
      prob: 0.5
    - id: ClothingHeadsetAltCommand # Goobstation
    - id: ClothingNeckGoldmedal
    - id: DoorRemoteService
    - id: HoPIDCard
    - id: IDComputerCircuitboard
    - id: RubberStampApproved
    - id: RubberStampDenied
    - id: RubberStampHop
    - id: WeaponDisabler
    - id: ClothingEyesHudCommand

- type: entity
  id: LockerHeadOfPersonnelFilled
  suffix: Filled
  parent: LockerHeadOfPersonnel
  components:
  - type: EntityTableContainerFill
    containers:
      entity_storage: !type:NestedSelector
        tableId: LockerFillHeadOfPersonnel

# No hardsuit table
- type: entityTable
  id: LockerFillChiefEngineerNoHardsuit
  table: !type:AllSelector
    children:
    - id: AccessConfigurator
    - id: BoxEncryptionKeyEngineering
    - id: CigarCase
      prob: 0.15
    - id: ClothingBeltChiefEngineerFilled
    - id: ClothingEyesGlassesMeson
    - id: ClothingHandsGlovesColorYellow
    - id: ClothingHeadsetAltEngineering
    - id: DoorRemoteEngineering
    - id: RCD
    - id: RCDAmmo
    - id: RubberStampCE
    - id: BaseHandheldStationMapPowerCe
# Hardsuit table, used for suit storage as well
- type: entityTable
  id: FillChiefEngineerHardsuit
  table: !type:AllSelector
    children:
    - id: ClothingMaskBreath
    - id: ClothingOuterHardsuitEngineeringWhite
    - id: ClothingShoesBootsMagAdv
    - id: JetpackVoidFilled
    - id: OxygenTankFilled
    - id: NitrogenTankFilled

# No hardsuit locker
- type: entity
  id: LockerChiefEngineerFilled
  suffix: Filled
  parent: LockerChiefEngineer
  components:
  - type: EntityTableContainerFill
    containers:
      entity_storage: !type:NestedSelector
        tableId: LockerFillChiefEngineerNoHardsuit

# No hardsuit + hardsuit locker
- type: entity
  id: LockerChiefEngineerFilledHardsuit
  suffix: Filled, Hardsuit
  parent: LockerChiefEngineer
  components:
  - type: EntityTableContainerFill
    containers:
      entity_storage: !type:AllSelector
        children:
        - !type:NestedSelector
          tableId: LockerFillChiefEngineerNoHardsuit
        - !type:NestedSelector
          tableId: FillChiefEngineerHardsuit

# No hardsuit table
- type: entityTable
  id: LockerFillChiefMedicalOfficerNoHardsuit
  table: !type:AllSelector
    children:
    - id: BoxEncryptionKeyMedical
    - id: ClothingBackpackDuffelSurgeryFilled
    - id: ClothingCloakCmo
    - id: ClothingEyesHudMedical
    - id: ClothingHandsGlovesNitrile
    - id: ClothingHeadHatBeretCmo
    - id: ClothingHeadsetAltMedical
    - id: ClothingMaskSterile
    - id: DoorRemoteMedical
    - id: HandheldCrewMonitor
    - id: Hypospray
    - id: MedicalTechFabCircuitboard
    - id: MedkitFilled
    - id: RubberStampCMO
    # Goobstation
    - id: CloningPodMachineCircuitboard
    - id: MedicalScannerMachineCircuitboard
    - id: CloningConsoleComputerCircuitboard
    - id: BiomassReclaimerMachineCircuitboard
    - id: MedTekCartridge
    - id: RapidSyringeGun
    - id: BoxSyringePax
    # Shitmed
    - id: MedicalBiofabMachineBoard

# Hardsuit table, used for suit storage as well
- type: entityTable
  id: FillChiefMedicalOfficerHardsuit
  table: !type:AllSelector
    children:
    - id: ClothingMaskBreathMedical
    - id: ClothingOuterHardsuitMedical
    - id: OxygenTankFilled
    - id: NitrogenTankFilled

# No hardsuit locker
- type: entity
  id: LockerChiefMedicalOfficerFilled
  suffix: Filled
  parent: LockerChiefMedicalOfficer
  components:
  - type: EntityTableContainerFill
    containers:
      entity_storage: !type:NestedSelector
        tableId: LockerFillChiefMedicalOfficerNoHardsuit

# No hardsuit + Hardsuit locker
- type: entity
  id: LockerChiefMedicalOfficerFilledHardsuit
  suffix: Filled, Hardsuit
  parent: LockerChiefMedicalOfficer
  components:
  - type: EntityTableContainerFill
    containers:
      entity_storage: !type:AllSelector
        children:
        - !type:NestedSelector
          tableId: LockerFillChiefMedicalOfficerNoHardsuit
        - !type:NestedSelector
          tableId: FillChiefMedicalOfficerHardsuit

# No hardsuit table
- type: entityTable
  id: LockerFillResearchDirectorNoHardsuit
  table: !type:AllSelector
    children:
    - id: Intellicard
    - id: BoxEncryptionKeyScience
    - id: CircuitImprinterMachineCircuitboard
    - id: ClothingBeltUtilityFilled
    - id: ClothingHeadsetAltScience
    - id: DoorRemoteResearch
    - id: HandTeleporter
    - id: ProtolatheMachineCircuitboard
    - id: ResearchComputerCircuitboard
    - id: RubberStampRd
    - id: EncryptionKeyBinary # goobstation - readd the cool binary channel access. fuck you.
    - id: AnomalyLocator # GoobStation - adding anomaly locator to the RD locker to reduce the amount of anoms that crit
    - id: CigarCase
      prob: 0.15 # GoobStation - RD needs cigs for uhh... science...

# Hardsuit table, used for suit storage as well
- type: entityTable
  id: FillResearchDirectorHardsuit
  table: !type:AllSelector
    children:
    - id: ClothingMaskBreath
    - id: ClothingOuterHardsuitRd
    - id: OxygenTankFilled
    - id: NitrogenTankFilled

# No hardsuit locker
- type: entity
  id: LockerResearchDirectorFilled
  suffix: Filled
  parent: LockerResearchDirector
  components:
  - type: EntityTableContainerFill
    containers:
      entity_storage: !type:NestedSelector
        tableId: LockerFillResearchDirectorNoHardsuit

# No hardsuit + Hardsuit locker
- type: entity
  id: LockerResearchDirectorFilledHardsuit
  suffix: Filled, Hardsuit
  parent: LockerResearchDirector
  components:
  - type: EntityTableContainerFill
    containers:
      entity_storage: !type:AllSelector
        children:
        - !type:NestedSelector
          tableId: LockerFillResearchDirectorNoHardsuit
        - !type:NestedSelector
          tableId: FillResearchDirectorHardsuit

# No hardsuit table
- type: entityTable
  id: LockerFillHeadOfSecurityNoHardsuit
  table: !type:AllSelector
    children:
#    - id: WeaponEnergyShotgun
    - id: WeaponEnergyGunMultiphase # Goobstation, replace energy shotgun with the X-01 Multiphase.
    - id: BookSpaceLaw
    - id: BoxEncryptionKeySecurity
    - id: CigarGoldCase
      prob: 0.50
    - id: ClothingBeltSecurityFilled
    - id: ClothingEyesGlassesSecurity
    - id: ClothingHeadsetAltSecurity
    - id: ClothingMaskNeckGaiter
    - id: ClothingOuterCoatHoSTrench
    - id: ClothingShoesBootsJack
    - id: DoorRemoteSecurity
    - id: HoloprojectorSecurity
    - id: RubberStampHos
    - id: SecurityTechFabCircuitboard
    #- id: WeaponDisabler #Goobstation (Disablers in belts)
    - id: WantedListCartridge
<<<<<<< HEAD
=======
    - id: DrinkHosFlask

>>>>>>> 7d0b1357
# Hardsuit table, used for suit storage as well
- type: entityTable
  id: FillHeadOfSecurityHardsuit
  table: !type:AllSelector
    children:
    - id: ClothingMaskGasSwat
    - id: ClothingOuterHardsuitSecurityRed
    - id: JetpackSecurityFilled
    - id: OxygenTankFilled
    - id: NitrogenTankFilled

# No hardsuit locker
- type: entity
  id: LockerHeadOfSecurityFilled
  suffix: Filled
  parent: LockerHeadOfSecurity
  components:
  - type: EntityTableContainerFill
    containers:
      entity_storage: !type:NestedSelector
        tableId: LockerFillHeadOfSecurityNoHardsuit

# No hardsuit + Hardsuit locker
- type: entity
  id: LockerHeadOfSecurityFilledHardsuit
  suffix: Filled, Hardsuit
  parent: LockerHeadOfSecurity
  components:
  - type: EntityTableContainerFill
    containers:
      entity_storage: !type:AllSelector
        children:
        - !type:NestedSelector
          tableId: LockerFillHeadOfSecurityNoHardsuit
        - !type:NestedSelector
          tableId: FillHeadOfSecurityHardsuit

- type: entity
  id: LockerFreezerVaultFilled
  suffix: Vault, Locked
  parent: LockerFreezerBase
  components:
  - type: AccessReader
    access: [ [ "Command" ] ]
  - type: StorageFill
    contents:
    - id: WeaponRevolverDeckard
    - id: ClothingOuterHardsuitBasic
    - id: JetpackBlue
    - id: SpaceCash1000
    - id: BeachBall
    - id: BikeHorn<|MERGE_RESOLUTION|>--- conflicted
+++ resolved
@@ -348,11 +348,8 @@
     - id: SecurityTechFabCircuitboard
     #- id: WeaponDisabler #Goobstation (Disablers in belts)
     - id: WantedListCartridge
-<<<<<<< HEAD
-=======
     - id: DrinkHosFlask
 
->>>>>>> 7d0b1357
 # Hardsuit table, used for suit storage as well
 - type: entityTable
   id: FillHeadOfSecurityHardsuit
