--- conflicted
+++ resolved
@@ -278,15 +278,11 @@
   id: MedibotAds
   values:
     prefix: advertisement-medibot-
-<<<<<<< HEAD
     # Goobstation - Medibot AM advertisement; originally 17
     count: 18
-=======
-    count: 17
 
 - type: localizedDataset
   id: PrideDrobeAds
   values:
     prefix: advertisement-pride-
-    count: 4
->>>>>>> 4d1581d3
+    count: 4