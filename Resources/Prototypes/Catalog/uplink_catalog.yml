--- conflicted
+++ resolved
@@ -1719,7 +1719,6 @@
     - Chef
 
 - type: listing
-<<<<<<< HEAD
   id: UplinkThrongler
   name: uplink-throngler-name
   description: uplink-throngler-desc
@@ -1743,7 +1742,14 @@
   productEntity: LauncherCreamPieRegenerating
   cost:
     Telecrystal: 8
-=======
+  categories:
+  - UplinkJob
+  conditions:
+  - !type:BuyerJobCondition
+    whitelist:
+    - Clown
+
+- type: listing
   id: UplinkCaneBlade
   name: uplink-cane-blade-name
   description: uplink-cane-blade-desc
@@ -1751,18 +1757,13 @@
   productEntity: CaneSheathFilled
   cost:
     Telecrystal: 5
->>>>>>> 133d9280
   categories:
   - UplinkJob
   conditions:
   - !type:BuyerJobCondition
     whitelist:
-<<<<<<< HEAD
-    - Clown
-=======
     - Librarian
   - !type:BuyerWhitelistCondition
     blacklist:
       components:
-      - SurplusBundle
->>>>>>> 133d9280
+      - SurplusBundle