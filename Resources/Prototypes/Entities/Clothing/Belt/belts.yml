--- conflicted
+++ resolved
@@ -641,10 +641,7 @@
         - Truncheon
         - BolaEnergy # Goobstation
         - EnergySpeedloader # Goobstation
-<<<<<<< HEAD
-=======
         - MilitaryPowerCell # Goobstation
->>>>>>> 939b4882
         - HandGrenade
       components:
         - Stunbaton
