--- conflicted
+++ resolved
@@ -641,11 +641,8 @@
         - Truncheon
         - BolaEnergy # Goobstation
         - EnergySpeedloader # Goobstation
-<<<<<<< HEAD
+        - MilitaryPowerCell # Goobstation
         - HandGrenade
-=======
-        - MilitaryPowerCell # Goobstation
->>>>>>> 31e7e0ed
       components:
         - Stunbaton
         - FlashOnTrigger
