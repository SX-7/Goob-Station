--- conflicted
+++ resolved
@@ -122,7 +122,6 @@
   id: ClothingHeadHelmetBase
   abstract: true
   components:
-<<<<<<< HEAD
   - type: Tag
     tags:
     - WhitelistChameleon
@@ -137,9 +136,6 @@
   abstract: true
   components:
   - type: Armor #Values seem to let the user survive one extra hit if attacked consistently.
-=======
-  - type: Armor
->>>>>>> 24dca464
     coverage:
     - Head
     traumaDeductions:
@@ -153,9 +149,6 @@
         Blunt: 0.7
         Slash: 0.7
         Piercing: 0.7
-<<<<<<< HEAD
-        Heat: 0.7
-=======
         Heat: 0.8
   - type: Tag
     tags:
@@ -164,7 +157,6 @@
     slots:
     - HeadTop
     - HeadSide
->>>>>>> 24dca464
 
 #Basic Helmet (Security Helmet)
 - type: entity
