--- conflicted
+++ resolved
@@ -795,9 +795,5 @@
   - type: Action
     useDelay: 1
     itemIconStyle: BigItem
-<<<<<<< HEAD
   - type: InstantAction
-    event: !type:ToggleActionEvent
-=======
-    event: !type:ToggleActionEvent
->>>>>>> df5653e9
+    event: !type:ToggleActionEvent