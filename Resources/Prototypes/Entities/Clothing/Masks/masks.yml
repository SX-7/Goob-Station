--- conflicted
+++ resolved
@@ -736,14 +736,12 @@
   - type: EyeProtection
   - type: BreathMask
   - type: IdentityBlocker
-<<<<<<< HEAD
-  - type: Tag
-    tags:
-    - IPCMaskWearable # EE - IPCs
-=======
-
-- type: entity
-  parent: ClothingMaskGas
+  - type: Tag
+    tags:
+    - IPCMaskWearable # EE - IPCs
+
+- type: entity
+  parent: ClothingMaskBase
   id: ClothingMaskWeldingGas
   name: welding gas mask
   description: A gas mask with built in welding goggles and face shield. Looks like a skull, clearly designed by a nerd.
@@ -753,15 +751,20 @@
     state: icon
   - type: Clothing
     sprite: Clothing/Mask/welding-gas.rsi
+  - type: BreathMask
+  - type: IngestionBlocker
+  - type: IdentityBlocker
   - type: FlashImmunity
   - type: EyeProtection
-  - type: PhysicalComposition
+  - type: PhysicalComposition #Goobstation - Recycle update
     materialComposition:
-      Steel: 200
-      Glass: 100
+      Steel: 150
+      Glass: 50
   - type: StaticPrice
     price: 100
   - type: Tag
     tags:
     - WhitelistChameleon
->>>>>>> 7db3595f
+  - type: HideLayerClothing
+    slots:
+    - Snout