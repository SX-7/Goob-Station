--- conflicted
+++ resolved
@@ -167,22 +167,3 @@
     clothingVisuals:
       neck:
       - state: autism-equipped
-<<<<<<< HEAD
-=======
-
-- type: entity
-  parent: ClothingNeckPinBase
-  id: ClothingNeckGoldAutismPin
-  name: golden autism pin
-  description: Be autism do warcrime.
-  components:
-  - type: Sprite
-    sprite: Clothing/Neck/Misc/goldautismpin.rsi
-    layers:
-    - state: goldautism
-  - type: Clothing
-    sprite: Clothing/Neck/Misc/goldautismpin.rsi
-    clothingVisuals:
-      neck:
-      - state: goldautism-equipped
->>>>>>> f76fa0e5
