--- conflicted
+++ resolved
@@ -889,13 +889,8 @@
 - type: entity
   parent: [ClothingOuterHardsuitBase, BaseSyndicateContraband]
   id: ClothingOuterHardsuitSyndieElite
-<<<<<<< HEAD
-  name: syndicate elite hardsuit
-  description: An elite version of the blood-red hardsuit, with improved radiation resistance and fireproofing. Property of Gorlex Marauders.
-=======
   name: syndicate elite voidsuit # Goob edit
   description: An elite version of the blood-red voidsuit, with improved mobility and fireproofing. Property of Gorlex Marauders. # Goob edit
->>>>>>> df9634fc
   components:
   - type: Sprite
     sprite: Clothing/OuterClothing/Hardsuits/syndieelite.rsi
