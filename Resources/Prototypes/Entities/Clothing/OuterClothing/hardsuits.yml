# SPDX-FileCopyrightText: 2020 FrostMando <68990565+FrostMando@users.noreply.github.com>
# SPDX-FileCopyrightText: 2020 Swept <sweptwastaken@protonmail.com>
# SPDX-FileCopyrightText: 2020 Víctor Aguilera Puerto <zddm@outlook.es>
# SPDX-FileCopyrightText: 2020 Ygg01 <daniel.fath7@gmail.com>
# SPDX-FileCopyrightText: 2021 Elijahrane <60792108+Elijahrane@users.noreply.github.com>
# SPDX-FileCopyrightText: 2021 Mith-randalf <84274729+Mith-randalf@users.noreply.github.com>
# SPDX-FileCopyrightText: 2021 Paul Ritter <ritter.paul1@googlemail.com>
# SPDX-FileCopyrightText: 2021 xRiriq <94037592+xRiriq@users.noreply.github.com>
# SPDX-FileCopyrightText: 2021 xRiriq <xRiriq.git@gmail.com>
# SPDX-FileCopyrightText: 2022 Fishfish458 <47410468+Fishfish458@users.noreply.github.com>
# SPDX-FileCopyrightText: 2022 HoidC <99100948+HoidC@users.noreply.github.com>
# SPDX-FileCopyrightText: 2022 Leon Friedrich <60421075+ElectroJr@users.noreply.github.com>
# SPDX-FileCopyrightText: 2022 Moony <moonheart08@users.noreply.github.com>
# SPDX-FileCopyrightText: 2022 Pancake <Pangogie@users.noreply.github.com>
# SPDX-FileCopyrightText: 2022 Peptide90 <78795277+Peptide90@users.noreply.github.com>
# SPDX-FileCopyrightText: 2022 Rane <60792108+Elijahrane@users.noreply.github.com>
# SPDX-FileCopyrightText: 2022 Vordenburg <114301317+Vordenburg@users.noreply.github.com>
# SPDX-FileCopyrightText: 2022 fishfish458 <fishfish458>
# SPDX-FileCopyrightText: 2022 mirrorcult <lunarautomaton6@gmail.com>
# SPDX-FileCopyrightText: 2022 rolfero <45628623+rolfero@users.noreply.github.com>
# SPDX-FileCopyrightText: 2023 Alekshhh <44923899+Alekshhh@users.noreply.github.com>
# SPDX-FileCopyrightText: 2023 CrigCrag <137215465+CrigCrag@users.noreply.github.com>
# SPDX-FileCopyrightText: 2023 Ed <96445749+TheShuEd@users.noreply.github.com>
# SPDX-FileCopyrightText: 2023 EnDecc <33369477+Endecc@users.noreply.github.com>
# SPDX-FileCopyrightText: 2023 Errant <35878406+Errant-4@users.noreply.github.com>
# SPDX-FileCopyrightText: 2023 Genkail <50331122+Genkail@users.noreply.github.com>
# SPDX-FileCopyrightText: 2023 Maxtone <124747282+MagnusCrowe@users.noreply.github.com>
# SPDX-FileCopyrightText: 2023 Puro <103608145+PuroSlavKing@users.noreply.github.com>
# SPDX-FileCopyrightText: 2023 StanTheCarpenter <66203777+StanTheCarpenter@users.noreply.github.com>
# SPDX-FileCopyrightText: 2023 brainfood1183 <113240905+brainfood1183@users.noreply.github.com>
# SPDX-FileCopyrightText: 2023 crazybrain23 <44417085+crazybrain23@users.noreply.github.com>
# SPDX-FileCopyrightText: 2023 deltanedas <@deltanedas:kde.org>
# SPDX-FileCopyrightText: 2023 lapatison <100279397+lapatison@users.noreply.github.com>
# SPDX-FileCopyrightText: 2023 metalgearsloth <31366439+metalgearsloth@users.noreply.github.com>
# SPDX-FileCopyrightText: 2024 Aiden <aiden@djkraz.com>
# SPDX-FileCopyrightText: 2024 Aidenkrz <aiden@djkraz.com>
# SPDX-FileCopyrightText: 2024 AlexUm & XGabriel08X <159550239+AlexUmAndXGabriel08X@users.noreply.github.com>
# SPDX-FileCopyrightText: 2024 Archylle <81660513+Archylle@users.noreply.github.com>
# SPDX-FileCopyrightText: 2024 ERROR404 <100093430+ERORR404V1@users.noreply.github.com>
# SPDX-FileCopyrightText: 2024 Emisse <99158783+Emisse@users.noreply.github.com>
# SPDX-FileCopyrightText: 2024 Flareguy <78941145+Flareguy@users.noreply.github.com>
# SPDX-FileCopyrightText: 2024 Hmeister-real <118129069+Hmeister-real@users.noreply.github.com>
# SPDX-FileCopyrightText: 2024 IProduceWidgets <107586145+IProduceWidgets@users.noreply.github.com>
# SPDX-FileCopyrightText: 2024 Kara <lunarautomaton6@gmail.com>
# SPDX-FileCopyrightText: 2024 Mr. 27 <45323883+Dutch-VanDerLinde@users.noreply.github.com>
# SPDX-FileCopyrightText: 2024 Nemanja <98561806+EmoGarbage404@users.noreply.github.com>
# SPDX-FileCopyrightText: 2024 PoTeletubby <ajcraigaz@gmail.com>
# SPDX-FileCopyrightText: 2024 Tonk-GCR <ryantrujillo82@gmail.com>
# SPDX-FileCopyrightText: 2024 VMSolidus <evilexecutive@gmail.com>
# SPDX-FileCopyrightText: 2024 Whisper <121047731+QuietlyWhisper@users.noreply.github.com>
# SPDX-FileCopyrightText: 2024 Winkarst <74284083+Winkarst-cpu@users.noreply.github.com>
# SPDX-FileCopyrightText: 2024 inquisitor-star <thecatankha@gmail.com>
# SPDX-FileCopyrightText: 2024 nikthechampiongr <32041239+nikthechampiongr@users.noreply.github.com>
# SPDX-FileCopyrightText: 2024 username <113782077+whateverusername0@users.noreply.github.com>
# SPDX-FileCopyrightText: 2025 Aiden <28298836+Aidenkrz@users.noreply.github.com>
# SPDX-FileCopyrightText: 2025 Armok <155400926+ARMOKS@users.noreply.github.com>
# SPDX-FileCopyrightText: 2025 August Sun <45527070+august-sun@users.noreply.github.com>
# SPDX-FileCopyrightText: 2025 Aviu00 <93730715+Aviu00@users.noreply.github.com>
# SPDX-FileCopyrightText: 2025 BombasterDS2 <shvalovdenis.workmail@gmail.com>
# SPDX-FileCopyrightText: 2025 BramvanZijp <56019239+BramvanZijp@users.noreply.github.com>
# SPDX-FileCopyrightText: 2025 Gareth Quaile <garethquaile@gmail.com>
# SPDX-FileCopyrightText: 2025 GoobBot <uristmchands@proton.me>
# SPDX-FileCopyrightText: 2025 Ilya246 <57039557+Ilya246@users.noreply.github.com>
# SPDX-FileCopyrightText: 2025 Ilya246 <ilyukarno@gmail.com>
# SPDX-FileCopyrightText: 2025 IrisTheAmped <iristheamped@gmail.com>
# SPDX-FileCopyrightText: 2025 Killerqu00 <killerqueen1777@gmail.com>
# SPDX-FileCopyrightText: 2025 PunishedJoe <PunishedJoeseph@proton.me>
# SPDX-FileCopyrightText: 2025 SX-7 <92227810+SX-7@users.noreply.github.com>
# SPDX-FileCopyrightText: 2025 ScarKy0 <106310278+ScarKy0@users.noreply.github.com>
# SPDX-FileCopyrightText: 2025 Solstice <solsticeofthewinter@gmail.com>
# SPDX-FileCopyrightText: 2025 Ted Lukin <66275205+pheenty@users.noreply.github.com>
# SPDX-FileCopyrightText: 2025 Theodore Lukin <66275205+pheenty@users.noreply.github.com>
# SPDX-FileCopyrightText: 2025 deltanedas <39013340+deltanedas@users.noreply.github.com>
# SPDX-FileCopyrightText: 2025 gluesniffler <159397573+gluesniffler@users.noreply.github.com>
# SPDX-FileCopyrightText: 2025 pheenty <fedorlukin2006@gmail.com>
#
# SPDX-License-Identifier: AGPL-3.0-or-later

# SPDX-FileCopyrightText: 2020 FrostMando <68990565+FrostMando@users.noreply.github.com>
# SPDX-FileCopyrightText: 2020 Swept <sweptwastaken@protonmail.com>
# SPDX-FileCopyrightText: 2020 Víctor Aguilera Puerto <6766154+Zumorica@users.noreply.github.com>
# SPDX-FileCopyrightText: 2020 Víctor Aguilera Puerto <zddm@outlook.es>
# SPDX-FileCopyrightText: 2020 Ygg01 <daniel.fath7@gmail.com>
# SPDX-FileCopyrightText: 2021 DrSmugleaf <DrSmugleaf@users.noreply.github.com>
# SPDX-FileCopyrightText: 2021 Elijahrane <60792108+Elijahrane@users.noreply.github.com>
# SPDX-FileCopyrightText: 2021 Mith-randalf <84274729+Mith-randalf@users.noreply.github.com>
# SPDX-FileCopyrightText: 2021 Paul <ritter.paul1+git@googlemail.com>
# SPDX-FileCopyrightText: 2021 Paul Ritter <ritter.paul1@googlemail.com>
# SPDX-FileCopyrightText: 2021 xRiriq <94037592+xRiriq@users.noreply.github.com>
# SPDX-FileCopyrightText: 2021 xRiriq <xRiriq.git@gmail.com>
# SPDX-FileCopyrightText: 2022 CommieFlowers <rasmus.cedergren@hotmail.com>
# SPDX-FileCopyrightText: 2022 Fishfish458 <47410468+Fishfish458@users.noreply.github.com>
# SPDX-FileCopyrightText: 2022 HoidC <99100948+HoidC@users.noreply.github.com>
# SPDX-FileCopyrightText: 2022 Moony <moonheart08@users.noreply.github.com>
# SPDX-FileCopyrightText: 2022 Pancake <Pangogie@users.noreply.github.com>
# SPDX-FileCopyrightText: 2022 Peptide90 <78795277+Peptide90@users.noreply.github.com>
# SPDX-FileCopyrightText: 2022 Rane <60792108+Elijahrane@users.noreply.github.com>
# SPDX-FileCopyrightText: 2022 Vordenburg <114301317+Vordenburg@users.noreply.github.com>
# SPDX-FileCopyrightText: 2022 fishfish458 <fishfish458>
# SPDX-FileCopyrightText: 2022 mirrorcult <lunarautomaton6@gmail.com>
# SPDX-FileCopyrightText: 2022 rolfero <45628623+rolfero@users.noreply.github.com>
# SPDX-FileCopyrightText: 2023 Alekshhh <44923899+Alekshhh@users.noreply.github.com>
# SPDX-FileCopyrightText: 2023 Colin-Tel <113523727+Colin-Tel@users.noreply.github.com>
# SPDX-FileCopyrightText: 2023 CrigCrag <137215465+CrigCrag@users.noreply.github.com>
# SPDX-FileCopyrightText: 2023 ElectroJr <leonsfriedrich@gmail.com>
# SPDX-FileCopyrightText: 2023 EnDecc <33369477+Endecc@users.noreply.github.com>
# SPDX-FileCopyrightText: 2023 Genkail <50331122+Genkail@users.noreply.github.com>
# SPDX-FileCopyrightText: 2023 Maxtone <124747282+MagnusCrowe@users.noreply.github.com>
# SPDX-FileCopyrightText: 2023 Puro <103608145+PuroSlavKing@users.noreply.github.com>
# SPDX-FileCopyrightText: 2023 StanTheCarpenter <66203777+StanTheCarpenter@users.noreply.github.com>
# SPDX-FileCopyrightText: 2023 brainfood1183 <113240905+brainfood1183@users.noreply.github.com>
# SPDX-FileCopyrightText: 2023 crazybrain23 <44417085+crazybrain23@users.noreply.github.com>
# SPDX-FileCopyrightText: 2023 lapatison <100279397+lapatison@users.noreply.github.com>
# SPDX-FileCopyrightText: 2024 AJCM <AJCM@tutanota.com>
# SPDX-FileCopyrightText: 2024 Alex Evgrashin <aevgrashin@yandex.ru>
# SPDX-FileCopyrightText: 2024 Alex Pavlenko <diraven@users.noreply.github.com>
# SPDX-FileCopyrightText: 2024 AlexUm & XGabriel08X <159550239+AlexUmAndXGabriel08X@users.noreply.github.com>
# SPDX-FileCopyrightText: 2024 AlexUm <alexum444@gmail.com>
# SPDX-FileCopyrightText: 2024 Alice "Arimah" Heurlin <30327355+arimah@users.noreply.github.com>
# SPDX-FileCopyrightText: 2024 Archylle <81660513+Archylle@users.noreply.github.com>
# SPDX-FileCopyrightText: 2024 ArkiveDev <95712736+ArkiveDev@users.noreply.github.com>
# SPDX-FileCopyrightText: 2024 Boaz1111 <149967078+Boaz1111@users.noreply.github.com>
# SPDX-FileCopyrightText: 2024 Brandon Hu <103440971+Brandon-Huu@users.noreply.github.com>
# SPDX-FileCopyrightText: 2024 Chief-Engineer <119664036+Chief-Engineer@users.noreply.github.com>
# SPDX-FileCopyrightText: 2024 Cojoke <83733158+Cojoke-dot@users.noreply.github.com>
# SPDX-FileCopyrightText: 2024 Doomsdrayk <robotdoughnut@comcast.net>
# SPDX-FileCopyrightText: 2024 DrEnzyme <DrEnzyme@gmail.com>
# SPDX-FileCopyrightText: 2024 DrSmugleaf <10968691+DrSmugleaf@users.noreply.github.com>
# SPDX-FileCopyrightText: 2024 ERROR404 <100093430+ERORR404V1@users.noreply.github.com>
# SPDX-FileCopyrightText: 2024 Ed <96445749+TheShuEd@users.noreply.github.com>
# SPDX-FileCopyrightText: 2024 Elysium206 <151651971+Elysium206@users.noreply.github.com>
# SPDX-FileCopyrightText: 2024 Emisse <99158783+Emisse@users.noreply.github.com>
# SPDX-FileCopyrightText: 2024 EmoGarbage404 <retron404@gmail.com>
# SPDX-FileCopyrightText: 2024 Eoin Mcloughlin <helloworld@eoinrul.es>
# SPDX-FileCopyrightText: 2024 Errant <35878406+Errant-4@users.noreply.github.com>
# SPDX-FileCopyrightText: 2024 Flareguy <78941145+Flareguy@users.noreply.github.com>
# SPDX-FileCopyrightText: 2024 Floofi <126319569+Shadowtheprotogen546@users.noreply.github.com>
# SPDX-FileCopyrightText: 2024 Ghagliiarghii <68826635+Ghagliiarghii@users.noreply.github.com>
# SPDX-FileCopyrightText: 2024 HS <81934438+HolySSSS@users.noreply.github.com>
# SPDX-FileCopyrightText: 2024 Hmeister-real <118129069+Hmeister-real@users.noreply.github.com>
# SPDX-FileCopyrightText: 2024 IProduceWidgets <107586145+IProduceWidgets@users.noreply.github.com>
# SPDX-FileCopyrightText: 2024 K-Dynamic <20566341+K-Dynamic@users.noreply.github.com>
# SPDX-FileCopyrightText: 2024 Kara <lunarautomaton6@gmail.com>
# SPDX-FileCopyrightText: 2024 Kevin Zheng <kevinz5000@gmail.com>
# SPDX-FileCopyrightText: 2024 Ko4ergaPunk <62609550+Ko4ergaPunk@users.noreply.github.com>
# SPDX-FileCopyrightText: 2024 Leon Friedrich <60421075+ElectroJr@users.noreply.github.com>
# SPDX-FileCopyrightText: 2024 MetalSage <74924875+MetalSage@users.noreply.github.com>
# SPDX-FileCopyrightText: 2024 MetalSage <metalsage.official@gmail.com>
# SPDX-FileCopyrightText: 2024 MilenVolf <63782763+MilenVolf@users.noreply.github.com>
# SPDX-FileCopyrightText: 2024 Mr. 27 <45323883+Dutch-VanDerLinde@users.noreply.github.com>
# SPDX-FileCopyrightText: 2024 MureixloI <132683811+MureixloI@users.noreply.github.com>
# SPDX-FileCopyrightText: 2024 Nemanja <98561806+EmoGarbage404@users.noreply.github.com>
# SPDX-FileCopyrightText: 2024 PJBot <pieterjan.briers+bot@gmail.com>
# SPDX-FileCopyrightText: 2024 Partmedia <kevinz5000@gmail.com>
# SPDX-FileCopyrightText: 2024 Pieter-Jan Briers <pieterjan.briers+git@gmail.com>
# SPDX-FileCopyrightText: 2024 Piras314 <p1r4s@proton.me>
# SPDX-FileCopyrightText: 2024 Plykiya <58439124+Plykiya@users.noreply.github.com>
# SPDX-FileCopyrightText: 2024 PoTeletubby <ajcraigaz@gmail.com>
# SPDX-FileCopyrightText: 2024 Redfire1331 <125223432+Redfire1331@users.noreply.github.com>
# SPDX-FileCopyrightText: 2024 Rouge2t7 <81053047+Sarahon@users.noreply.github.com>
# SPDX-FileCopyrightText: 2024 Tayrtahn <tayrtahn@gmail.com>
# SPDX-FileCopyrightText: 2024 Tonk-GCR <ryantrujillo82@gmail.com>
# SPDX-FileCopyrightText: 2024 Truoizys <153248924+Truoizys@users.noreply.github.com>
# SPDX-FileCopyrightText: 2024 TsjipTsjip <19798667+TsjipTsjip@users.noreply.github.com>
# SPDX-FileCopyrightText: 2024 Ubaser <134914314+UbaserB@users.noreply.github.com>
# SPDX-FileCopyrightText: 2024 VMSolidus <evilexecutive@gmail.com>
# SPDX-FileCopyrightText: 2024 Vasilis <vasilis@pikachu.systems>
# SPDX-FileCopyrightText: 2024 WarMechanic <69510347+WarMechanic@users.noreply.github.com>
# SPDX-FileCopyrightText: 2024 Whisper <121047731+QuietlyWhisper@users.noreply.github.com>
# SPDX-FileCopyrightText: 2024 Winkarst <74284083+Winkarst-cpu@users.noreply.github.com>
# SPDX-FileCopyrightText: 2024 beck-thompson <107373427+beck-thompson@users.noreply.github.com>
# SPDX-FileCopyrightText: 2024 deathride58 <deathride58@users.noreply.github.com>
# SPDX-FileCopyrightText: 2024 deltanedas <@deltanedas:kde.org>
# SPDX-FileCopyrightText: 2024 eoineoineoin <github@eoinrul.es>
# SPDX-FileCopyrightText: 2024 github-actions[bot] <41898282+github-actions[bot]@users.noreply.github.com>
# SPDX-FileCopyrightText: 2024 inquisitor-star <81660513+inquisitor-star@users.noreply.github.com>
# SPDX-FileCopyrightText: 2024 inquisitor-star <thecatankha@gmail.com>
# SPDX-FileCopyrightText: 2024 lzk <124214523+lzk228@users.noreply.github.com>
# SPDX-FileCopyrightText: 2024 marbow <152051971+marboww@users.noreply.github.com>
# SPDX-FileCopyrightText: 2024 metalgearsloth <31366439+metalgearsloth@users.noreply.github.com>
# SPDX-FileCopyrightText: 2024 metalgearsloth <comedian_vs_clown@hotmail.com>
# SPDX-FileCopyrightText: 2024 mhamster <81412348+mhamsterr@users.noreply.github.com>
# SPDX-FileCopyrightText: 2024 neutrino <67447925+neutrino-laser@users.noreply.github.com>
# SPDX-FileCopyrightText: 2024 nikthechampiongr <32041239+nikthechampiongr@users.noreply.github.com>
# SPDX-FileCopyrightText: 2024 osjarw <62134478+osjarw@users.noreply.github.com>
# SPDX-FileCopyrightText: 2024 plykiya <plykiya@protonmail.com>
# SPDX-FileCopyrightText: 2024 redfire1331 <Redfire1331@users.noreply.github.com>
# SPDX-FileCopyrightText: 2024 slarticodefast <161409025+slarticodefast@users.noreply.github.com>
# SPDX-FileCopyrightText: 2024 username <113782077+whateverusername0@users.noreply.github.com>
# SPDX-FileCopyrightText: 2024 whateverusername0 <whateveremail>
# SPDX-FileCopyrightText: 2024 Арт <123451459+JustArt1m@users.noreply.github.com>
# SPDX-FileCopyrightText: 2025 Aiden <28298836+Aidenkrz@users.noreply.github.com>
# SPDX-FileCopyrightText: 2025 Aiden <aiden@djkraz.com>
# SPDX-FileCopyrightText: 2025 Aidenkrz <aiden@djkraz.com>
# SPDX-FileCopyrightText: 2025 Armok <155400926+ARMOKS@users.noreply.github.com>
# SPDX-FileCopyrightText: 2025 August Sun <45527070+august-sun@users.noreply.github.com>
# SPDX-FileCopyrightText: 2025 Aviu00 <93730715+Aviu00@users.noreply.github.com>
# SPDX-FileCopyrightText: 2025 Aviu00 <aviu00@protonmail.com>
# SPDX-FileCopyrightText: 2025 BombasterDS <115770678+BombasterDS@users.noreply.github.com>
# SPDX-FileCopyrightText: 2025 BombasterDS <deniskaporoshok@gmail.com>
# SPDX-FileCopyrightText: 2025 BombasterDS2 <shvalovdenis.workmail@gmail.com>
# SPDX-FileCopyrightText: 2025 BramvanZijp <56019239+BramvanZijp@users.noreply.github.com>
# SPDX-FileCopyrightText: 2025 GMWQ <garethquaile@gmail.com>
# SPDX-FileCopyrightText: 2025 Gareth Quaile <garethquaile@gmail.com>
# SPDX-FileCopyrightText: 2025 GoobBot <uristmchands@proton.me>
# SPDX-FileCopyrightText: 2025 Ilya246 <ilyukarno@gmail.com>
# SPDX-FileCopyrightText: 2025 Killerqu00 <47712032+Killerqu00@users.noreply.github.com>
# SPDX-FileCopyrightText: 2025 Killerqu00 <killerqueen1777@gmail.com>
# SPDX-FileCopyrightText: 2025 PunishedJoe <PunishedJoeseph@proton.me>
# SPDX-FileCopyrightText: 2025 Michael <107807667+doc-michael@users.noreply.github.com>
# SPDX-FileCopyrightText: 2025 SX-7 <92227810+SX-7@users.noreply.github.com>
# SPDX-FileCopyrightText: 2025 ScarKy0 <106310278+ScarKy0@users.noreply.github.com>
# SPDX-FileCopyrightText: 2025 Solstice <solsticeofthewinter@gmail.com>
# SPDX-FileCopyrightText: 2025 Ted Lukin <66275205+pheenty@users.noreply.github.com>
# SPDX-FileCopyrightText: 2025 Theodore Lukin <66275205+pheenty@users.noreply.github.com>
# SPDX-FileCopyrightText: 2025 august-sun <45527070+august.sun@users.noreply.github.com>
# SPDX-FileCopyrightText: 2025 coderabbitai[bot] <136622811+coderabbitai[bot]@users.noreply.github.com>
# SPDX-FileCopyrightText: 2025 deltanedas <39013340+deltanedas@users.noreply.github.com>
# SPDX-FileCopyrightText: 2025 pheenty <fedorlukin2006@gmail.com>
#
# SPDX-License-Identifier: AGPL-3.0-or-later
#When adding new hardsuits, please try to keep the organization consistent with hardsuit-helmets.yml (if possible.)

#CREW HARDSUITS
#Basic Hardsuit
- type: entity
  parent: ClothingOuterHardsuitBase
  id: ClothingOuterHardsuitBasic
  name: basic voidsuit # Goob edit
  description: A basic, universal voidsuit that protects the wearer against the horrors of life in space. Beats not having a hardsuit, at least. # Goob edit
  components:
  - type: Sprite
    sprite: Clothing/OuterClothing/Hardsuits/basic.rsi
  - type: Clothing
    sprite: Clothing/OuterClothing/Hardsuits/basic.rsi
  - type: ExplosionResistance
    damageCoefficient: 0.9
  - type: Armor
    modifiers:
      coefficients:
        Blunt: 0.9
        Slash: 0.9
        Piercing: 0.9
        Caustic: 0.9
  - type: ClothingSpeedModifier
    walkModifier: 0.80
    sprintModifier: 0.80
  - type: HeldSpeedModifier
  - type: ToggleableClothing # Goobstation - Modsuits change
    clothingPrototypes:
      head: ClothingHeadHelmetHardsuitBasic

#Atmospherics Hardsuit - goob - not used
- type: entity
  parent: [ClothingOuterHardsuitBase, BaseEngineeringContraband]
  id: ClothingOuterHardsuitAtmos
  name: atmos voidsuit # Goob edit
  description: A special suit that protects against hazardous, low pressure environments. Has thermal shielding.
  components:
  - type: Sprite
    sprite: Clothing/OuterClothing/Hardsuits/atmospherics.rsi
  - type: Clothing
    sprite: Clothing/OuterClothing/Hardsuits/atmospherics.rsi
  - type: PressureProtection
    highPressureMultiplier: 0.02
    lowPressureMultiplier: 1000
  - type: TemperatureProtection
    heatingCoefficient: 0.001
    coolingCoefficient: 0.001
  - type: FireProtection
    reduction: 0.8
  - type: ExplosionResistance
    damageCoefficient: 0.5
  - type: Armor
    modifiers:
      coefficients:
        Blunt: 0.9
        Slash: 0.9
        Piercing: 0.9
        Heat: 0.8
        Radiation: 0.15
  - type: ClothingSpeedModifier
    walkModifier: 0.7
    sprintModifier: 0.7
  - type: HeldSpeedModifier
  - type: ToggleableClothing # Goobstation - Modsuits change
    clothingPrototypes:
      head: ClothingHeadHelmetHardsuitAtmos

# Engineering hardsuit, heavily edited by goobstation
- type: entity
  parent: [ClothingOuterHardsuitBase, BaseEngineeringContraband]
  id: ClothingOuterHardsuitEngineering
  name: engineering voidsuit
  description: A special voidsuit that protects against hazardous, low pressure environments. Has radiation shielding.
  components:
  - type: Sprite
    sprite: Clothing/OuterClothing/Hardsuits/engineering.rsi
  - type: Clothing
    sprite: Clothing/OuterClothing/Hardsuits/engineering.rsi
  - type: PressureProtection
    highPressureMultiplier: 0.04
    lowPressureMultiplier: 1000
  - type: ExplosionResistance
    damageCoefficient: 0.5
  - type: Armor
    modifiers:
      coefficients:
        Shock: 0.5
        Caustic: 0.7
        Radiation: 0.05
  - type: ClothingSpeedModifier
    walkModifier: 0.85
    sprintModifier: 0.85
  - type: HeldSpeedModifier
  - type: ToggleableClothing # Goobstation - Modsuits change
    clothingPrototypes:
      head: ClothingHeadHelmetHardsuitEngineering


#Spationaut Hardsuit
- type: entity
  parent: [ClothingOuterHardsuitBase, BaseCargoContraband]
  id: ClothingOuterHardsuitSpatio
  name: spationaut voidsuit # Goob edit
  description: A lightweight voidsuit designed for industrial EVA in zero gravity. # Goob edit
  components:
  - type: Sprite
    sprite: Clothing/OuterClothing/Hardsuits/spatio.rsi
  - type: Clothing
    sprite: Clothing/OuterClothing/Hardsuits/spatio.rsi
  - type: PressureProtection
    highPressureMultiplier: 0.7
    lowPressureMultiplier: 1000
  - type: Armor
    modifiers:
      coefficients:
        Blunt: 0.9
        Slash: 0.9
        Piercing: 0.9
        Radiation: 0.1
        Caustic: 0.8
  - type: ClothingSpeedModifier
    walkModifier: 0.9
    sprintModifier: 0.8
  - type: HeldSpeedModifier
  - type: ToggleableClothing # Goobstation - Modsuits change
    clothingPrototypes:
      head: ClothingHeadHelmetHardsuitSpatio
  - type: StaminaResistance # Goobstation
    damageCoefficient: 0.7
  - type: ModifyDelayedKnockdown # Goobstation
    delayDelta: 2
    knockdownTimeDelta: -2
  - type: Tag
    tags:
    - Hardsuit
    - WhitelistChameleon
    - HardsuitSpatio

#Salvage Hardsuit
- type: entity
  parent: [ClothingOuterHardsuitBase, BaseCargoContraband]
  id: ClothingOuterHardsuitSalvage
  name: mining voidsuit # Goob edit
  description: A special suit that protects against hazardous, low pressure environments. Has reinforced plating for wildlife encounters.
  components:
  - type: Sprite
    sprite: Clothing/OuterClothing/Hardsuits/salvage.rsi
  - type: Clothing
    sprite: Clothing/OuterClothing/Hardsuits/salvage.rsi
  - type: PressureProtection
    highPressureMultiplier: 0.5
    lowPressureMultiplier: 1000
  - type: ExplosionResistance
    damageCoefficient: 0.3 # Goob
  - type: Armor
    modifiers:
      coefficients:
        Blunt: 0.7
        Slash: 0.6
        Piercing: 0.7
        Heat: 0.7
        Radiation: 0.1
        Caustic: 0.7
  - type: ClothingSpeedModifier
    walkModifier: 0.75
    sprintModifier: 0.75
  - type: HeldSpeedModifier
  - type: ToggleableClothing # Goobstation - Modsuits change
    clothingPrototypes:
      head: ClothingHeadHelmetHardsuitSalvage
  - type: StaminaResistance # Goobstation
    damageCoefficient: 0.6
  - type: ModifyDelayedKnockdown # Goobstation
    delayDelta: 2.5
    knockdownTimeDelta: -2.5

#Goliath Hardsuit
- type: entity
  parent: [ClothingOuterHardsuitBase, BaseCargoContraband]
  id: ClothingOuterHardsuitGoliath
  name: goliath voidsuit # Goob edit
  description: A lightweight voidsuit, adorned with a patchwork of thick, chitinous goliath hide. # Goob edit
  components:
  - type: Sprite
    sprite: Clothing/OuterClothing/Hardsuits/goliath.rsi
  - type: Clothing
    sprite: Clothing/OuterClothing/Hardsuits/goliath.rsi
  - type: PressureProtection
    highPressureMultiplier: 0.5
    lowPressureMultiplier: 1000
  - type: ExplosionResistance
    damageCoefficient: 0.3
  - type: Armor
    modifiers:
      coefficients:
        Blunt: 0.7
        Slash: 0.7
        Piercing: 0.5
        Heat: 0.7 #Goliath hide gets grilled instead of you
        Radiation: 0.1
        Caustic: 0.8
  - type: ClothingSpeedModifier
    walkModifier: 0.8
    sprintModifier: 0.8
  - type: HeldSpeedModifier
  - type: ToggleableClothing # Goobstation - Modsuits change
    clothingPrototypes:
      head: ClothingHeadHelmetHardsuitGoliath
  - type: Construction
    graph: HardsuitGoliath
    node: hardsuitGoliath
  - type: StaminaResistance # Goobstation
    damageCoefficient: 0.6
  - type: ModifyDelayedKnockdown # Goobstation
    delayDelta: 2.5
    knockdownTimeDelta: -2.5

#Maxim Hardsuit
- type: entity
  parent: [ClothingOuterHardsuitBase, BaseCargoContraband]
  id: ClothingOuterHardsuitMaxim
  name: salvager maxim voidsuit # Goob edit
  description: Fire. Heat. These things forge great weapons, they also forge great salvagers.
  components:
  - type: Sprite
    sprite: Clothing/OuterClothing/Hardsuits/maxim.rsi
  - type: Clothing
    sprite: Clothing/OuterClothing/Hardsuits/maxim.rsi
  - type: PressureProtection
    highPressureMultiplier: 0.02
    lowPressureMultiplier: 1000
  - type: ClothingSpeedModifier
    walkModifier: 1.00
    sprintModifier: 1.00
  - type: Armor
    traumaDeductions:
      Dismemberment: 0.3
      OrganDamage: 0.3
      BoneDamage: 0.3
      VeinsDamage: 0
      NerveDamage: 0
    modifiers:
      coefficients:
        Blunt: 0.6
        Slash: 0.6
        Piercing: 0.5
        Heat: 0.3
        Radiation: 0.01
  - type: ExplosionResistance
    damageCoefficient: 0.2
  - type: TemperatureProtection
    heatingCoefficient: 0.001
    coolingCoefficient: 0.001
  - type: ToggleableClothing # Goobstation - Modsuits change
    clothingPrototypes:
      head: ClothingHeadHelmetHardsuitMaxim
  - type: StaminaResistance # Goobstation
    damageCoefficient: 0.5
  - type: ModifyDelayedKnockdown # Goobstation
    delayDelta: 3
    knockdownTimeDelta: -3

#Security Hardsuit (goob - not used)
- type: entity
  parent: [ClothingOuterHardsuitBase, BaseSecurityContraband]
  id: ClothingOuterHardsuitSecurity
  name: security hardsuit
  description: A special suit that protects against hazardous, low pressure environments. Has an additional layer of armor.
  components:
  - type: Sprite
    sprite: Clothing/OuterClothing/Hardsuits/security.rsi
  - type: Clothing
    sprite: Clothing/OuterClothing/Hardsuits/security.rsi
  - type: PressureProtection
    highPressureMultiplier: 0.5
    lowPressureMultiplier: 1000
  - type: ExplosionResistance
    damageCoefficient: 0.4
  - type: Armor
    traumaDeductions:
      Dismemberment: 0.3
      OrganDamage: 0.3
      BoneDamage: 0.3
      VeinsDamage: 0
      NerveDamage: 0
    modifiers:
      coefficients:
        Blunt: 0.6
        Slash: 0.6
        Piercing: 0.6
        Heat: 0.8
        Caustic: 0.7
  - type: ClothingSpeedModifier
    walkModifier: 0.75
    sprintModifier: 0.75
  - type: HeldSpeedModifier
  - type: ToggleableClothing # Goobstation - Modsuits change
    clothingPrototypes:
      head: ClothingHeadHelmetHardsuitSecurity
  - type: StaminaResistance # Goobstation
    damageCoefficient: 0.6
  - type: ModifyDelayedKnockdown # Goobstation
    delayDelta: 3
    knockdownTimeDelta: -3

#Brigmedic Hardsuit
- type: entity
  parent: [ClothingOuterHardsuitBase, BaseSecurityContraband]
  id: ClothingOuterHardsuitBrigmedic
  name: brigmedic voidsuit # Goob edit
  description: Special voidsuit of the guardian angel of the brig. It is the medical version of the security voidsuit. # Goob edit
  components:
  - type: Sprite
    sprite: Clothing/OuterClothing/Hardsuits/brigmedic.rsi
  - type: Clothing
    sprite: Clothing/OuterClothing/Hardsuits/brigmedic.rsi
  - type: PressureProtection
    highPressureMultiplier: 0.3
    lowPressureMultiplier: 1000
  - type: Armor
    modifiers:
      coefficients:
        Blunt: 0.8
        Slash: 0.8
        Piercing: 0.7
        Heat: 0.7 # Goobstation
  - type: ClothingSpeedModifier
    walkModifier: 0.65
    sprintModifier: 0.65
  - type: HeldSpeedModifier
  - type: ToggleableClothing # Goobstation - Modsuits change
    clothingPrototypes:
      head: ClothingHeadHelmetHardsuitBrigmedic
  - type: StaminaResistance # Goobstation
    damageCoefficient: 0.6
  - type: ModifyDelayedKnockdown # Goobstation
    delayDelta: 3
    knockdownTimeDelta: -3

#Warden's Hardsuit
- type: entity
  parent: [ClothingOuterHardsuitBase, BaseSecurityContraband]
  id: ClothingOuterHardsuitWarden
  name: warden's voidsuit # Goob edit
  description: A specialized riot suit geared to combat low pressure environments.
  components:
  - type: Sprite
    sprite: Clothing/OuterClothing/Hardsuits/security-warden.rsi
  - type: Clothing
    sprite: Clothing/OuterClothing/Hardsuits/security-warden.rsi
  - type: PressureProtection
    highPressureMultiplier: 0.5
    lowPressureMultiplier: 1000
  - type: ExplosionResistance
    damageCoefficient: 0.4
  - type: Armor
    traumaDeductions:
      Dismemberment: 0.3
      OrganDamage: 0.3
      BoneDamage: 0.3
      VeinsDamage: 0
      NerveDamage: 0
    modifiers:
      coefficients:
        Blunt: 0.4
        Slash: 0.5
        Piercing: 0.6
        Heat: 0.8
        Caustic: 0.7
  - type: ClothingSpeedModifier
    walkModifier: 0.8
    sprintModifier: 0.8
  - type: HeldSpeedModifier
  - type: ToggleableClothing # Goobstation - Modsuits change
    clothingPrototypes:
      head: ClothingHeadHelmetHardsuitWarden
  - type: StaminaResistance # Goobstation
    damageCoefficient: 0.5
  - type: ModifyDelayedKnockdown # Goobstation
    delayDelta: 3
    knockdownTimeDelta: -3

#Captain's Hardsuit
- type: entity
  parent: [ClothingOuterHardsuitBase, BaseCommandContraband]
  id: ClothingOuterHardsuitCap
  name: captain's armored spacesuit
  description: A formal armored spacesuit, made for the station's captain.
  components:
  - type: Sprite
    sprite: Clothing/OuterClothing/Hardsuits/capspace.rsi
  - type: Clothing
    sprite: Clothing/OuterClothing/Hardsuits/capspace.rsi
  - type: PressureProtection
    highPressureMultiplier: 0.02
    lowPressureMultiplier: 1000
  - type: ExplosionResistance
    damageCoefficient: 0.65 #Goob - Modsuit Rebalance
  - type: Armor
    traumaDeductions:
      Dismemberment: 0.3
      OrganDamage: 0.3
      BoneDamage: 0.3
      VeinsDamage: 0
      NerveDamage: 0
    modifiers:
      coefficients:
        Blunt: 0.85 #Goob - Modsuit Rebalance start
        Slash: 0.85
        Piercing: 0.7
        Heat: 0.6 #Goob - Modsuit Rebalance end
        Radiation: 0.15
        Caustic: 0.6
  - type: ClothingSpeedModifier
    walkModifier: 0.9 #Goob - Modsuit Rebalance
    sprintModifier: 0.9 #Goob - Modsuit Rebalance
  - type: HeldSpeedModifier
  - type: ToggleableClothing # Goobstation - Modsuits change
    clothingPrototypes:
      head: ClothingHeadHelmetHardsuitCap
<<<<<<< HEAD
  - type: StaminaResistance # Goobstation
    damageCoefficient: 0.5
=======
  - type: StaminaDamageResistance # Goobstation
    coefficient: 0.7
>>>>>>> bdeb64b5
  - type: ModifyDelayedKnockdown # Goobstation
    delayDelta: 2
    knockdownTimeDelta: -2

#Chief Engineer's Hardsuit
- type: entity
  parent: [ClothingOuterHardsuitBase, BaseCommandContraband]
  id: ClothingOuterHardsuitEngineeringWhite
  name: chief engineer's voidsuit # Goob edit
  description: A special voidsuit that protects against hazardous, low pressure environments, made for the chief engineer of the station. # Goob edit
  components:
  - type: Sprite
    sprite: Clothing/OuterClothing/Hardsuits/engineering-white.rsi
  - type: Clothing
    sprite: Clothing/OuterClothing/Hardsuits/engineering-white.rsi
  - type: PressureProtection
    highPressureMultiplier: 0.02
    lowPressureMultiplier: 1000
  - type: FireProtection
    reduction: 0.8
  - type: ExplosionResistance
    damageCoefficient: 0.2
  - type: Armor
    modifiers:
      coefficients:
        Blunt: 0.8
        Slash: 0.8
        Piercing: 0.8
        Heat: 0.4
        Radiation: 0.0
        Caustic: 0.7
  - type: ClothingSpeedModifier
    walkModifier: 0.75
    sprintModifier: 0.8
  - type: HeldSpeedModifier
  - type: ToggleableClothing # Goobstation - Modsuits change
    clothingPrototypes:
      head: ClothingHeadHelmetHardsuitEngineeringWhite
  - type: ClothingGrantComponent # Goobstation - Make sure the CE doesn't get cooked by supermatter
    component:
    - type: SupermatterImmune
    # tesla immunity too
    - type: EventHorizonIgnore
      horizonWhitelist:
        tags:
        - Tesla
    # can touch containment fields safely
    - type: ContainmentFieldIgnore

#Chief Medical Officer's Hardsuit
- type: entity
  parent: [ClothingOuterHardsuitBase, BaseCommandContraband]
  id: ClothingOuterHardsuitMedical
  name: chief medical officer's voidsuit # Goob edit
  description: A special suit that protects against hazardous, low pressure environments. Built with lightweight materials for easier movement. # Goob edit
  components:
  - type: Sprite
    sprite: Clothing/OuterClothing/Hardsuits/medical.rsi
  - type: Clothing
    sprite: Clothing/OuterClothing/Hardsuits/medical.rsi
  - type: PressureProtection
    highPressureMultiplier: 0.3
    lowPressureMultiplier: 1000
  - type: Armor
    modifiers:
      coefficients:
        Caustic: 0.1
  - type: ClothingSpeedModifier
    walkModifier: 0.9
    sprintModifier: 0.95
  - type: HeldSpeedModifier
  - type: ToggleableClothing # Goobstation - Modsuits change
    clothingPrototypes:
      head: ClothingHeadHelmetHardsuitMedical

#Research Director's Hardsuit
- type: entity
  parent: [ClothingOuterHardsuitBase, BaseGrandTheftContraband]
  id: ClothingOuterHardsuitRd
  name: experimental research voidsuit # Goob edit
  description: A special suit that protects against hazardous, low pressure environments. Has an additional layer of armor.
  components:
  - type: Sprite
    sprite: Clothing/OuterClothing/Hardsuits/rd.rsi
  - type: Clothing
    sprite: Clothing/OuterClothing/Hardsuits/rd.rsi
  - type: PressureProtection
    highPressureMultiplier: 0.02
    lowPressureMultiplier: 1000
  - type: Armor
    modifiers:
      coefficients:
        Blunt: 0.6
        Slash: 0.8
        Piercing: 0.9
        Heat: 0.3
        Radiation: 0.01
        Caustic: 0.2
  - type: ExplosionResistance
    damageCoefficient: 0.1
  - type: ClothingSpeedModifier
    walkModifier: 0.75
    sprintModifier: 0.75
  - type: HeldSpeedModifier
  - type: Item
    size: Huge
    shape:
    - 0,0,4,4 #5X5, can fit in a duffel bag but nothing smaller.
  - type: Tag
    tags:
    - WhitelistChameleon
    - HighRiskItem
  - type: ToggleableClothing # Goobstation - Modsuits change
    clothingPrototypes:
      head: ClothingHeadHelmetHardsuitRd
  - type: StaticPrice
    price: 750
  - type: StealTarget
    stealGroup: ClothingOuterHardsuitRd
  - type: ModifyDelayedKnockdown # Goobstation
    delayDelta: 3
    knockdownTimeDelta: -3
  - type: StaminaResistance # Goobstation
    damageCoefficient: 0.5

#Head of Security's Hardsuit, heavily edited by goob
- type: entity
  parent: [ClothingOuterHardsuitBase, BaseCommandContraband]
  id: ClothingOuterHardsuitSecurityRed
  name: head of security's voidsuit
  description: Lighter and more protective than the standard security voidsuit, but not by much.
  components:
  - type: Sprite
    sprite: Clothing/OuterClothing/Hardsuits/security-red.rsi
  - type: Clothing
    sprite: Clothing/OuterClothing/Hardsuits/security-red.rsi
  - type: PressureProtection
    highPressureMultiplier: 0.45
    lowPressureMultiplier: 1000
  - type: ExplosionResistance
    damageCoefficient: 0.5
  - type: Armor
    traumaDeductions:
      Dismemberment: 0.3
      OrganDamage: 0.3
      BoneDamage: 0.3
      VeinsDamage: 0
      NerveDamage: 0
    modifiers:
      coefficients:
        Blunt: 0.65
        Slash: 0.65
        Piercing: 0.65
        Heat: 0.8
        Radiation: 0.5
        Caustic: 0.5
  - type: ClothingSpeedModifier
    walkModifier: 0.9
    sprintModifier: 0.9
  - type: HeldSpeedModifier
  - type: ToggleableClothing
    clothingPrototypes:
      head: ClothingHeadHelmetHardsuitSecurityRed
  - type: ModifyDelayedKnockdown # Goobstation
    delayDelta: 2.5
    knockdownTimeDelta: -2.5
  - type: StaminaResistance # Goobstation
    damageCoefficient: 0.5

#Luxury Mining Hardsuit
- type: entity
  parent: ClothingOuterHardsuitBase
  id: ClothingOuterHardsuitLuxury #DO NOT MAP - https://github.com/space-wizards/space-station-14/pull/19738#issuecomment-1703486738
  name: luxury mining voidsuit # Goob edit
  description: A refurbished mining voidsuit, fashioned after the Quartermaster's colors. Graphene lining provides less protection, but is much easier to move. # Goob edit
  categories: [ DoNotMap ]
  components:
  - type: Sprite
    sprite: Clothing/OuterClothing/Hardsuits/luxury.rsi
  - type: Clothing
    sprite: Clothing/OuterClothing/Hardsuits/luxury.rsi
  - type: PressureProtection
    highPressureMultiplier: 0.5
    lowPressureMultiplier: 1000
  - type: ExplosionResistance
    damageCoefficient: 0.5 # Goob
  - type: Armor
    modifiers:
      coefficients:
        Blunt: 0.9
        Slash: 0.8
        Piercing: 0.9
        Radiation: 0.15
        Caustic: 0.8
  - type: ClothingSpeedModifier
    walkModifier: 0.85
    sprintModifier: 0.9
  - type: HeldSpeedModifier
  - type: ToggleableClothing # Goobstation - Modsuits change
    clothingPrototypes:
      head: ClothingHeadHelmetHardsuitLuxury
  - type: ModifyDelayedKnockdown # Goobstation
    delayDelta: 2
    knockdownTimeDelta: -2
  - type: StaminaResistance # Goobstation
    damageCoefficient: 0.7

#ANTAG HARDSUITS
#Blood-red Hardsuit
- type: entity
  parent: [ ClothingOuterHardsuitBase, BaseSyndicateContraband ]
  id: ClothingOuterHardsuitSyndie
  name: blood-red voidsuit # Goob edit
  description: A heavily armored voidsuit designed for work in special operations. Property of Gorlex Marauders.
  components:
  - type: Sprite
    sprite: Clothing/OuterClothing/Hardsuits/syndicate.rsi
  - type: Item
    size: Huge
  - type: Clothing
    sprite: Clothing/OuterClothing/Hardsuits/syndicate.rsi
  - type: PressureProtection
    highPressureMultiplier: 0.05
    lowPressureMultiplier: 1000
  - type: ExplosionResistance
    damageCoefficient: 0.45
  - type: Armor
    traumaDeductions:
      Dismemberment: 0.5
      OrganDamage: 0.5
      BoneDamage: 0.5
      VeinsDamage: 0
      NerveDamage: 0
    modifiers:
      coefficients:
        Blunt: 0.45
        Slash: 0.45
        Piercing: 0.45
        Heat: 0.45
        Radiation: 0.45
        Caustic: 0.45
  - type: ClothingSpeedModifier
    walkModifier: 0.9
    sprintModifier: 0.9
  - type: HeldSpeedModifier
  - type: ToggleableClothing # Goobstation - Modsuits change
    clothingPrototypes:
      head: ClothingHeadHelmetHardsuitSyndie
  - type: Tag
    tags:
    - MonkeyWearable
    - Hardsuit
    - WhitelistChameleon
  - type: ModifyDelayedKnockdown # Goobstation
    delayDelta: 3
    knockdownTimeDelta: -3
  - type: StaminaResistance # Goobstation
    damageCoefficient: 0.45

# Syndicate Medic Hardsuit
- type: entity
  parent: [ClothingOuterHardsuitSyndie, BaseSyndicateContraband]
  id: ClothingOuterHardsuitSyndieMedic
  name: blood-red medic voidsuit # Goob edit
  description: A heavily armored and agile advanced voidsuit specifically designed for field medic operations.
  components:
  - type: Sprite
    sprite: Clothing/OuterClothing/Hardsuits/syndiemedic.rsi
  - type: Clothing
    sprite: Clothing/OuterClothing/Hardsuits/syndiemedic.rsi
  - type: ToggleableClothing # Goobstation - Modsuits change
    clothingPrototypes:
      head: ClothingHeadHelmetHardsuitSyndieMedic
  - type: Tag
    tags:
    - Hardsuit
    - WhitelistChameleon
  - type: ModifyDelayedKnockdown # Goobstation
    delayDelta: 3
    knockdownTimeDelta: -3
  - type: StaminaResistance # Goobstation
    damageCoefficient: 0.5

#Syndicate Elite Hardsuit
- type: entity
  parent: [ClothingOuterHardsuitBase, BaseSyndicateContraband]
  id: ClothingOuterHardsuitSyndieElite
  name: syndicate elite voidsuit # Goob edit
  description: An elite version of the blood-red voidsuit, with improved mobility and fireproofing. Property of Gorlex Marauders. # Goob edit
  components:
  - type: Sprite
    sprite: Clothing/OuterClothing/Hardsuits/syndieelite.rsi
  - type: Clothing
    sprite: Clothing/OuterClothing/Hardsuits/syndieelite.rsi
  - type: PressureProtection
    highPressureMultiplier: 0.02
    lowPressureMultiplier: 1000
  - type: TemperatureProtection
    heatingCoefficient: 0.001
    coolingCoefficient: 0.001
  - type: ExplosionResistance
    damageCoefficient: 0.2
  - type: FireProtection
    reduction: 0.8
  - type: Armor
    traumaDeductions:
      Dismemberment: 0.5
      OrganDamage: 0.5
      BoneDamage: 0.5
      VeinsDamage: 0
      NerveDamage: 0
    modifiers:
      coefficients:
        Blunt: 0.55
        Slash: 0.55
        Piercing: 0.55
        Heat: 0.2
        Radiation: 0.01
        Caustic: 0.4
  - type: Item
    size: Huge
  - type: ClothingSpeedModifier # goobstation - duke nukies
    walkModifier: 1.0
    sprintModifier: 1.0
  - type: HeldSpeedModifier
  - type: ToggleableClothing # Goobstation - Modsuits change
    clothingPrototypes:
      head: ClothingHeadHelmetHardsuitSyndieElite
  - type: ModifyDelayedKnockdown # Goobstation
    delayDelta: 3
    knockdownTimeDelta: -3
  - type: StaminaResistance # Goobstation
    damageCoefficient: 0.55

#Syndicate Commander Hardsuit
- type: entity
  parent: [ClothingOuterHardsuitBase, BaseSyndicateContraband]
  id: ClothingOuterHardsuitSyndieCommander
  name: syndicate commander voidsuit # Goob edit
  description: A bulked up version of the blood-red voidsuit, purpose-built for the commander of a syndicate operative squad. Has significantly improved armor for those deadly front-lines firefights. # Goob edit
  components:
  - type: Sprite
    sprite: Clothing/OuterClothing/Hardsuits/syndiecommander.rsi
  - type: Clothing
    sprite: Clothing/OuterClothing/Hardsuits/syndiecommander.rsi
  - type: PressureProtection
    highPressureMultiplier: 0.05
    lowPressureMultiplier: 1000
  - type: ExplosionResistance
    damageCoefficient: 0.4
  - type: Armor
    traumaDeductions:
      Dismemberment: 0.6
      OrganDamage: 0.6
      BoneDamage: 0.6
      VeinsDamage: 0
      NerveDamage: 0
    modifiers:
      coefficients:
        Blunt: 0.35
        Slash: 0.35
        Piercing: 0.3
        Heat: 0.45
        Radiation: 0.2
        Caustic: 0.4
  - type: ClothingSpeedModifier
    walkModifier: 0.9
    sprintModifier: 0.9
  - type: HeldSpeedModifier
  - type: ToggleableClothing # Goobstation - Modsuits change
    clothingPrototypes:
      head: ClothingHeadHelmetHardsuitSyndieCommander
  - type: ModifyDelayedKnockdown # Goobstation
    delayDelta: 3
    knockdownTimeDelta: -3
  - type: StaminaResistance # Goobstation
    damageCoefficient: 0.35

#Cybersun Juggernaut Hardsuit
- type: entity
  parent: [ClothingOuterHardsuitBase, BaseSyndicateContraband]
  id: ClothingOuterHardsuitJuggernaut
  name: cybersun juggernaut suit
  description: A suit made by the cutting edge R&D department at cybersun to be hyper resilient.
  components:
  - type: Sprite
    sprite: Clothing/OuterClothing/Hardsuits/cybersun.rsi
  - type: Clothing
    sprite: Clothing/OuterClothing/Hardsuits/cybersun.rsi
  - type: PressureProtection
    highPressureMultiplier: 0.2
    lowPressureMultiplier: 1000
  - type: ExplosionResistance
    damageCoefficient: 0.3
  - type: Armor
    traumaDeductions: # prevents traumas at all (kinda)
      Dismemberment: 1
      OrganDamage: 1
      BoneDamage: 1
      VeinsDamage: 1
      NerveDamage: 1
    modifiers:
      coefficients:
        Blunt: 0.2
        Slash: 0.2
        Piercing: 0.2
        Heat: 0.2
        Radiation: 0.2
        Caustic: 0.2
  - type: ClothingSpeedModifier
    walkModifier: 0.9
    sprintModifier: 0.65
  - type: HeldSpeedModifier
  - type: ToggleableClothing # Goobstation - Modsuits change
    clothingPrototypes:
      head: ClothingHeadHelmetHardsuitCybersun
  - type: ModifyDelayedKnockdown # Goobstation
    delayDelta: 1
    knockdownTimeDelta: -1
  - type: StaminaResistance # Goobstation
    damageCoefficient: 0.8
  - type: Tag
    tags:
    - MonkeyWearable

#Wizard Hardsuit
- type: entity
  parent: [ClothingOuterHardsuitBase, ClothingOuterWizardBaseArmor, BaseMagicalContraband] # Goob edit
  id: ClothingOuterHardsuitWizard
  name: wizard voidsuit # Goob edit
  description: A bizarre gem-encrusted suit that radiates magical energies.
  components:
  - type: Sprite
    sprite: Clothing/OuterClothing/Hardsuits/wizard.rsi
  - type: Clothing
    sprite: Clothing/OuterClothing/Hardsuits/wizard.rsi
  - type: PressureProtection
    highPressureMultiplier: 0.05
    lowPressureMultiplier: 1000
  - type: Armor # Goob edit
    traumaDeductions: # prevents traumas at all (kinda)
      Dismemberment: 1
      OrganDamage: 1
      BoneDamage: 1
      VeinsDamage: 1
      NerveDamage: 1
    modifiers:
      coefficients:
        Blunt: 0.35
        Slash: 0.35
        Piercing: 0.35
        Heat: 0.35
        Radiation: 0.05
        Caustic: 0.1
  - type: ClothingSpeedModifier
    walkModifier: 0.9 # Goob edit
    sprintModifier: 0.9 # Goob edit
  - type: HeldSpeedModifier
  - type: WizardClothes # Goobstation
  - type: ToggleableClothing # Goobstation - Modsuits change
    clothingPrototypes:
      head: ClothingHeadHelmetHardsuitWizard
  - type: ModifyDelayedKnockdown # Goobstation
    cancel: true
  - type: StaminaResistance # Goobstation
    damageCoefficient: 0.2
  - type: Tag # Goobstation
    tags:
    - Hardsuit
    - WhitelistChameleon
    - SyringeArmor

#Ling Space Suit (goob - not used)
- type: entity
  parent: ClothingOuterHardsuitBase
  id: ClothingOuterHardsuitLing
  name: organic space suit
  description: A spaceworthy biomass of pressure and temperature resistant tissue.
  components:
  - type: Sprite
    sprite: Clothing/OuterClothing/Hardsuits/lingspacesuit.rsi
  - type: Clothing
    sprite: Clothing/OuterClothing/Hardsuits/lingspacesuit.rsi
  - type: PressureProtection
    highPressureMultiplier: 0.225
    lowPressureMultiplier: 1000
  - type: ExplosionResistance
    damageCoefficient: 0.2
  - type: Armor
    modifiers:
      coefficients:
        Blunt: 0.95
        Slash: 0.95
        Piercing: 1
        Heat: 0.5
  - type: ClothingSpeedModifier
    walkModifier: 0.8
    sprintModifier: 0.8
  - type: HeldSpeedModifier
  - type: ToggleableClothing # Goobstation - Modsuits change
    clothingPrototypes:
      head: ClothingHeadHelmetHardsuitLing
  - type: ModifyDelayedKnockdown
    cancel: true
  - type: StaminaResistance
    damageCoefficient: 0.4

#Pirate EVA Suit (Deep Space EVA Suit)
#Despite visually appearing like a softsuit, it functions exactly like a hardsuit would (parents off of base hardsuit, has resistances and toggleable clothing, etc.) so it goes here.
- type: entity
  parent: [ ClothingOuterHardsuitBase, BaseMajorContraband ]
  id:  ClothingOuterHardsuitPirateEVA
  name: deep space EVA suit
  suffix: Pirate
  description: A heavy space suit that provides some basic protection from the cold harsh realities of deep space.
  components:
  - type: Sprite
    sprite: Clothing/OuterClothing/Hardsuits/pirateeva.rsi
  - type: Item
    size: Huge
  - type: Clothing
    sprite: Clothing/OuterClothing/Hardsuits/pirateeva.rsi
  - type: ExplosionResistance
    damageCoefficient: 0.7
  - type: Armor
    modifiers:
      coefficients:
        Blunt: 0.8
        Slash: 0.8
        Piercing: 0.9
        Heat: 0.4
        Caustic: 0.75
  - type: ClothingSpeedModifier
    walkModifier: 0.6
    sprintModifier: 0.6
  - type: HeldSpeedModifier
  - type: ToggleableClothing # Goobstation - Modsuits change
    clothingPrototypes:
      head: ClothingHeadHelmetHardsuitPirateEVA
  - type: StaticPrice
    price: 0
  - type: ModifyDelayedKnockdown # Goobstation
    delayDelta: 2
    knockdownTimeDelta: -2
  - type: StaminaResistance # Goobstation
    damageCoefficient: 0.7

#Pirate Captain Hardsuit
- type: entity
  parent: [ ClothingOuterHardsuitBase, BaseMajorContraband ]
  id: ClothingOuterHardsuitPirateCap
  name: pirate captain's voidsuit # Goob edit
  description: An ancient armored voidsuit, perfect for defending against space scurvy and toolbox-wielding scallywags. # Goob edit
  components:
  - type: Sprite
    sprite: Clothing/OuterClothing/Hardsuits/piratecaptain.rsi
  - type: Item
    size: Huge
  - type: Clothing
    sprite: Clothing/OuterClothing/Hardsuits/piratecaptain.rsi
  - type: PressureProtection
    highPressureMultiplier: 0.02
    lowPressureMultiplier: 1000
  - type: ExplosionResistance
    damageCoefficient: 0.6
  - type: Armor
    modifiers:
      coefficients:
        Blunt: 0.7
        Slash: 0.8
        Piercing: 0.85
        Heat: 0.4
        Caustic: 0.75
  - type: ClothingSpeedModifier
    walkModifier: 0.8
    sprintModifier: 0.8
  - type: HeldSpeedModifier
  - type: ToggleableClothing # Goobstation - Modsuits change
    clothingPrototypes:
      head: ClothingHeadHelmetHardsuitPirateCap
  - type: StaticPrice
    price: 0
  - type: ModifyDelayedKnockdown # Goobstation
    delayDelta: 3
    knockdownTimeDelta: -3
  - type: StaminaResistance # Goobstation
    damageCoefficient: 0.5

#CENTCOMM / ERT HARDSUITS
#ERT Leader Hardsuit
- type: entity
  parent: [ BaseCentcommContraband, ClothingOuterHardsuitSyndieCommander ]
  id: ClothingOuterHardsuitERTLeader
  name: ERT leader's voidsuit # Goob edit
  description: A protective voidsuit worn by the leader of an emergency response team. # Goob edit
  components:
  - type: Sprite
    sprite: Clothing/OuterClothing/Hardsuits/ERTSuits/ertleader.rsi
  - type: Clothing
    sprite: Clothing/OuterClothing/Hardsuits/ERTSuits/ertleader.rsi
  - type: ToggleableClothing # Goobstation - Modsuits change
    clothingPrototypes:
      head: ClothingHeadHelmetHardsuitERTLeader

#ERT Chaplain Hardsuit
- type: entity
  parent: [ BaseCentcommContraband, ClothingOuterHardsuitJuggernaut ]
  id: ClothingOuterHardsuitERTChaplain
  name: ERT chaplain's voidsuit # Goob edit
  description: A protective voidsuit worn by the chaplains of an Emergency Response Team. # Goob edit
  components:
  - type: Sprite
    sprite: Clothing/OuterClothing/Hardsuits/ERTSuits/ertchaplain.rsi #if you change this, please update the humanoid.yml with a better markers sprite.
  - type: Clothing
    sprite: Clothing/OuterClothing/Hardsuits/ERTSuits/ertchaplain.rsi
  - type: ToggleableClothing # Goobstation - Modsuits change
    clothingPrototypes:
      head: ClothingHeadHelmetHardsuitERTChaplain

#ERT Engineer Hardsuit
- type: entity
  parent: ClothingOuterHardsuitCBURN
  id: ClothingOuterHardsuitERTEngineer
  name: ERT engineer's voidsuit # Goob edit
  description: A protective voidsuit worn by the engineers of an emergency response team. # Goob edit
  components:
  - type: Sprite
    sprite: Clothing/OuterClothing/Hardsuits/ERTSuits/ertengineer.rsi
  - type: Clothing
    sprite: Clothing/OuterClothing/Hardsuits/ERTSuits/ertengineer.rsi
  - type: ToggleableClothing # Goobstation - Modsuits change
    clothingPrototypes:
      head: ClothingHeadHelmetHardsuitERTEngineer
  - type: FireProtection
    reduction: 0.8

#ERT Medic Hardsuit
- type: entity
  parent: [ BaseCentcommContraband, ClothingOuterHardsuitSyndieMedic ]
  id: ClothingOuterHardsuitERTMedical
  name: ERT medic's voidsuit # Goob edit
  description: A protective voidsuit worn by the medics of an emergency response team. # Goob edit
  components:
  - type: Sprite
    sprite: Clothing/OuterClothing/Hardsuits/ERTSuits/ertmedical.rsi
  - type: Clothing
    sprite: Clothing/OuterClothing/Hardsuits/ERTSuits/ertmedical.rsi
  - type: ToggleableClothing # Goobstation - Modsuits change
    clothingPrototypes:
      head: ClothingHeadHelmetHardsuitERTMedical

#ERT Security Hardsuit
- type: entity
  parent: [ BaseCentcommContraband, ClothingOuterHardsuitSyndie ]
  id: ClothingOuterHardsuitERTSecurity
  name: ERT security's voidsuit # Goob edit
  description: A protective voidsuit worn by the security officers of an emergency response team. # Goob edit
  components:
  - type: Sprite
    sprite: Clothing/OuterClothing/Hardsuits/ERTSuits/ertsecurity.rsi
  - type: Clothing
    sprite: Clothing/OuterClothing/Hardsuits/ERTSuits/ertsecurity.rsi
  - type: ToggleableClothing # Goobstation - Modsuits change
    clothingPrototypes:
      head: ClothingHeadHelmetHardsuitERTSecurity
  - type: Tag
    tags:
    - Hardsuit
    - WhitelistChameleon

#ERT Janitor Hardsuit
- type: entity
  parent: ClothingOuterHardsuitCBURN
  id: ClothingOuterHardsuitERTJanitor
  name: ERT janitor's voidsuit # Goob edit
  description: A protective voidsuit worn by the janitors of an emergency response team. # Goob edit
  components:
  - type: Sprite
    sprite: Clothing/OuterClothing/Hardsuits/ERTSuits/ertjanitor.rsi
  - type: Clothing
    sprite: Clothing/OuterClothing/Hardsuits/ERTSuits/ertjanitor.rsi
  - type: ToggleableClothing # Goobstation - Modsuits change
    clothingPrototypes:
      head: ClothingHeadHelmetHardsuitERTJanitor

#Deathsquad
- type: entity # Goobstation - Start
  parent: [ BaseCentcommContraband, ClothingOuterHardsuitBase ]
  id: ClothingOuterHardsuitDeathsquad # Todo - This should be a modsuit when those are done.
  name: PI-52 "Lucifer" voidsuit # Goob edit
  description: A famous voidsuit used by Central Commands death-squadrons, often shown in movies by nanotrasen intended to increase recruitment. # Goob edit
  components:
  - type: Sprite
    sprite: Clothing/OuterClothing/Hardsuits/deathsquad.rsi
  - type: Clothing
    sprite: Clothing/OuterClothing/Hardsuits/deathsquad.rsi
  - type: PressureProtection
    highPressureMultiplier: 0.02
    lowPressureMultiplier: 1000
  - type: TemperatureProtection
    heatingCoefficient: 0.001
    coolingCoefficient: 0.001
  - type: ExplosionResistance
    damageCoefficient: 0.1
  - type: FireProtection
    reduction: 0.8
  - type: StaminaResistance # Goobstation - Start
    damageCoefficient: 0
  - type: ClothingSlowOnDamageModifier
    modifier: 0.1
  - type: ClothingModifyStunTime
    modifier: 0.1
  - type: ModifyStandingUpTime
    multiplier: 0.1
  - type: Armor
    traumaDeductions: # prevents traumas at all (kinda)
      Dismemberment: 1
      OrganDamage: 1
      BoneDamage: 1
      VeinsDamage: 1
      NerveDamage: 1
    modifiers:
      coefficients:
        Blunt: 0.1 # Best armor in the game - Yeah no shit.
        Slash: 0.1
        Piercing: 0.1
        Heat: 0.1
        Cold: 0.1
        Cellular: 0.1
        Radiation: 0.1
        Caustic: 0.1
  - type: ClothingSpeedModifier
    walkModifier: 1.0
    sprintModifier: 1.0
  - type: HeldSpeedModifier
  - type: ToggleableClothing
    clothingPrototypes:
      head: ClothingHeadHelmetHardsuitDeathsquad
  - type: ModifyDelayedKnockdown # Goobstation - End
    cancel: true
  - type: Tag
    tags: [] # ignore "WhitelistChameleon" tag

#CBURN Hardsuit
- type: entity
  parent: [ BaseCentcommContraband, ClothingOuterHardsuitBase ]
  id: ClothingOuterHardsuitCBURN
  name: CBURN exosuit
  description: A lightweight yet strong exosuit used for special cleanup operations.
  components:
  - type: Sprite
    sprite: Clothing/OuterClothing/Hardsuits/cburn.rsi
  - type: Clothing
    sprite: Clothing/OuterClothing/Hardsuits/cburn.rsi
  - type: PressureProtection
    highPressureMultiplier: 0.02
    lowPressureMultiplier: 1000
  - type: TemperatureProtection
    heatingCoefficient: 0.001
    coolingCoefficient: 0.001
  - type: ExplosionResistance
    damageCoefficient: 0.7
  - type: Armor
    modifiers:
      coefficients:
        Blunt: 0.7
        Slash: 0.3 # Goobstation - CBURN should protect against zombie attacks
        Piercing: 0.6
        Heat: 0.10
        Cold: 0.10
        Shock: 0.15
        Radiation: 0.1
        Caustic: 0.1
  - type: ZombificationResistance
    zombificationResistanceCoefficient: 0.25
  - type: ClothingSpeedModifier
    walkModifier: 1.0
    sprintModifier: 1.0
  - type: HeldSpeedModifier
  - type: ToggleableClothing # Goobstation - Modsuits change
    clothingPrototypes:
      head: ClothingHeadHelmetCBURN
  - type: ModifyDelayedKnockdown # Goobstation
    delayDelta: 3
    knockdownTimeDelta: -3
  - type: StaminaResistance # Goobstation
    damageCoefficient: 0.5

#MISC. HARDSUITS
#Clown Hardsuit
- type: entity
  parent: ClothingOuterHardsuitBase
  id: ClothingOuterHardsuitClown
  name: clown voidsuit # Goob edit
  description: A custom-made clown voidsuit. # Goob edit
  components:
  - type: Sprite
    sprite: Clothing/OuterClothing/Hardsuits/clown.rsi
  - type: Clothing
    sprite: Clothing/OuterClothing/Hardsuits/clown.rsi
  - type: PressureProtection
    highPressureMultiplier: 0.5
    lowPressureMultiplier: 1000
  - type: ExplosionResistance
    damageCoefficient: 0.9
  - type: Armor
    modifiers:
      coefficients:
        Blunt: 0.9
        Slash: 0.9
        Piercing: 0.9
        Caustic: 0.8
  - type: ClothingSpeedModifier
    walkModifier: 0.9
    sprintModifier: 0.9
  - type: HeldSpeedModifier
  - type: Construction
    graph: ClownHardsuit
    node: clownHardsuit
  - type: ToggleableClothing # Goobstation - Modsuits change
    clothingPrototypes:
      head: ClothingHeadHelmetHardsuitClown
  - type: ModifyDelayedKnockdown # Goobstation
    delayDelta: -1
    knockdownTimeDelta: 1

#Mime Hardsuit
- type: entity
  parent: ClothingOuterHardsuitClown
  id: ClothingOuterHardsuitMime
  name: mime voidsuit # Goob edit
  description: A custom-made mime voidsuit. # Goob edit.
  components:
  - type: Sprite
    sprite: Clothing/OuterClothing/Hardsuits/mime.rsi
  - type: Clothing
    sprite: Clothing/OuterClothing/Hardsuits/mime.rsi
  - type: Construction
    graph: MimeHardsuit
    node: mimeHardsuit
  - type: ToggleableClothing # Goobstation - Modsuits change
    clothingPrototypes:
      head: ClothingHeadHelmetHardsuitMime

#Santa's Hardsuit
- type: entity
  parent: ClothingOuterHardsuitBase
  id: ClothingOuterHardsuitSanta
  name: Santa's voidsuit # Goob edit
  description: A festive, cheerful voidsuit that protects the jolly gift-giver while on sleighrides in space. Offers some resistance against asteroid strikes. # Goob edit
  components:
  - type: Sprite
    sprite: Clothing/OuterClothing/Hardsuits/santahardsuit.rsi
  - type: Clothing
    sprite: Clothing/OuterClothing/Hardsuits/santahardsuit.rsi
  - type: PressureProtection
    highPressureMultiplier: 0.5
    lowPressureMultiplier: 1000
  - type: ExplosionResistance
    damageCoefficient: 0.85
  - type: Armor
    modifiers:
      coefficients:
        Blunt: 0.85
        Slash: 0.9
        Piercing: 0.85
        Caustic: 0.8
  - type: ClothingSpeedModifier
    walkModifier: 0.9
    sprintModifier: 0.9
  - type: HeldSpeedModifier
  - type: ToggleableClothing # Goobstation - Modsuits change
    clothingPrototypes:
      head: ClothingHeadHelmetHardsuitSanta<|MERGE_RESOLUTION|>--- conflicted
+++ resolved
@@ -640,13 +640,8 @@
   - type: ToggleableClothing # Goobstation - Modsuits change
     clothingPrototypes:
       head: ClothingHeadHelmetHardsuitCap
-<<<<<<< HEAD
-  - type: StaminaResistance # Goobstation
-    damageCoefficient: 0.5
-=======
-  - type: StaminaDamageResistance # Goobstation
-    coefficient: 0.7
->>>>>>> bdeb64b5
+  - type: StaminaResistance # Goobstation
+    damageCoefficient: 0.8
   - type: ModifyDelayedKnockdown # Goobstation
     delayDelta: 2
     knockdownTimeDelta: -2
