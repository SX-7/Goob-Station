# SPDX-FileCopyrightText: 2020 FrostMando <68990565+FrostMando@users.noreply.github.com>
# SPDX-FileCopyrightText: 2020 Swept <sweptwastaken@protonmail.com>
# SPDX-FileCopyrightText: 2020 Víctor Aguilera Puerto <zddm@outlook.es>
# SPDX-FileCopyrightText: 2020 Ygg01 <daniel.fath7@gmail.com>
# SPDX-FileCopyrightText: 2021 Elijahrane <60792108+Elijahrane@users.noreply.github.com>
# SPDX-FileCopyrightText: 2021 Mith-randalf <84274729+Mith-randalf@users.noreply.github.com>
# SPDX-FileCopyrightText: 2021 Paul Ritter <ritter.paul1@googlemail.com>
# SPDX-FileCopyrightText: 2021 xRiriq <94037592+xRiriq@users.noreply.github.com>
# SPDX-FileCopyrightText: 2021 xRiriq <xRiriq.git@gmail.com>
# SPDX-FileCopyrightText: 2022 Fishfish458 <47410468+Fishfish458@users.noreply.github.com>
# SPDX-FileCopyrightText: 2022 HoidC <99100948+HoidC@users.noreply.github.com>
# SPDX-FileCopyrightText: 2022 Leon Friedrich <60421075+ElectroJr@users.noreply.github.com>
# SPDX-FileCopyrightText: 2022 Moony <moonheart08@users.noreply.github.com>
# SPDX-FileCopyrightText: 2022 Pancake <Pangogie@users.noreply.github.com>
# SPDX-FileCopyrightText: 2022 Peptide90 <78795277+Peptide90@users.noreply.github.com>
# SPDX-FileCopyrightText: 2022 Rane <60792108+Elijahrane@users.noreply.github.com>
# SPDX-FileCopyrightText: 2022 Vordenburg <114301317+Vordenburg@users.noreply.github.com>
# SPDX-FileCopyrightText: 2022 fishfish458 <fishfish458>
# SPDX-FileCopyrightText: 2022 mirrorcult <lunarautomaton6@gmail.com>
# SPDX-FileCopyrightText: 2022 rolfero <45628623+rolfero@users.noreply.github.com>
# SPDX-FileCopyrightText: 2023 Alekshhh <44923899+Alekshhh@users.noreply.github.com>
# SPDX-FileCopyrightText: 2023 CrigCrag <137215465+CrigCrag@users.noreply.github.com>
# SPDX-FileCopyrightText: 2023 Ed <96445749+TheShuEd@users.noreply.github.com>
# SPDX-FileCopyrightText: 2023 EnDecc <33369477+Endecc@users.noreply.github.com>
# SPDX-FileCopyrightText: 2023 Errant <35878406+Errant-4@users.noreply.github.com>
# SPDX-FileCopyrightText: 2023 Genkail <50331122+Genkail@users.noreply.github.com>
# SPDX-FileCopyrightText: 2023 Maxtone <124747282+MagnusCrowe@users.noreply.github.com>
# SPDX-FileCopyrightText: 2023 Puro <103608145+PuroSlavKing@users.noreply.github.com>
# SPDX-FileCopyrightText: 2023 StanTheCarpenter <66203777+StanTheCarpenter@users.noreply.github.com>
# SPDX-FileCopyrightText: 2023 brainfood1183 <113240905+brainfood1183@users.noreply.github.com>
# SPDX-FileCopyrightText: 2023 crazybrain23 <44417085+crazybrain23@users.noreply.github.com>
# SPDX-FileCopyrightText: 2023 deltanedas <@deltanedas:kde.org>
# SPDX-FileCopyrightText: 2023 lapatison <100279397+lapatison@users.noreply.github.com>
# SPDX-FileCopyrightText: 2023 metalgearsloth <31366439+metalgearsloth@users.noreply.github.com>
# SPDX-FileCopyrightText: 2024 Aiden <aiden@djkraz.com>
# SPDX-FileCopyrightText: 2024 Aidenkrz <aiden@djkraz.com>
# SPDX-FileCopyrightText: 2024 AlexUm & XGabriel08X <159550239+AlexUmAndXGabriel08X@users.noreply.github.com>
# SPDX-FileCopyrightText: 2024 Archylle <81660513+Archylle@users.noreply.github.com>
# SPDX-FileCopyrightText: 2024 ERROR404 <100093430+ERORR404V1@users.noreply.github.com>
# SPDX-FileCopyrightText: 2024 Emisse <99158783+Emisse@users.noreply.github.com>
# SPDX-FileCopyrightText: 2024 Flareguy <78941145+Flareguy@users.noreply.github.com>
# SPDX-FileCopyrightText: 2024 Hmeister-real <118129069+Hmeister-real@users.noreply.github.com>
# SPDX-FileCopyrightText: 2024 IProduceWidgets <107586145+IProduceWidgets@users.noreply.github.com>
# SPDX-FileCopyrightText: 2024 Kara <lunarautomaton6@gmail.com>
# SPDX-FileCopyrightText: 2024 Mr. 27 <45323883+Dutch-VanDerLinde@users.noreply.github.com>
# SPDX-FileCopyrightText: 2024 Nemanja <98561806+EmoGarbage404@users.noreply.github.com>
# SPDX-FileCopyrightText: 2024 PoTeletubby <ajcraigaz@gmail.com>
# SPDX-FileCopyrightText: 2024 Tonk-GCR <ryantrujillo82@gmail.com>
# SPDX-FileCopyrightText: 2024 VMSolidus <evilexecutive@gmail.com>
# SPDX-FileCopyrightText: 2024 Whisper <121047731+QuietlyWhisper@users.noreply.github.com>
# SPDX-FileCopyrightText: 2024 Winkarst <74284083+Winkarst-cpu@users.noreply.github.com>
# SPDX-FileCopyrightText: 2024 inquisitor-star <thecatankha@gmail.com>
# SPDX-FileCopyrightText: 2024 nikthechampiongr <32041239+nikthechampiongr@users.noreply.github.com>
# SPDX-FileCopyrightText: 2024 username <113782077+whateverusername0@users.noreply.github.com>
# SPDX-FileCopyrightText: 2025 Aiden <28298836+Aidenkrz@users.noreply.github.com>
# SPDX-FileCopyrightText: 2025 Armok <155400926+ARMOKS@users.noreply.github.com>
# SPDX-FileCopyrightText: 2025 August Sun <45527070+august-sun@users.noreply.github.com>
# SPDX-FileCopyrightText: 2025 Aviu00 <93730715+Aviu00@users.noreply.github.com>
# SPDX-FileCopyrightText: 2025 BombasterDS2 <shvalovdenis.workmail@gmail.com>
# SPDX-FileCopyrightText: 2025 BramvanZijp <56019239+BramvanZijp@users.noreply.github.com>
# SPDX-FileCopyrightText: 2025 Gareth Quaile <garethquaile@gmail.com>
# SPDX-FileCopyrightText: 2025 GoobBot <uristmchands@proton.me>
# SPDX-FileCopyrightText: 2025 Ilya246 <57039557+Ilya246@users.noreply.github.com>
# SPDX-FileCopyrightText: 2025 Ilya246 <ilyukarno@gmail.com>
# SPDX-FileCopyrightText: 2025 IrisTheAmped <iristheamped@gmail.com>
# SPDX-FileCopyrightText: 2025 Killerqu00 <killerqueen1777@gmail.com>
# SPDX-FileCopyrightText: 2025 PunishedJoe <PunishedJoeseph@proton.me>
# SPDX-FileCopyrightText: 2025 SX-7 <92227810+SX-7@users.noreply.github.com>
# SPDX-FileCopyrightText: 2025 ScarKy0 <106310278+ScarKy0@users.noreply.github.com>
# SPDX-FileCopyrightText: 2025 Solstice <solsticeofthewinter@gmail.com>
# SPDX-FileCopyrightText: 2025 Ted Lukin <66275205+pheenty@users.noreply.github.com>
# SPDX-FileCopyrightText: 2025 Theodore Lukin <66275205+pheenty@users.noreply.github.com>
# SPDX-FileCopyrightText: 2025 deltanedas <39013340+deltanedas@users.noreply.github.com>
# SPDX-FileCopyrightText: 2025 gluesniffler <159397573+gluesniffler@users.noreply.github.com>
# SPDX-FileCopyrightText: 2025 pheenty <fedorlukin2006@gmail.com>
#
# SPDX-License-Identifier: AGPL-3.0-or-later

# SPDX-FileCopyrightText: 2020 FrostMando <68990565+FrostMando@users.noreply.github.com>
# SPDX-FileCopyrightText: 2020 Swept <sweptwastaken@protonmail.com>
# SPDX-FileCopyrightText: 2020 Víctor Aguilera Puerto <6766154+Zumorica@users.noreply.github.com>
# SPDX-FileCopyrightText: 2020 Víctor Aguilera Puerto <zddm@outlook.es>
# SPDX-FileCopyrightText: 2020 Ygg01 <daniel.fath7@gmail.com>
# SPDX-FileCopyrightText: 2021 DrSmugleaf <DrSmugleaf@users.noreply.github.com>
# SPDX-FileCopyrightText: 2021 Elijahrane <60792108+Elijahrane@users.noreply.github.com>
# SPDX-FileCopyrightText: 2021 Mith-randalf <84274729+Mith-randalf@users.noreply.github.com>
# SPDX-FileCopyrightText: 2021 Paul <ritter.paul1+git@googlemail.com>
# SPDX-FileCopyrightText: 2021 Paul Ritter <ritter.paul1@googlemail.com>
# SPDX-FileCopyrightText: 2021 xRiriq <94037592+xRiriq@users.noreply.github.com>
# SPDX-FileCopyrightText: 2021 xRiriq <xRiriq.git@gmail.com>
# SPDX-FileCopyrightText: 2022 CommieFlowers <rasmus.cedergren@hotmail.com>
# SPDX-FileCopyrightText: 2022 Fishfish458 <47410468+Fishfish458@users.noreply.github.com>
# SPDX-FileCopyrightText: 2022 HoidC <99100948+HoidC@users.noreply.github.com>
# SPDX-FileCopyrightText: 2022 Moony <moonheart08@users.noreply.github.com>
# SPDX-FileCopyrightText: 2022 Pancake <Pangogie@users.noreply.github.com>
# SPDX-FileCopyrightText: 2022 Peptide90 <78795277+Peptide90@users.noreply.github.com>
# SPDX-FileCopyrightText: 2022 Rane <60792108+Elijahrane@users.noreply.github.com>
# SPDX-FileCopyrightText: 2022 Vordenburg <114301317+Vordenburg@users.noreply.github.com>
# SPDX-FileCopyrightText: 2022 fishfish458 <fishfish458>
# SPDX-FileCopyrightText: 2022 mirrorcult <lunarautomaton6@gmail.com>
# SPDX-FileCopyrightText: 2022 rolfero <45628623+rolfero@users.noreply.github.com>
# SPDX-FileCopyrightText: 2023 Alekshhh <44923899+Alekshhh@users.noreply.github.com>
# SPDX-FileCopyrightText: 2023 Colin-Tel <113523727+Colin-Tel@users.noreply.github.com>
# SPDX-FileCopyrightText: 2023 CrigCrag <137215465+CrigCrag@users.noreply.github.com>
# SPDX-FileCopyrightText: 2023 ElectroJr <leonsfriedrich@gmail.com>
# SPDX-FileCopyrightText: 2023 EnDecc <33369477+Endecc@users.noreply.github.com>
# SPDX-FileCopyrightText: 2023 Genkail <50331122+Genkail@users.noreply.github.com>
# SPDX-FileCopyrightText: 2023 Maxtone <124747282+MagnusCrowe@users.noreply.github.com>
# SPDX-FileCopyrightText: 2023 Puro <103608145+PuroSlavKing@users.noreply.github.com>
# SPDX-FileCopyrightText: 2023 StanTheCarpenter <66203777+StanTheCarpenter@users.noreply.github.com>
# SPDX-FileCopyrightText: 2023 brainfood1183 <113240905+brainfood1183@users.noreply.github.com>
# SPDX-FileCopyrightText: 2023 crazybrain23 <44417085+crazybrain23@users.noreply.github.com>
# SPDX-FileCopyrightText: 2023 lapatison <100279397+lapatison@users.noreply.github.com>
# SPDX-FileCopyrightText: 2024 AJCM <AJCM@tutanota.com>
# SPDX-FileCopyrightText: 2024 Alex Evgrashin <aevgrashin@yandex.ru>
# SPDX-FileCopyrightText: 2024 Alex Pavlenko <diraven@users.noreply.github.com>
# SPDX-FileCopyrightText: 2024 AlexUm & XGabriel08X <159550239+AlexUmAndXGabriel08X@users.noreply.github.com>
# SPDX-FileCopyrightText: 2024 AlexUm <alexum444@gmail.com>
# SPDX-FileCopyrightText: 2024 Alice "Arimah" Heurlin <30327355+arimah@users.noreply.github.com>
# SPDX-FileCopyrightText: 2024 Archylle <81660513+Archylle@users.noreply.github.com>
# SPDX-FileCopyrightText: 2024 ArkiveDev <95712736+ArkiveDev@users.noreply.github.com>
# SPDX-FileCopyrightText: 2024 Boaz1111 <149967078+Boaz1111@users.noreply.github.com>
# SPDX-FileCopyrightText: 2024 Brandon Hu <103440971+Brandon-Huu@users.noreply.github.com>
# SPDX-FileCopyrightText: 2024 Chief-Engineer <119664036+Chief-Engineer@users.noreply.github.com>
# SPDX-FileCopyrightText: 2024 Cojoke <83733158+Cojoke-dot@users.noreply.github.com>
# SPDX-FileCopyrightText: 2024 Doomsdrayk <robotdoughnut@comcast.net>
# SPDX-FileCopyrightText: 2024 DrEnzyme <DrEnzyme@gmail.com>
# SPDX-FileCopyrightText: 2024 DrSmugleaf <10968691+DrSmugleaf@users.noreply.github.com>
# SPDX-FileCopyrightText: 2024 ERROR404 <100093430+ERORR404V1@users.noreply.github.com>
# SPDX-FileCopyrightText: 2024 Ed <96445749+TheShuEd@users.noreply.github.com>
# SPDX-FileCopyrightText: 2024 Elysium206 <151651971+Elysium206@users.noreply.github.com>
# SPDX-FileCopyrightText: 2024 Emisse <99158783+Emisse@users.noreply.github.com>
# SPDX-FileCopyrightText: 2024 EmoGarbage404 <retron404@gmail.com>
# SPDX-FileCopyrightText: 2024 Eoin Mcloughlin <helloworld@eoinrul.es>
# SPDX-FileCopyrightText: 2024 Errant <35878406+Errant-4@users.noreply.github.com>
# SPDX-FileCopyrightText: 2024 Flareguy <78941145+Flareguy@users.noreply.github.com>
# SPDX-FileCopyrightText: 2024 Floofi <126319569+Shadowtheprotogen546@users.noreply.github.com>
# SPDX-FileCopyrightText: 2024 Ghagliiarghii <68826635+Ghagliiarghii@users.noreply.github.com>
# SPDX-FileCopyrightText: 2024 HS <81934438+HolySSSS@users.noreply.github.com>
# SPDX-FileCopyrightText: 2024 Hmeister-real <118129069+Hmeister-real@users.noreply.github.com>
# SPDX-FileCopyrightText: 2024 IProduceWidgets <107586145+IProduceWidgets@users.noreply.github.com>
# SPDX-FileCopyrightText: 2024 K-Dynamic <20566341+K-Dynamic@users.noreply.github.com>
# SPDX-FileCopyrightText: 2024 Kara <lunarautomaton6@gmail.com>
# SPDX-FileCopyrightText: 2024 Kevin Zheng <kevinz5000@gmail.com>
# SPDX-FileCopyrightText: 2024 Ko4ergaPunk <62609550+Ko4ergaPunk@users.noreply.github.com>
# SPDX-FileCopyrightText: 2024 Leon Friedrich <60421075+ElectroJr@users.noreply.github.com>
# SPDX-FileCopyrightText: 2024 MetalSage <74924875+MetalSage@users.noreply.github.com>
# SPDX-FileCopyrightText: 2024 MetalSage <metalsage.official@gmail.com>
# SPDX-FileCopyrightText: 2024 MilenVolf <63782763+MilenVolf@users.noreply.github.com>
# SPDX-FileCopyrightText: 2024 Mr. 27 <45323883+Dutch-VanDerLinde@users.noreply.github.com>
# SPDX-FileCopyrightText: 2024 MureixloI <132683811+MureixloI@users.noreply.github.com>
# SPDX-FileCopyrightText: 2024 Nemanja <98561806+EmoGarbage404@users.noreply.github.com>
# SPDX-FileCopyrightText: 2024 PJBot <pieterjan.briers+bot@gmail.com>
# SPDX-FileCopyrightText: 2024 Partmedia <kevinz5000@gmail.com>
# SPDX-FileCopyrightText: 2024 Pieter-Jan Briers <pieterjan.briers+git@gmail.com>
# SPDX-FileCopyrightText: 2024 Piras314 <p1r4s@proton.me>
# SPDX-FileCopyrightText: 2024 Plykiya <58439124+Plykiya@users.noreply.github.com>
# SPDX-FileCopyrightText: 2024 PoTeletubby <ajcraigaz@gmail.com>
# SPDX-FileCopyrightText: 2024 Redfire1331 <125223432+Redfire1331@users.noreply.github.com>
# SPDX-FileCopyrightText: 2024 Rouge2t7 <81053047+Sarahon@users.noreply.github.com>
# SPDX-FileCopyrightText: 2024 Tayrtahn <tayrtahn@gmail.com>
# SPDX-FileCopyrightText: 2024 Tonk-GCR <ryantrujillo82@gmail.com>
# SPDX-FileCopyrightText: 2024 Truoizys <153248924+Truoizys@users.noreply.github.com>
# SPDX-FileCopyrightText: 2024 TsjipTsjip <19798667+TsjipTsjip@users.noreply.github.com>
# SPDX-FileCopyrightText: 2024 Ubaser <134914314+UbaserB@users.noreply.github.com>
# SPDX-FileCopyrightText: 2024 VMSolidus <evilexecutive@gmail.com>
# SPDX-FileCopyrightText: 2024 Vasilis <vasilis@pikachu.systems>
# SPDX-FileCopyrightText: 2024 WarMechanic <69510347+WarMechanic@users.noreply.github.com>
# SPDX-FileCopyrightText: 2024 Whisper <121047731+QuietlyWhisper@users.noreply.github.com>
# SPDX-FileCopyrightText: 2024 Winkarst <74284083+Winkarst-cpu@users.noreply.github.com>
# SPDX-FileCopyrightText: 2024 beck-thompson <107373427+beck-thompson@users.noreply.github.com>
# SPDX-FileCopyrightText: 2024 deathride58 <deathride58@users.noreply.github.com>
# SPDX-FileCopyrightText: 2024 deltanedas <@deltanedas:kde.org>
# SPDX-FileCopyrightText: 2024 eoineoineoin <github@eoinrul.es>
# SPDX-FileCopyrightText: 2024 github-actions[bot] <41898282+github-actions[bot]@users.noreply.github.com>
# SPDX-FileCopyrightText: 2024 inquisitor-star <81660513+inquisitor-star@users.noreply.github.com>
# SPDX-FileCopyrightText: 2024 inquisitor-star <thecatankha@gmail.com>
# SPDX-FileCopyrightText: 2024 lzk <124214523+lzk228@users.noreply.github.com>
# SPDX-FileCopyrightText: 2024 marbow <152051971+marboww@users.noreply.github.com>
# SPDX-FileCopyrightText: 2024 metalgearsloth <31366439+metalgearsloth@users.noreply.github.com>
# SPDX-FileCopyrightText: 2024 metalgearsloth <comedian_vs_clown@hotmail.com>
# SPDX-FileCopyrightText: 2024 mhamster <81412348+mhamsterr@users.noreply.github.com>
# SPDX-FileCopyrightText: 2024 neutrino <67447925+neutrino-laser@users.noreply.github.com>
# SPDX-FileCopyrightText: 2024 nikthechampiongr <32041239+nikthechampiongr@users.noreply.github.com>
# SPDX-FileCopyrightText: 2024 osjarw <62134478+osjarw@users.noreply.github.com>
# SPDX-FileCopyrightText: 2024 plykiya <plykiya@protonmail.com>
# SPDX-FileCopyrightText: 2024 redfire1331 <Redfire1331@users.noreply.github.com>
# SPDX-FileCopyrightText: 2024 slarticodefast <161409025+slarticodefast@users.noreply.github.com>
# SPDX-FileCopyrightText: 2024 username <113782077+whateverusername0@users.noreply.github.com>
# SPDX-FileCopyrightText: 2024 whateverusername0 <whateveremail>
# SPDX-FileCopyrightText: 2024 Арт <123451459+JustArt1m@users.noreply.github.com>
# SPDX-FileCopyrightText: 2025 Aiden <28298836+Aidenkrz@users.noreply.github.com>
# SPDX-FileCopyrightText: 2025 Aiden <aiden@djkraz.com>
# SPDX-FileCopyrightText: 2025 Aidenkrz <aiden@djkraz.com>
# SPDX-FileCopyrightText: 2025 Armok <155400926+ARMOKS@users.noreply.github.com>
# SPDX-FileCopyrightText: 2025 August Sun <45527070+august-sun@users.noreply.github.com>
# SPDX-FileCopyrightText: 2025 Aviu00 <93730715+Aviu00@users.noreply.github.com>
# SPDX-FileCopyrightText: 2025 Aviu00 <aviu00@protonmail.com>
# SPDX-FileCopyrightText: 2025 BombasterDS <115770678+BombasterDS@users.noreply.github.com>
# SPDX-FileCopyrightText: 2025 BombasterDS <deniskaporoshok@gmail.com>
# SPDX-FileCopyrightText: 2025 BombasterDS2 <shvalovdenis.workmail@gmail.com>
# SPDX-FileCopyrightText: 2025 BramvanZijp <56019239+BramvanZijp@users.noreply.github.com>
# SPDX-FileCopyrightText: 2025 GMWQ <garethquaile@gmail.com>
# SPDX-FileCopyrightText: 2025 Gareth Quaile <garethquaile@gmail.com>
# SPDX-FileCopyrightText: 2025 GoobBot <uristmchands@proton.me>
# SPDX-FileCopyrightText: 2025 Ilya246 <ilyukarno@gmail.com>
# SPDX-FileCopyrightText: 2025 Killerqu00 <47712032+Killerqu00@users.noreply.github.com>
# SPDX-FileCopyrightText: 2025 Killerqu00 <killerqueen1777@gmail.com>
# SPDX-FileCopyrightText: 2025 PunishedJoe <PunishedJoeseph@proton.me>
# SPDX-FileCopyrightText: 2025 Michael <107807667+doc-michael@users.noreply.github.com>
# SPDX-FileCopyrightText: 2025 SX-7 <92227810+SX-7@users.noreply.github.com>
# SPDX-FileCopyrightText: 2025 ScarKy0 <106310278+ScarKy0@users.noreply.github.com>
# SPDX-FileCopyrightText: 2025 Solstice <solsticeofthewinter@gmail.com>
# SPDX-FileCopyrightText: 2025 Ted Lukin <66275205+pheenty@users.noreply.github.com>
# SPDX-FileCopyrightText: 2025 Theodore Lukin <66275205+pheenty@users.noreply.github.com>
# SPDX-FileCopyrightText: 2025 august-sun <45527070+august.sun@users.noreply.github.com>
# SPDX-FileCopyrightText: 2025 coderabbitai[bot] <136622811+coderabbitai[bot]@users.noreply.github.com>
# SPDX-FileCopyrightText: 2025 deltanedas <39013340+deltanedas@users.noreply.github.com>
# SPDX-FileCopyrightText: 2025 pheenty <fedorlukin2006@gmail.com>
#
# SPDX-License-Identifier: AGPL-3.0-or-later
#When adding new hardsuits, please try to keep the organization consistent with hardsuit-helmets.yml (if possible.)

#CREW HARDSUITS
#Basic Hardsuit
- type: entity
  parent: ClothingOuterHardsuitBase
  id: ClothingOuterHardsuitBasic
  name: basic voidsuit # Goob edit
  description: A basic, universal voidsuit that protects the wearer against the horrors of life in space. Beats not having a hardsuit, at least. # Goob edit
  components:
  - type: Sprite
    sprite: Clothing/OuterClothing/Hardsuits/basic.rsi
  - type: Clothing
    sprite: Clothing/OuterClothing/Hardsuits/basic.rsi
  - type: ExplosionResistance
    damageCoefficient: 0.9
  - type: Armor
    modifiers:
      coefficients:
        Blunt: 0.9
        Slash: 0.9
        Piercing: 0.9
        Caustic: 0.9
  - type: ClothingSpeedModifier
    walkModifier: 0.80
    sprintModifier: 0.80
  - type: HeldSpeedModifier
  - type: ToggleableClothing # Goobstation - Modsuits change
    clothingPrototypes:
      head: ClothingHeadHelmetHardsuitBasic

#Atmospherics Hardsuit - goob - not used
- type: entity
  parent: [ClothingOuterHardsuitBase, BaseEngineeringContraband]
  id: ClothingOuterHardsuitAtmos
  name: atmos voidsuit # Goob edit
  description: A special suit that protects against hazardous, low pressure environments. Has thermal shielding.
  components:
  - type: Sprite
    sprite: Clothing/OuterClothing/Hardsuits/atmospherics.rsi
  - type: Clothing
    sprite: Clothing/OuterClothing/Hardsuits/atmospherics.rsi
  - type: PressureProtection
    highPressureMultiplier: 0.02
    lowPressureMultiplier: 1000
  - type: TemperatureProtection
    heatingCoefficient: 0.001
    coolingCoefficient: 0.001
  - type: FireProtection
    reduction: 0.8
  - type: ExplosionResistance
    damageCoefficient: 0.5
  - type: Armor
    modifiers:
      coefficients:
        Blunt: 0.9
        Slash: 0.9
        Piercing: 0.9
        Heat: 0.8
        Radiation: 0.15
  - type: ClothingSpeedModifier
    walkModifier: 0.7
    sprintModifier: 0.7
  - type: HeldSpeedModifier
  - type: ToggleableClothing # Goobstation - Modsuits change
    clothingPrototypes:
      head: ClothingHeadHelmetHardsuitAtmos

# Engineering hardsuit, heavily edited by goobstation
- type: entity
  parent: [ClothingOuterHardsuitBase, BaseEngineeringContraband]
  id: ClothingOuterHardsuitEngineering
  name: engineering voidsuit
  description: A special voidsuit that protects against hazardous, low pressure environments. Has radiation shielding.
  components:
  - type: Sprite
    sprite: Clothing/OuterClothing/Hardsuits/engineering.rsi
  - type: Clothing
    sprite: Clothing/OuterClothing/Hardsuits/engineering.rsi
  - type: PressureProtection
    highPressureMultiplier: 0.04
    lowPressureMultiplier: 1000
  - type: ExplosionResistance
    damageCoefficient: 0.5
  - type: Armor
    modifiers:
      coefficients:
        Shock: 0.5
        Caustic: 0.7
        Radiation: 0.05
  - type: ClothingSpeedModifier
    walkModifier: 0.85
    sprintModifier: 0.85
  - type: HeldSpeedModifier
  - type: ToggleableClothing # Goobstation - Modsuits change
    clothingPrototypes:
      head: ClothingHeadHelmetHardsuitEngineering


#Spationaut Hardsuit
- type: entity
  parent: [ClothingOuterHardsuitBase, BaseCargoContraband]
  id: ClothingOuterHardsuitSpatio
  name: spationaut voidsuit # Goob edit
  description: A lightweight voidsuit designed for industrial EVA in zero gravity. # Goob edit
  components:
  - type: Sprite
    sprite: Clothing/OuterClothing/Hardsuits/spatio.rsi
  - type: Clothing
    sprite: Clothing/OuterClothing/Hardsuits/spatio.rsi
  - type: PressureProtection
    highPressureMultiplier: 0.7
    lowPressureMultiplier: 1000
  - type: Armor
    modifiers:
      coefficients:
        Blunt: 0.9
        Slash: 0.9
        Piercing: 0.9
        Radiation: 0.1
        Caustic: 0.8
  - type: ClothingSpeedModifier
    walkModifier: 0.9
    sprintModifier: 0.8
  - type: HeldSpeedModifier
  - type: ToggleableClothing # Goobstation - Modsuits change
    clothingPrototypes:
      head: ClothingHeadHelmetHardsuitSpatio
  - type: StaminaResistance # Goobstation
    damageCoefficient: 0.7
  - type: ModifyDelayedKnockdown # Goobstation
    delayDelta: 2
    knockdownTimeDelta: -2
  - type: Tag
    tags:
    - Hardsuit
    - WhitelistChameleon
    - HardsuitSpatio

#Salvage Hardsuit
- type: entity
  parent: [ClothingOuterHardsuitBase, BaseCargoContraband]
  id: ClothingOuterHardsuitSalvage
  name: mining voidsuit # Goob edit
  description: A special suit that protects against hazardous, low pressure environments. Has reinforced plating for wildlife encounters.
  components:
  - type: Sprite
    sprite: Clothing/OuterClothing/Hardsuits/salvage.rsi
  - type: Clothing
    sprite: Clothing/OuterClothing/Hardsuits/salvage.rsi
  - type: PressureProtection
    highPressureMultiplier: 0.5
    lowPressureMultiplier: 1000
  - type: ExplosionResistance
    damageCoefficient: 0.3 # Goob
  - type: Armor
    modifiers:
      coefficients:
        Blunt: 0.7
        Slash: 0.6
        Piercing: 0.7
        Heat: 0.7
        Radiation: 0.1
        Caustic: 0.7
  - type: ClothingSpeedModifier
    walkModifier: 0.75
    sprintModifier: 0.75
  - type: HeldSpeedModifier
  - type: ToggleableClothing # Goobstation - Modsuits change
    clothingPrototypes:
      head: ClothingHeadHelmetHardsuitSalvage
  - type: StaminaResistance # Goobstation
    damageCoefficient: 0.6
  - type: ModifyDelayedKnockdown # Goobstation
    delayDelta: 2.5
    knockdownTimeDelta: -2.5

#Goliath Hardsuit
- type: entity
  parent: [ClothingOuterHardsuitBase, BaseCargoContraband]
  id: ClothingOuterHardsuitGoliath
  name: goliath voidsuit # Goob edit
  description: A lightweight voidsuit, adorned with a patchwork of thick, chitinous goliath hide. # Goob edit
  components:
  - type: Sprite
    sprite: Clothing/OuterClothing/Hardsuits/goliath.rsi
  - type: Clothing
    sprite: Clothing/OuterClothing/Hardsuits/goliath.rsi
  - type: PressureProtection
    highPressureMultiplier: 0.5
    lowPressureMultiplier: 1000
  - type: ExplosionResistance
    damageCoefficient: 0.3
  - type: Armor
    modifiers:
      coefficients:
        Blunt: 0.7
        Slash: 0.7
        Piercing: 0.5
        Heat: 0.7 #Goliath hide gets grilled instead of you
        Radiation: 0.1
        Caustic: 0.8
  - type: ClothingSpeedModifier
    walkModifier: 0.8
    sprintModifier: 0.8
  - type: HeldSpeedModifier
  - type: ToggleableClothing # Goobstation - Modsuits change
    clothingPrototypes:
      head: ClothingHeadHelmetHardsuitGoliath
  - type: Construction
    graph: HardsuitGoliath
    node: hardsuitGoliath
  - type: StaminaResistance # Goobstation
    damageCoefficient: 0.6
  - type: ModifyDelayedKnockdown # Goobstation
    delayDelta: 2.5
    knockdownTimeDelta: -2.5

#Maxim Hardsuit
- type: entity
  parent: [ClothingOuterHardsuitBase, BaseCargoContraband]
  id: ClothingOuterHardsuitMaxim
  name: salvager maxim voidsuit # Goob edit
  description: Fire. Heat. These things forge great weapons, they also forge great salvagers.
  components:
  - type: Sprite
    sprite: Clothing/OuterClothing/Hardsuits/maxim.rsi
  - type: Clothing
    sprite: Clothing/OuterClothing/Hardsuits/maxim.rsi
  - type: PressureProtection
    highPressureMultiplier: 0.02
    lowPressureMultiplier: 1000
  - type: ClothingSpeedModifier
    walkModifier: 1.00
    sprintModifier: 1.00
  - type: Armor
    traumaDeductions:
      Dismemberment: 0.3
      OrganDamage: 0.3
      BoneDamage: 0.3
      VeinsDamage: 0
      NerveDamage: 0
    modifiers:
      coefficients:
        Blunt: 0.6
        Slash: 0.6
        Piercing: 0.5
        Heat: 0.3
        Radiation: 0.01
  - type: ExplosionResistance
    damageCoefficient: 0.2
  - type: TemperatureProtection
    heatingCoefficient: 0.001
    coolingCoefficient: 0.001
  - type: ToggleableClothing # Goobstation - Modsuits change
    clothingPrototypes:
      head: ClothingHeadHelmetHardsuitMaxim
  - type: StaminaResistance # Goobstation
    damageCoefficient: 0.5
  - type: ModifyDelayedKnockdown # Goobstation
    delayDelta: 3
    knockdownTimeDelta: -3

#Security Hardsuit (goob - not used)
- type: entity
  parent: [ClothingOuterHardsuitBase, BaseSecurityContraband]
  id: ClothingOuterHardsuitSecurity
  name: security hardsuit
  description: A special suit that protects against hazardous, low pressure environments. Has an additional layer of armor.
  components:
  - type: Sprite
    sprite: Clothing/OuterClothing/Hardsuits/security.rsi
  - type: Clothing
    sprite: Clothing/OuterClothing/Hardsuits/security.rsi
  - type: PressureProtection
    highPressureMultiplier: 0.5
    lowPressureMultiplier: 1000
  - type: ExplosionResistance
    damageCoefficient: 0.4
  - type: Armor
    traumaDeductions:
      Dismemberment: 0.3
      OrganDamage: 0.3
      BoneDamage: 0.3
      VeinsDamage: 0
      NerveDamage: 0
    modifiers:
      coefficients:
        Blunt: 0.6
        Slash: 0.6
        Piercing: 0.6
        Heat: 0.8
        Caustic: 0.7
  - type: ClothingSpeedModifier
    walkModifier: 0.75
    sprintModifier: 0.75
  - type: HeldSpeedModifier
  - type: ToggleableClothing # Goobstation - Modsuits change
    clothingPrototypes:
      head: ClothingHeadHelmetHardsuitSecurity
  - type: StaminaResistance # Goobstation
    damageCoefficient: 0.6
  - type: ModifyDelayedKnockdown # Goobstation
    delayDelta: 3
    knockdownTimeDelta: -3

#Brigmedic Hardsuit
- type: entity
  parent: [ClothingOuterHardsuitBase, BaseSecurityContraband]
  id: ClothingOuterHardsuitBrigmedic
  name: brigmedic voidsuit # Goob edit
  description: Special voidsuit of the guardian angel of the brig. It is the medical version of the security voidsuit. # Goob edit
  components:
  - type: Sprite
    sprite: Clothing/OuterClothing/Hardsuits/brigmedic.rsi
  - type: Clothing
    sprite: Clothing/OuterClothing/Hardsuits/brigmedic.rsi
  - type: PressureProtection
    highPressureMultiplier: 0.3
    lowPressureMultiplier: 1000
  - type: ExplosionResistance
    damageCoefficient: 0.7
  - type: Armor
    modifiers:
      coefficients:
        Blunt: 0.85
        Slash: 0.85
        Piercing: 0.7
        Heat: 0.85
        Radiation: 0.4
        Caustic: 0.4
  - type: ClothingSpeedModifier
    walkModifier: 0.9
    sprintModifier: 0.9
  - type: HeldSpeedModifier
  - type: ToggleableClothing # Goobstation - Modsuits change
    clothingPrototypes:
      head: ClothingHeadHelmetHardsuitBrigmedic
<<<<<<< HEAD
  - type: StaminaResistance # Goobstation
    damageCoefficient: 0.6
=======
  - type: StaminaDamageResistance # Goobstation
    coefficient: 0.7
>>>>>>> 31e7e0ed
  - type: ModifyDelayedKnockdown # Goobstation
    delayDelta: 1.5
    knockdownTimeDelta: -1.5

#Warden's Hardsuit
- type: entity
  parent: [ClothingOuterHardsuitBase, BaseSecurityContraband]
  id: ClothingOuterHardsuitWarden
  name: warden's voidsuit # Goob edit
  description: A specialized riot suit geared to combat low pressure environments.
  components:
  - type: Sprite
    sprite: Clothing/OuterClothing/Hardsuits/security-warden.rsi
  - type: Clothing
    sprite: Clothing/OuterClothing/Hardsuits/security-warden.rsi
  - type: PressureProtection
    highPressureMultiplier: 0.5
    lowPressureMultiplier: 1000
  - type: ExplosionResistance
    damageCoefficient: 0.4
  - type: Armor
    traumaDeductions:
      Dismemberment: 0.3
      OrganDamage: 0.3
      BoneDamage: 0.3
      VeinsDamage: 0
      NerveDamage: 0
    modifiers:
      coefficients:
        Blunt: 0.4
        Slash: 0.5
        Piercing: 0.6
        Heat: 0.8
        Caustic: 0.7
  - type: ClothingSpeedModifier
    walkModifier: 0.8
    sprintModifier: 0.8
  - type: HeldSpeedModifier
  - type: ToggleableClothing # Goobstation - Modsuits change
    clothingPrototypes:
      head: ClothingHeadHelmetHardsuitWarden
  - type: StaminaResistance # Goobstation
    damageCoefficient: 0.5
  - type: ModifyDelayedKnockdown # Goobstation
    delayDelta: 3
    knockdownTimeDelta: -3

#Captain's Hardsuit
- type: entity
  parent: [ClothingOuterHardsuitBase, BaseCommandContraband]
  id: ClothingOuterHardsuitCap
  name: captain's armored spacesuit
  description: A formal armored spacesuit, made for the station's captain.
  components:
  - type: Sprite
    sprite: Clothing/OuterClothing/Hardsuits/capspace.rsi
  - type: Clothing
    sprite: Clothing/OuterClothing/Hardsuits/capspace.rsi
  - type: PressureProtection
    highPressureMultiplier: 0.02
    lowPressureMultiplier: 1000
  - type: ExplosionResistance
    damageCoefficient: 0.65 #Goob - Modsuit Rebalance
  - type: Armor
    traumaDeductions:
      Dismemberment: 0.3
      OrganDamage: 0.3
      BoneDamage: 0.3
      VeinsDamage: 0
      NerveDamage: 0
    modifiers:
      coefficients:
        Blunt: 0.85 #Goob - Modsuit Rebalance start
        Slash: 0.85
        Piercing: 0.7
        Heat: 0.6 #Goob - Modsuit Rebalance end
        Radiation: 0.15
        Caustic: 0.6
  - type: ClothingSpeedModifier
    walkModifier: 0.9 #Goob - Modsuit Rebalance
    sprintModifier: 0.9 #Goob - Modsuit Rebalance
  - type: HeldSpeedModifier
  - type: ToggleableClothing # Goobstation - Modsuits change
    clothingPrototypes:
      head: ClothingHeadHelmetHardsuitCap
  - type: StaminaResistance # Goobstation
    damageCoefficient: 0.8
  - type: ModifyDelayedKnockdown # Goobstation
    delayDelta: 2
    knockdownTimeDelta: -2

#Chief Engineer's Hardsuit
- type: entity
  parent: [ClothingOuterHardsuitBase, BaseCommandContraband]
  id: ClothingOuterHardsuitEngineeringWhite
  name: chief engineer's voidsuit # Goob edit
  description: A special voidsuit that protects against hazardous, low pressure environments, made for the chief engineer of the station. # Goob edit
  components:
  - type: Sprite
    sprite: Clothing/OuterClothing/Hardsuits/engineering-white.rsi
  - type: Clothing
    sprite: Clothing/OuterClothing/Hardsuits/engineering-white.rsi
  - type: PressureProtection
    highPressureMultiplier: 0.02
    lowPressureMultiplier: 1000
  - type: FireProtection
    reduction: 0.8
  - type: ExplosionResistance
    damageCoefficient: 0.2
  - type: Armor
    modifiers:
      coefficients:
        Blunt: 0.8
        Slash: 0.8
        Piercing: 0.8
        Heat: 0.4
        Radiation: 0.0
        Caustic: 0.7
  - type: ClothingSpeedModifier
    walkModifier: 0.75
    sprintModifier: 0.8
  - type: HeldSpeedModifier
  - type: ToggleableClothing # Goobstation - Modsuits change
    clothingPrototypes:
      head: ClothingHeadHelmetHardsuitEngineeringWhite
  - type: ClothingGrantComponent # Goobstation - Make sure the CE doesn't get cooked by supermatter
    component:
    - type: SupermatterImmune
    # tesla immunity too
    - type: EventHorizonIgnore
      horizonWhitelist:
        tags:
        - Tesla
    # can touch containment fields safely
    - type: ContainmentFieldIgnore

#Chief Medical Officer's Hardsuit
- type: entity
  parent: [ClothingOuterHardsuitBase, BaseCommandContraband]
  id: ClothingOuterHardsuitMedical
  name: chief medical officer's voidsuit # Goob edit
  description: A special suit that protects against hazardous, low pressure environments. Built with lightweight materials for easier movement. # Goob edit
  components:
  - type: Sprite
    sprite: Clothing/OuterClothing/Hardsuits/medical.rsi
  - type: Clothing
    sprite: Clothing/OuterClothing/Hardsuits/medical.rsi
  - type: PressureProtection
    highPressureMultiplier: 0.3
    lowPressureMultiplier: 1000
  - type: Armor
    modifiers:
      coefficients:
        Caustic: 0.1
  - type: ClothingSpeedModifier
    walkModifier: 0.9
    sprintModifier: 0.95
  - type: HeldSpeedModifier
  - type: ToggleableClothing # Goobstation - Modsuits change
    clothingPrototypes:
      head: ClothingHeadHelmetHardsuitMedical

#Research Director's Hardsuit
- type: entity
  parent: [ClothingOuterHardsuitBase, BaseGrandTheftContraband]
  id: ClothingOuterHardsuitRd
  name: experimental research voidsuit # Goob edit
  description: A special suit that protects against hazardous, low pressure environments. Has an additional layer of armor.
  components:
  - type: Sprite
    sprite: Clothing/OuterClothing/Hardsuits/rd.rsi
  - type: Clothing
    sprite: Clothing/OuterClothing/Hardsuits/rd.rsi
  - type: PressureProtection
    highPressureMultiplier: 0.02
    lowPressureMultiplier: 1000
  - type: Armor
    modifiers:
      coefficients:
        Blunt: 0.6
        Slash: 0.8
        Piercing: 0.9
        Heat: 0.3
        Radiation: 0.01
        Caustic: 0.2
  - type: ExplosionResistance
    damageCoefficient: 0.1
  - type: ClothingSpeedModifier
    walkModifier: 0.75
    sprintModifier: 0.75
  - type: HeldSpeedModifier
  - type: Item
    size: Huge
    shape:
    - 0,0,4,4 #5X5, can fit in a duffel bag but nothing smaller.
  - type: Tag
    tags:
    - WhitelistChameleon
    - HighRiskItem
  - type: ToggleableClothing # Goobstation - Modsuits change
    clothingPrototypes:
      head: ClothingHeadHelmetHardsuitRd
  - type: StaticPrice
    price: 750
  - type: StealTarget
    stealGroup: ClothingOuterHardsuitRd
  - type: ModifyDelayedKnockdown # Goobstation
    delayDelta: 3
    knockdownTimeDelta: -3
  - type: StaminaResistance # Goobstation
    damageCoefficient: 0.5

#Head of Security's Hardsuit, heavily edited by goob
- type: entity
  parent: [ClothingOuterHardsuitBase, BaseCommandContraband]
  id: ClothingOuterHardsuitSecurityRed
  name: head of security's voidsuit
  description: Lighter and more protective than the standard security voidsuit, but not by much.
  components:
  - type: Sprite
    sprite: Clothing/OuterClothing/Hardsuits/security-red.rsi
  - type: Clothing
    sprite: Clothing/OuterClothing/Hardsuits/security-red.rsi
  - type: PressureProtection
    highPressureMultiplier: 0.45
    lowPressureMultiplier: 1000
  - type: ExplosionResistance
    damageCoefficient: 0.5
  - type: Armor
    traumaDeductions:
      Dismemberment: 0.3
      OrganDamage: 0.3
      BoneDamage: 0.3
      VeinsDamage: 0
      NerveDamage: 0
    modifiers:
      coefficients:
        Blunt: 0.65
        Slash: 0.65
        Piercing: 0.65
        Heat: 0.8
        Radiation: 0.5
        Caustic: 0.5
  - type: ClothingSpeedModifier
    walkModifier: 0.9
    sprintModifier: 0.9
  - type: HeldSpeedModifier
  - type: ToggleableClothing
    clothingPrototypes:
      head: ClothingHeadHelmetHardsuitSecurityRed
  - type: ModifyDelayedKnockdown # Goobstation
    delayDelta: 2.5
    knockdownTimeDelta: -2.5
  - type: StaminaResistance # Goobstation
    damageCoefficient: 0.5

#Luxury Mining Hardsuit
- type: entity
  parent: ClothingOuterHardsuitBase
  id: ClothingOuterHardsuitLuxury #DO NOT MAP - https://github.com/space-wizards/space-station-14/pull/19738#issuecomment-1703486738
  name: luxury mining voidsuit # Goob edit
  description: A refurbished mining voidsuit, fashioned after the Quartermaster's colors. Graphene lining provides less protection, but is much easier to move. # Goob edit
  categories: [ DoNotMap ]
  components:
  - type: Sprite
    sprite: Clothing/OuterClothing/Hardsuits/luxury.rsi
  - type: Clothing
    sprite: Clothing/OuterClothing/Hardsuits/luxury.rsi
  - type: PressureProtection
    highPressureMultiplier: 0.5
    lowPressureMultiplier: 1000
  - type: ExplosionResistance
    damageCoefficient: 0.5 # Goob
  - type: Armor
    modifiers:
      coefficients:
        Blunt: 0.9
        Slash: 0.8
        Piercing: 0.9
        Radiation: 0.15
        Caustic: 0.8
  - type: ClothingSpeedModifier
    walkModifier: 0.85
    sprintModifier: 0.9
  - type: HeldSpeedModifier
  - type: ToggleableClothing # Goobstation - Modsuits change
    clothingPrototypes:
      head: ClothingHeadHelmetHardsuitLuxury
  - type: ModifyDelayedKnockdown # Goobstation
    delayDelta: 2
    knockdownTimeDelta: -2
  - type: StaminaResistance # Goobstation
    damageCoefficient: 0.7

#ANTAG HARDSUITS
#Blood-red Hardsuit
- type: entity
  parent: [ ClothingOuterHardsuitBase, BaseSyndicateContraband ]
  id: ClothingOuterHardsuitSyndie
  name: blood-red voidsuit # Goob edit
  description: A heavily armored voidsuit designed for work in special operations. Property of Gorlex Marauders.
  components:
  - type: Sprite
    sprite: Clothing/OuterClothing/Hardsuits/syndicate.rsi
  - type: Item
    size: Huge
  - type: Clothing
    sprite: Clothing/OuterClothing/Hardsuits/syndicate.rsi
  - type: PressureProtection
    highPressureMultiplier: 0.05
    lowPressureMultiplier: 1000
  - type: ExplosionResistance
    damageCoefficient: 0.45
  - type: Armor
    traumaDeductions:
      Dismemberment: 0.5
      OrganDamage: 0.5
      BoneDamage: 0.5
      VeinsDamage: 0
      NerveDamage: 0
    modifiers:
      coefficients:
        Blunt: 0.45
        Slash: 0.45
        Piercing: 0.45
        Heat: 0.45
        Radiation: 0.45
        Caustic: 0.45
  - type: ClothingSpeedModifier
    walkModifier: 0.9
    sprintModifier: 0.9
  - type: HeldSpeedModifier
  - type: ToggleableClothing # Goobstation - Modsuits change
    clothingPrototypes:
      head: ClothingHeadHelmetHardsuitSyndie
  - type: Tag
    tags:
    - MonkeyWearable
    - Hardsuit
    - WhitelistChameleon
  - type: ModifyDelayedKnockdown # Goobstation
    delayDelta: 3
    knockdownTimeDelta: -3
  - type: StaminaResistance # Goobstation
    damageCoefficient: 0.45

# Syndicate Medic Hardsuit
- type: entity
  parent: [ClothingOuterHardsuitSyndie, BaseSyndicateContraband]
  id: ClothingOuterHardsuitSyndieMedic
  name: blood-red medic voidsuit # Goob edit
  description: A heavily armored and agile advanced voidsuit specifically designed for field medic operations.
  components:
  - type: Sprite
    sprite: Clothing/OuterClothing/Hardsuits/syndiemedic.rsi
  - type: Clothing
    sprite: Clothing/OuterClothing/Hardsuits/syndiemedic.rsi
  - type: ToggleableClothing # Goobstation - Modsuits change
    clothingPrototypes:
      head: ClothingHeadHelmetHardsuitSyndieMedic
  - type: Tag
    tags:
    - Hardsuit
    - WhitelistChameleon
  - type: ModifyDelayedKnockdown # Goobstation
    delayDelta: 3
    knockdownTimeDelta: -3
  - type: StaminaResistance # Goobstation
    damageCoefficient: 0.5

#Syndicate Elite Hardsuit
- type: entity
  parent: [ClothingOuterHardsuitBase, BaseSyndicateContraband]
  id: ClothingOuterHardsuitSyndieElite
  name: syndicate elite voidsuit # Goob edit
  description: An elite version of the blood-red voidsuit, with improved mobility and fireproofing. Property of Gorlex Marauders. # Goob edit
  components:
  - type: Sprite
    sprite: Clothing/OuterClothing/Hardsuits/syndieelite.rsi
  - type: Clothing
    sprite: Clothing/OuterClothing/Hardsuits/syndieelite.rsi
  - type: PressureProtection
    highPressureMultiplier: 0.02
    lowPressureMultiplier: 1000
  - type: TemperatureProtection
    heatingCoefficient: 0.001
    coolingCoefficient: 0.001
  - type: ExplosionResistance
    damageCoefficient: 0.2
  - type: FireProtection
    reduction: 0.8
  - type: Armor
    traumaDeductions:
      Dismemberment: 0.5
      OrganDamage: 0.5
      BoneDamage: 0.5
      VeinsDamage: 0
      NerveDamage: 0
    modifiers:
      coefficients:
        Blunt: 0.55
        Slash: 0.55
        Piercing: 0.55
        Heat: 0.2
        Radiation: 0.01
        Caustic: 0.4
  - type: Item
    size: Huge
  - type: ClothingSpeedModifier # goobstation - duke nukies
    walkModifier: 1.0
    sprintModifier: 1.0
  - type: HeldSpeedModifier
  - type: ToggleableClothing # Goobstation - Modsuits change
    clothingPrototypes:
      head: ClothingHeadHelmetHardsuitSyndieElite
  - type: ModifyDelayedKnockdown # Goobstation
    delayDelta: 3
    knockdownTimeDelta: -3
  - type: StaminaResistance # Goobstation
    damageCoefficient: 0.55

#Syndicate Commander Hardsuit
- type: entity
  parent: [ClothingOuterHardsuitBase, BaseSyndicateContraband]
  id: ClothingOuterHardsuitSyndieCommander
  name: syndicate commander voidsuit # Goob edit
  description: A bulked up version of the blood-red voidsuit, purpose-built for the commander of a syndicate operative squad. Has significantly improved armor for those deadly front-lines firefights. # Goob edit
  components:
  - type: Sprite
    sprite: Clothing/OuterClothing/Hardsuits/syndiecommander.rsi
  - type: Clothing
    sprite: Clothing/OuterClothing/Hardsuits/syndiecommander.rsi
  - type: PressureProtection
    highPressureMultiplier: 0.05
    lowPressureMultiplier: 1000
  - type: ExplosionResistance
    damageCoefficient: 0.4
  - type: Armor
    traumaDeductions:
      Dismemberment: 0.6
      OrganDamage: 0.6
      BoneDamage: 0.6
      VeinsDamage: 0
      NerveDamage: 0
    modifiers:
      coefficients:
        Blunt: 0.35
        Slash: 0.35
        Piercing: 0.3
        Heat: 0.45
        Radiation: 0.2
        Caustic: 0.4
  - type: ClothingSpeedModifier
    walkModifier: 0.9
    sprintModifier: 0.9
  - type: HeldSpeedModifier
  - type: ToggleableClothing # Goobstation - Modsuits change
    clothingPrototypes:
      head: ClothingHeadHelmetHardsuitSyndieCommander
  - type: ModifyDelayedKnockdown # Goobstation
    delayDelta: 3
    knockdownTimeDelta: -3
  - type: StaminaResistance # Goobstation
    damageCoefficient: 0.35

#Cybersun Juggernaut Hardsuit
- type: entity
  parent: [ClothingOuterHardsuitBase, BaseSyndicateContraband]
  id: ClothingOuterHardsuitJuggernaut
  name: cybersun juggernaut suit
  description: A suit made by the cutting edge R&D department at cybersun to be hyper resilient.
  components:
  - type: Sprite
    sprite: Clothing/OuterClothing/Hardsuits/cybersun.rsi
  - type: Clothing
    sprite: Clothing/OuterClothing/Hardsuits/cybersun.rsi
  - type: PressureProtection
    highPressureMultiplier: 0.2
    lowPressureMultiplier: 1000
  - type: ExplosionResistance
    damageCoefficient: 0.3
  - type: Armor
    traumaDeductions: # prevents traumas at all (kinda)
      Dismemberment: 1
      OrganDamage: 1
      BoneDamage: 1
      VeinsDamage: 1
      NerveDamage: 1
    modifiers:
      coefficients:
        Blunt: 0.2
        Slash: 0.2
        Piercing: 0.2
        Heat: 0.2
        Radiation: 0.2
        Caustic: 0.2
  - type: ClothingSpeedModifier
    walkModifier: 0.9
    sprintModifier: 0.65
  - type: HeldSpeedModifier
  - type: ToggleableClothing # Goobstation - Modsuits change
    clothingPrototypes:
      head: ClothingHeadHelmetHardsuitCybersun
  - type: ModifyDelayedKnockdown # Goobstation
    delayDelta: 1
    knockdownTimeDelta: -1
  - type: StaminaResistance # Goobstation
    damageCoefficient: 0.8
  - type: Tag
    tags:
    - MonkeyWearable

#Wizard Hardsuit
- type: entity
  parent: [ClothingOuterHardsuitBase, ClothingOuterWizardBaseArmor, BaseMagicalContraband] # Goob edit
  id: ClothingOuterHardsuitWizard
  name: wizard voidsuit # Goob edit
  description: A bizarre gem-encrusted suit that radiates magical energies.
  components:
  - type: Sprite
    sprite: Clothing/OuterClothing/Hardsuits/wizard.rsi
  - type: Clothing
    sprite: Clothing/OuterClothing/Hardsuits/wizard.rsi
  - type: PressureProtection
    highPressureMultiplier: 0.05
    lowPressureMultiplier: 1000
  - type: Armor # Goob edit
    traumaDeductions: # prevents traumas at all (kinda)
      Dismemberment: 1
      OrganDamage: 1
      BoneDamage: 1
      VeinsDamage: 1
      NerveDamage: 1
    modifiers:
      coefficients:
        Blunt: 0.35
        Slash: 0.35
        Piercing: 0.35
        Heat: 0.35
        Radiation: 0.05
        Caustic: 0.1
  - type: ClothingSpeedModifier
    walkModifier: 0.9 # Goob edit
    sprintModifier: 0.9 # Goob edit
  - type: HeldSpeedModifier
  - type: WizardClothes # Goobstation
  - type: ToggleableClothing # Goobstation - Modsuits change
    clothingPrototypes:
      head: ClothingHeadHelmetHardsuitWizard
  - type: ModifyDelayedKnockdown # Goobstation
    cancel: true
  - type: StaminaResistance # Goobstation
    damageCoefficient: 0.2
  - type: Tag # Goobstation
    tags:
    - Hardsuit
    - WhitelistChameleon
    - SyringeArmor

#Ling Space Suit (goob - not used)
- type: entity
  parent: ClothingOuterHardsuitBase
  id: ClothingOuterHardsuitLing
  name: organic space suit
  description: A spaceworthy biomass of pressure and temperature resistant tissue.
  components:
  - type: Sprite
    sprite: Clothing/OuterClothing/Hardsuits/lingspacesuit.rsi
  - type: Clothing
    sprite: Clothing/OuterClothing/Hardsuits/lingspacesuit.rsi
  - type: PressureProtection
    highPressureMultiplier: 0.225
    lowPressureMultiplier: 1000
  - type: ExplosionResistance
    damageCoefficient: 0.2
  - type: Armor
    modifiers:
      coefficients:
        Blunt: 0.95
        Slash: 0.95
        Piercing: 1
        Heat: 0.5
  - type: ClothingSpeedModifier
    walkModifier: 0.8
    sprintModifier: 0.8
  - type: HeldSpeedModifier
  - type: ToggleableClothing # Goobstation - Modsuits change
    clothingPrototypes:
      head: ClothingHeadHelmetHardsuitLing
  - type: ModifyDelayedKnockdown
    cancel: true
  - type: StaminaResistance
    damageCoefficient: 0.4

#Pirate EVA Suit (Deep Space EVA Suit)
#Despite visually appearing like a softsuit, it functions exactly like a hardsuit would (parents off of base hardsuit, has resistances and toggleable clothing, etc.) so it goes here.
- type: entity
  parent: [ ClothingOuterHardsuitBase, BaseMajorContraband ]
  id:  ClothingOuterHardsuitPirateEVA
  name: deep space EVA suit
  suffix: Pirate
  description: A heavy space suit that provides some basic protection from the cold harsh realities of deep space.
  components:
  - type: Sprite
    sprite: Clothing/OuterClothing/Hardsuits/pirateeva.rsi
  - type: Item
    size: Huge
  - type: Clothing
    sprite: Clothing/OuterClothing/Hardsuits/pirateeva.rsi
  - type: ExplosionResistance
    damageCoefficient: 0.7
  - type: Armor
    modifiers:
      coefficients:
        Blunt: 0.8
        Slash: 0.8
        Piercing: 0.9
        Heat: 0.4
        Caustic: 0.75
  - type: ClothingSpeedModifier
    walkModifier: 0.6
    sprintModifier: 0.6
  - type: HeldSpeedModifier
  - type: ToggleableClothing # Goobstation - Modsuits change
    clothingPrototypes:
      head: ClothingHeadHelmetHardsuitPirateEVA
  - type: StaticPrice
    price: 0
  - type: ModifyDelayedKnockdown # Goobstation
    delayDelta: 2
    knockdownTimeDelta: -2
  - type: StaminaResistance # Goobstation
    damageCoefficient: 0.7

#Pirate Captain Hardsuit
- type: entity
  parent: [ ClothingOuterHardsuitBase, BaseMajorContraband ]
  id: ClothingOuterHardsuitPirateCap
  name: pirate captain's voidsuit # Goob edit
  description: An ancient armored voidsuit, perfect for defending against space scurvy and toolbox-wielding scallywags. # Goob edit
  components:
  - type: Sprite
    sprite: Clothing/OuterClothing/Hardsuits/piratecaptain.rsi
  - type: Item
    size: Huge
  - type: Clothing
    sprite: Clothing/OuterClothing/Hardsuits/piratecaptain.rsi
  - type: PressureProtection
    highPressureMultiplier: 0.02
    lowPressureMultiplier: 1000
  - type: ExplosionResistance
    damageCoefficient: 0.6
  - type: Armor
    modifiers:
      coefficients:
        Blunt: 0.7
        Slash: 0.8
        Piercing: 0.85
        Heat: 0.4
        Caustic: 0.75
  - type: ClothingSpeedModifier
    walkModifier: 0.8
    sprintModifier: 0.8
  - type: HeldSpeedModifier
  - type: ToggleableClothing # Goobstation - Modsuits change
    clothingPrototypes:
      head: ClothingHeadHelmetHardsuitPirateCap
  - type: StaticPrice
    price: 0
  - type: ModifyDelayedKnockdown # Goobstation
    delayDelta: 3
    knockdownTimeDelta: -3
  - type: StaminaResistance # Goobstation
    damageCoefficient: 0.5

#CENTCOMM / ERT HARDSUITS
#ERT Leader Hardsuit
- type: entity
  parent: [ BaseCentcommContraband, ClothingOuterHardsuitSyndieCommander ]
  id: ClothingOuterHardsuitERTLeader
  name: ERT leader's voidsuit # Goob edit
  description: A protective voidsuit worn by the leader of an emergency response team. # Goob edit
  components:
  - type: Sprite
    sprite: Clothing/OuterClothing/Hardsuits/ERTSuits/ertleader.rsi
  - type: Clothing
    sprite: Clothing/OuterClothing/Hardsuits/ERTSuits/ertleader.rsi
  - type: ToggleableClothing # Goobstation - Modsuits change
    clothingPrototypes:
      head: ClothingHeadHelmetHardsuitERTLeader

#ERT Chaplain Hardsuit
- type: entity
  parent: [ BaseCentcommContraband, ClothingOuterHardsuitJuggernaut ]
  id: ClothingOuterHardsuitERTChaplain
  name: ERT chaplain's voidsuit # Goob edit
  description: A protective voidsuit worn by the chaplains of an Emergency Response Team. # Goob edit
  components:
  - type: Sprite
    sprite: Clothing/OuterClothing/Hardsuits/ERTSuits/ertchaplain.rsi #if you change this, please update the humanoid.yml with a better markers sprite.
  - type: Clothing
    sprite: Clothing/OuterClothing/Hardsuits/ERTSuits/ertchaplain.rsi
  - type: ToggleableClothing # Goobstation - Modsuits change
    clothingPrototypes:
      head: ClothingHeadHelmetHardsuitERTChaplain

#ERT Engineer Hardsuit
- type: entity
  parent: ClothingOuterHardsuitCBURN
  id: ClothingOuterHardsuitERTEngineer
  name: ERT engineer's voidsuit # Goob edit
  description: A protective voidsuit worn by the engineers of an emergency response team. # Goob edit
  components:
  - type: Sprite
    sprite: Clothing/OuterClothing/Hardsuits/ERTSuits/ertengineer.rsi
  - type: Clothing
    sprite: Clothing/OuterClothing/Hardsuits/ERTSuits/ertengineer.rsi
  - type: ToggleableClothing # Goobstation - Modsuits change
    clothingPrototypes:
      head: ClothingHeadHelmetHardsuitERTEngineer
  - type: FireProtection
    reduction: 0.8

#ERT Medic Hardsuit
- type: entity
  parent: [ BaseCentcommContraband, ClothingOuterHardsuitSyndieMedic ]
  id: ClothingOuterHardsuitERTMedical
  name: ERT medic's voidsuit # Goob edit
  description: A protective voidsuit worn by the medics of an emergency response team. # Goob edit
  components:
  - type: Sprite
    sprite: Clothing/OuterClothing/Hardsuits/ERTSuits/ertmedical.rsi
  - type: Clothing
    sprite: Clothing/OuterClothing/Hardsuits/ERTSuits/ertmedical.rsi
  - type: ToggleableClothing # Goobstation - Modsuits change
    clothingPrototypes:
      head: ClothingHeadHelmetHardsuitERTMedical

#ERT Security Hardsuit
- type: entity
  parent: [ BaseCentcommContraband, ClothingOuterHardsuitSyndie ]
  id: ClothingOuterHardsuitERTSecurity
  name: ERT security's voidsuit # Goob edit
  description: A protective voidsuit worn by the security officers of an emergency response team. # Goob edit
  components:
  - type: Sprite
    sprite: Clothing/OuterClothing/Hardsuits/ERTSuits/ertsecurity.rsi
  - type: Clothing
    sprite: Clothing/OuterClothing/Hardsuits/ERTSuits/ertsecurity.rsi
  - type: ToggleableClothing # Goobstation - Modsuits change
    clothingPrototypes:
      head: ClothingHeadHelmetHardsuitERTSecurity
  - type: Tag
    tags:
    - Hardsuit
    - WhitelistChameleon

#ERT Janitor Hardsuit
- type: entity
  parent: ClothingOuterHardsuitCBURN
  id: ClothingOuterHardsuitERTJanitor
  name: ERT janitor's voidsuit # Goob edit
  description: A protective voidsuit worn by the janitors of an emergency response team. # Goob edit
  components:
  - type: Sprite
    sprite: Clothing/OuterClothing/Hardsuits/ERTSuits/ertjanitor.rsi
  - type: Clothing
    sprite: Clothing/OuterClothing/Hardsuits/ERTSuits/ertjanitor.rsi
  - type: ToggleableClothing # Goobstation - Modsuits change
    clothingPrototypes:
      head: ClothingHeadHelmetHardsuitERTJanitor

#Deathsquad
- type: entity # Goobstation - Start
  parent: [ BaseCentcommContraband, ClothingOuterHardsuitBase ]
  id: ClothingOuterHardsuitDeathsquad # Todo - This should be a modsuit when those are done.
  name: PI-52 "Lucifer" voidsuit # Goob edit
  description: A famous voidsuit used by Central Commands death-squadrons, often shown in movies by nanotrasen intended to increase recruitment. # Goob edit
  components:
  - type: Sprite
    sprite: Clothing/OuterClothing/Hardsuits/deathsquad.rsi
  - type: Clothing
    sprite: Clothing/OuterClothing/Hardsuits/deathsquad.rsi
  - type: PressureProtection
    highPressureMultiplier: 0.02
    lowPressureMultiplier: 1000
  - type: TemperatureProtection
    heatingCoefficient: 0.001
    coolingCoefficient: 0.001
  - type: ExplosionResistance
    damageCoefficient: 0.1
  - type: FireProtection
    reduction: 0.8
  - type: StaminaResistance # Goobstation - Start
    damageCoefficient: 0
  - type: ClothingSlowOnDamageModifier
    modifier: 0.1
  - type: ClothingModifyStunTime
    modifier: 0.1
  - type: ModifyStandingUpTime
    multiplier: 0.1
  - type: Armor
    traumaDeductions: # prevents traumas at all (kinda)
      Dismemberment: 1
      OrganDamage: 1
      BoneDamage: 1
      VeinsDamage: 1
      NerveDamage: 1
    modifiers:
      coefficients:
        Blunt: 0.1 # Best armor in the game - Yeah no shit.
        Slash: 0.1
        Piercing: 0.1
        Heat: 0.1
        Cold: 0.1
        Cellular: 0.1
        Radiation: 0.1
        Caustic: 0.1
  - type: ClothingSpeedModifier
    walkModifier: 1.0
    sprintModifier: 1.0
  - type: HeldSpeedModifier
  - type: ToggleableClothing
    clothingPrototypes:
      head: ClothingHeadHelmetHardsuitDeathsquad
  - type: ModifyDelayedKnockdown # Goobstation - End
    cancel: true
  - type: Tag
    tags: [] # ignore "WhitelistChameleon" tag

#CBURN Hardsuit
- type: entity
  parent: [ BaseCentcommContraband, ClothingOuterHardsuitBase ]
  id: ClothingOuterHardsuitCBURN
  name: CBURN exosuit
  description: A lightweight yet strong exosuit used for special cleanup operations.
  components:
  - type: Sprite
    sprite: Clothing/OuterClothing/Hardsuits/cburn.rsi
  - type: Clothing
    sprite: Clothing/OuterClothing/Hardsuits/cburn.rsi
  - type: PressureProtection
    highPressureMultiplier: 0.02
    lowPressureMultiplier: 1000
  - type: TemperatureProtection
    heatingCoefficient: 0.001
    coolingCoefficient: 0.001
  - type: ExplosionResistance
    damageCoefficient: 0.7
  - type: Armor
    modifiers:
      coefficients:
        Blunt: 0.7
        Slash: 0.3 # Goobstation - CBURN should protect against zombie attacks
        Piercing: 0.6
        Heat: 0.10
        Cold: 0.10
        Shock: 0.15
        Radiation: 0.1
        Caustic: 0.1
  - type: ZombificationResistance
    zombificationResistanceCoefficient: 0.25
  - type: ClothingSpeedModifier
    walkModifier: 1.0
    sprintModifier: 1.0
  - type: HeldSpeedModifier
  - type: ToggleableClothing # Goobstation - Modsuits change
    clothingPrototypes:
      head: ClothingHeadHelmetCBURN
  - type: ModifyDelayedKnockdown # Goobstation
    delayDelta: 3
    knockdownTimeDelta: -3
  - type: StaminaResistance # Goobstation
    damageCoefficient: 0.5

#MISC. HARDSUITS
#Clown Hardsuit
- type: entity
  parent: ClothingOuterHardsuitBase
  id: ClothingOuterHardsuitClown
  name: clown voidsuit # Goob edit
  description: A custom-made clown voidsuit. # Goob edit
  components:
  - type: Sprite
    sprite: Clothing/OuterClothing/Hardsuits/clown.rsi
  - type: Clothing
    sprite: Clothing/OuterClothing/Hardsuits/clown.rsi
  - type: PressureProtection
    highPressureMultiplier: 0.5
    lowPressureMultiplier: 1000
  - type: ExplosionResistance
    damageCoefficient: 0.9
  - type: Armor
    modifiers:
      coefficients:
        Blunt: 0.9
        Slash: 0.9
        Piercing: 0.9
        Caustic: 0.8
  - type: ClothingSpeedModifier
    walkModifier: 0.9
    sprintModifier: 0.9
  - type: HeldSpeedModifier
  - type: Construction
    graph: ClownHardsuit
    node: clownHardsuit
  - type: ToggleableClothing # Goobstation - Modsuits change
    clothingPrototypes:
      head: ClothingHeadHelmetHardsuitClown
  - type: ModifyDelayedKnockdown # Goobstation
    delayDelta: -1
    knockdownTimeDelta: 1

#Mime Hardsuit
- type: entity
  parent: ClothingOuterHardsuitClown
  id: ClothingOuterHardsuitMime
  name: mime voidsuit # Goob edit
  description: A custom-made mime voidsuit. # Goob edit.
  components:
  - type: Sprite
    sprite: Clothing/OuterClothing/Hardsuits/mime.rsi
  - type: Clothing
    sprite: Clothing/OuterClothing/Hardsuits/mime.rsi
  - type: Construction
    graph: MimeHardsuit
    node: mimeHardsuit
  - type: ToggleableClothing # Goobstation - Modsuits change
    clothingPrototypes:
      head: ClothingHeadHelmetHardsuitMime

#Santa's Hardsuit
- type: entity
  parent: ClothingOuterHardsuitBase
  id: ClothingOuterHardsuitSanta
  name: Santa's voidsuit # Goob edit
  description: A festive, cheerful voidsuit that protects the jolly gift-giver while on sleighrides in space. Offers some resistance against asteroid strikes. # Goob edit
  components:
  - type: Sprite
    sprite: Clothing/OuterClothing/Hardsuits/santahardsuit.rsi
  - type: Clothing
    sprite: Clothing/OuterClothing/Hardsuits/santahardsuit.rsi
  - type: PressureProtection
    highPressureMultiplier: 0.5
    lowPressureMultiplier: 1000
  - type: ExplosionResistance
    damageCoefficient: 0.85
  - type: Armor
    modifiers:
      coefficients:
        Blunt: 0.85
        Slash: 0.9
        Piercing: 0.85
        Caustic: 0.8
  - type: ClothingSpeedModifier
    walkModifier: 0.9
    sprintModifier: 0.9
  - type: HeldSpeedModifier
  - type: ToggleableClothing # Goobstation - Modsuits change
    clothingPrototypes:
      head: ClothingHeadHelmetHardsuitSanta<|MERGE_RESOLUTION|>--- conflicted
+++ resolved
@@ -557,13 +557,8 @@
   - type: ToggleableClothing # Goobstation - Modsuits change
     clothingPrototypes:
       head: ClothingHeadHelmetHardsuitBrigmedic
-<<<<<<< HEAD
-  - type: StaminaResistance # Goobstation
-    damageCoefficient: 0.6
-=======
-  - type: StaminaDamageResistance # Goobstation
-    coefficient: 0.7
->>>>>>> 31e7e0ed
+  - type: StaminaResistance # Goobstation
+    damageCoefficient: 0.7
   - type: ModifyDelayedKnockdown # Goobstation
     delayDelta: 1.5
     knockdownTimeDelta: -1.5
