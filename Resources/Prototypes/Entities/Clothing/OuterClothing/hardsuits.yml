#When adding new hardsuits, please try to keep the organization consistent with hardsuit-helmets.yml (if possible.)

#CREW HARDSUITS
#Basic Hardsuit
- type: entity
  parent: ClothingOuterHardsuitBase
  id: ClothingOuterHardsuitBasic
  name: basic hardsuit
  description: A basic, universal hardsuit that protects the wearer against the horrors of life in space. Beats not having a hardsuit, at least.
  components:
  - type: Sprite
    sprite: Clothing/OuterClothing/Hardsuits/basic.rsi
  - type: Clothing
    sprite: Clothing/OuterClothing/Hardsuits/basic.rsi
  - type: ExplosionResistance
    damageCoefficient: 0.9
  - type: Armor
    modifiers:
      coefficients:
        Blunt: 0.9
        Slash: 0.9
        Piercing: 0.9
        Caustic: 0.9
  - type: ClothingSpeedModifier
    walkModifier: 0.80
    sprintModifier: 0.80
  - type: HeldSpeedModifier
  - type: ToggleableClothing # Goobstation - Modsuits change
    clothingPrototypes:
      head: ClothingHeadHelmetHardsuitBasic

#Atmospherics Hardsuit
- type: entity
  parent: [ClothingOuterHardsuitBase, BaseEngineeringContraband]
  id: ClothingOuterHardsuitAtmos
  name: atmos hardsuit
  description: A special suit that protects against hazardous, low pressure environments. Has thermal shielding.
  components:
  - type: Sprite
    sprite: Clothing/OuterClothing/Hardsuits/atmospherics.rsi
  - type: Clothing
    sprite: Clothing/OuterClothing/Hardsuits/atmospherics.rsi
  - type: PressureProtection
    highPressureMultiplier: 0.02
    lowPressureMultiplier: 1000
  - type: TemperatureProtection
    heatingCoefficient: 0.001
    coolingCoefficient: 0.001
  - type: FireProtection
    reduction: 0.8
  - type: ExplosionResistance
    damageCoefficient: 0.5
  - type: Armor
    modifiers:
      coefficients:
        Blunt: 0.9
        Slash: 0.9
        Piercing: 0.9
        Heat: 0.8
        Radiation: 0.5
  - type: ClothingSpeedModifier
    walkModifier: 0.7
    sprintModifier: 0.7
  - type: HeldSpeedModifier
  - type: ToggleableClothing # Goobstation - Modsuits change
    clothingPrototypes:
      head: ClothingHeadHelmetHardsuitAtmos

#Engineering Hardsuit
- type: entity
  parent: [ClothingOuterHardsuitBase, BaseEngineeringContraband]
  id: ClothingOuterHardsuitEngineering
  name: engineering hardsuit
  description: A special suit that protects against hazardous, low pressure environments. Has radiation shielding.
  components:
  - type: Sprite
    sprite: Clothing/OuterClothing/Hardsuits/engineering.rsi
  - type: Clothing
    sprite: Clothing/OuterClothing/Hardsuits/engineering.rsi
  - type: PressureProtection
    highPressureMultiplier: 0.04
    lowPressureMultiplier: 1000
  - type: ExplosionResistance
    damageCoefficient: 0.5
  - type: Armor
    modifiers:
      coefficients:
        Blunt: 0.9
        Slash: 0.9
        Piercing: 0.9
        Shock: 0.8
        Caustic: 0.5
        Radiation: 0.2
  - type: ClothingSpeedModifier
    walkModifier: 0.7
    sprintModifier: 0.7
  - type: HeldSpeedModifier
  - type: ToggleableClothing # Goobstation - Modsuits change
    clothingPrototypes:
      head: ClothingHeadHelmetHardsuitEngineering

#Spationaut Hardsuit
- type: entity
  parent: [ClothingOuterHardsuitBase, BaseCargoContraband]
  id: ClothingOuterHardsuitSpatio
  name: spationaut hardsuit
  description: A lightweight hardsuit designed for industrial EVA in zero gravity.
  components:
  - type: Sprite
    sprite: Clothing/OuterClothing/Hardsuits/spatio.rsi
  - type: Clothing
    sprite: Clothing/OuterClothing/Hardsuits/spatio.rsi
  - type: PressureProtection
    highPressureMultiplier: 0.7
    lowPressureMultiplier: 1000
  - type: Armor
    modifiers:
      coefficients:
        Blunt: 0.9
        Slash: 0.9
        Piercing: 0.9
        Radiation: 0.3 #salv is supposed to have radiation hazards in the future
        Caustic: 0.8
  - type: ClothingSpeedModifier
    walkModifier: 0.9
    sprintModifier: 0.8
  - type: HeldSpeedModifier
<<<<<<< HEAD
  - type: ToggleableClothing # Goobstation - Modsuits change
    clothingPrototypes:
      head: ClothingHeadHelmetHardsuitSpatio
=======
  - type: ToggleableClothing
    clothingPrototype: ClothingHeadHelmetHardsuitSpatio
  - type: Tag
    tags:
    - Hardsuit
    - WhitelistChameleon
    - HardsuitSpatio
>>>>>>> 11e5d591

#Salvage Hardsuit
- type: entity
  parent: [ClothingOuterHardsuitBase, BaseCargoContraband]
  id: ClothingOuterHardsuitSalvage
  name: mining hardsuit
  description: A special suit that protects against hazardous, low pressure environments. Has reinforced plating for wildlife encounters.
  components:
  - type: Sprite
    sprite: Clothing/OuterClothing/Hardsuits/salvage.rsi
  - type: Clothing
    sprite: Clothing/OuterClothing/Hardsuits/salvage.rsi
  - type: PressureProtection
    highPressureMultiplier: 0.5
    lowPressureMultiplier: 1000
  - type: ExplosionResistance
    damageCoefficient: 0.3
  - type: Armor
    modifiers:
      coefficients:
        Blunt: 0.7
        Slash: 0.7
        Piercing: 0.7 #Goobstation
        Radiation: 0.4
        Caustic: 0.7
  - type: ClothingSpeedModifier
    walkModifier: 0.75
    sprintModifier: 0.75
  - type: HeldSpeedModifier
  - type: ToggleableClothing # Goobstation - Modsuits change
    clothingPrototypes:
      head: ClothingHeadHelmetHardsuitSalvage

#Goliath Hardsuit
- type: entity
  parent: [ClothingOuterHardsuitBase, BaseCargoContraband]
  id: ClothingOuterHardsuitGoliath
  name: goliath hardsuit
  description: A lightweight hardsuit, adorned with a patchwork of thick, chitinous goliath hide.
  components:
  - type: Sprite
    sprite: Clothing/OuterClothing/Hardsuits/goliath.rsi
  - type: Clothing
    sprite: Clothing/OuterClothing/Hardsuits/goliath.rsi
  - type: PressureProtection
    highPressureMultiplier: 0.5
    lowPressureMultiplier: 1000
  - type: ExplosionResistance
    damageCoefficient: 0.3
  - type: Armor
    modifiers:
      coefficients:
        Blunt: 0.7
        Slash: 0.7
        Piercing: 0.5
        Heat: 0.7 #Goliath hide gets grilled instead of you
        Radiation: 0.3
        Caustic: 0.8
  - type: ClothingSpeedModifier
    walkModifier: 0.8
    sprintModifier: 0.8
  - type: HeldSpeedModifier
  - type: ToggleableClothing
    clothingPrototype: ClothingHeadHelmetHardsuitGoliath
  - type: Construction
    graph: HardsuitGoliath
    node: hardsuitGoliath

#Maxim Hardsuit
- type: entity
  parent: [ClothingOuterHardsuitBase, BaseCargoContraband]
  id: ClothingOuterHardsuitMaxim
  name: salvager maxim hardsuit
  description: Fire. Heat. These things forge great weapons, they also forge great salvagers.
  components:
  - type: Sprite
    sprite: Clothing/OuterClothing/Hardsuits/maxim.rsi
  - type: Clothing
    sprite: Clothing/OuterClothing/Hardsuits/maxim.rsi
  - type: PressureProtection
    highPressureMultiplier: 0.02
    lowPressureMultiplier: 1000
  - type: ClothingSpeedModifier
    walkModifier: 0.75
    sprintModifier: 0.75
  - type: Armor
    modifiers:
      coefficients:
        Blunt: 0.3 #Goobstation
        Slash: 0.5
        Piercing: 0.5
        Heat: 0.3
        Radiation: 0.1
  - type: ExplosionResistance
    damageCoefficient: 0.2
  - type: TemperatureProtection
    heatingCoefficient: 0.001
    coolingCoefficient: 0.001
  - type: ToggleableClothing # Goobstation - Modsuits change
    clothingPrototypes:
      head: ClothingHeadHelmetHardsuitMaxim

#Security Hardsuit
- type: entity
  parent: [ClothingOuterHardsuitBase, BaseRestrictedContraband]
  id: ClothingOuterHardsuitSecurity
  name: security hardsuit
  description: A special suit that protects against hazardous, low pressure environments. Has an additional layer of armor.
  components:
  - type: Sprite
    sprite: Clothing/OuterClothing/Hardsuits/security.rsi
  - type: Clothing
    sprite: Clothing/OuterClothing/Hardsuits/security.rsi
  - type: PressureProtection
    highPressureMultiplier: 0.5
    lowPressureMultiplier: 1000
  - type: ExplosionResistance
    damageCoefficient: 0.4
  - type: Armor
    modifiers:
      coefficients:
        Blunt: 0.6
        Slash: 0.6
        Piercing: 0.6
        Caustic: 0.7
        Heat: 0.7 # Goobstation
  - type: ClothingSpeedModifier
    walkModifier: 0.75
    sprintModifier: 0.75
  - type: HeldSpeedModifier
  - type: ToggleableClothing # Goobstation - Modsuits change
    clothingPrototypes:
      head: ClothingHeadHelmetHardsuitSecurity

#Brigmedic Hardsuit
- type: entity
  parent: [ClothingOuterHardsuitBase, BaseRestrictedContraband]
  id: ClothingOuterHardsuitBrigmedic
  name: brigmedic hardsuit
  description: Special hardsuit of the guardian angel of the brig. It is the medical version of the security hardsuit.
  components:
  - type: Sprite
    sprite: Clothing/OuterClothing/Hardsuits/brigmedic.rsi
  - type: Clothing
    sprite: Clothing/OuterClothing/Hardsuits/brigmedic.rsi
  - type: PressureProtection
    highPressureMultiplier: 0.3
    lowPressureMultiplier: 1000
  - type: Armor
    modifiers:
      coefficients:
        Blunt: 0.8
        Slash: 0.8
        Piercing: 0.7
        Heat: 0.7 # Goobstation
  - type: ClothingSpeedModifier
    walkModifier: 0.65
    sprintModifier: 0.65
  - type: HeldSpeedModifier
  - type: ToggleableClothing # Goobstation - Modsuits change
    clothingPrototypes:
      head: ClothingHeadHelmetHardsuitBrigmedic

#Warden's Hardsuit
- type: entity
  parent: [ClothingOuterHardsuitBase, BaseRestrictedContraband]
  id: ClothingOuterHardsuitWarden
  name: warden's hardsuit
  description: A specialized riot suit geared to combat low pressure environments.
  components:
  - type: Sprite
    sprite: Clothing/OuterClothing/Hardsuits/security-warden.rsi
  - type: Clothing
    sprite: Clothing/OuterClothing/Hardsuits/security-warden.rsi
  - type: PressureProtection
    highPressureMultiplier: 0.5
    lowPressureMultiplier: 1000
  - type: ExplosionResistance
    damageCoefficient: 0.4
  - type: Armor
    modifiers:
      coefficients:
        Blunt: 0.45
        Slash: 0.45
        Piercing: 0.7
        Caustic: 0.7
        Heat: 0.7 # Goobstation
  - type: ClothingSpeedModifier
    walkModifier: 0.7
    sprintModifier: 0.7
  - type: HeldSpeedModifier
  - type: ToggleableClothing # Goobstation - Modsuits change
    clothingPrototypes:
      head: ClothingHeadHelmetHardsuitWarden

#Captain's Hardsuit
- type: entity
  parent: [ClothingOuterHardsuitBase, BaseCommandContraband]
  id: ClothingOuterHardsuitCap
  name: captain's armored spacesuit
  description: A formal armored spacesuit, made for the station's captain.
  components:
  - type: Sprite
    sprite: Clothing/OuterClothing/Hardsuits/capspace.rsi
  - type: Clothing
    sprite: Clothing/OuterClothing/Hardsuits/capspace.rsi
  - type: PressureProtection
    highPressureMultiplier: 0.02
    lowPressureMultiplier: 1000
  - type: ExplosionResistance
    damageCoefficient: 0.5
  - type: Armor
    modifiers:
      coefficients:
        Blunt: 0.8
        Slash: 0.8
        Piercing: 0.6
        Heat: 0.5
        Radiation: 0.5
        Caustic: 0.6
  - type: ClothingSpeedModifier
    walkModifier: 0.8
    sprintModifier: 0.8
  - type: HeldSpeedModifier
  - type: ToggleableClothing # Goobstation - Modsuits change
    clothingPrototypes:
      head: ClothingHeadHelmetHardsuitCap

#Chief Engineer's Hardsuit
- type: entity
  parent: [ClothingOuterHardsuitBase, BaseCommandContraband]
  id: ClothingOuterHardsuitEngineeringWhite
  name: chief engineer's hardsuit
  description: A special hardsuit that protects against hazardous, low pressure environments, made for the chief engineer of the station.
  components:
  - type: Sprite
    sprite: Clothing/OuterClothing/Hardsuits/engineering-white.rsi
  - type: Clothing
    sprite: Clothing/OuterClothing/Hardsuits/engineering-white.rsi
  - type: PressureProtection
    highPressureMultiplier: 0.02
    lowPressureMultiplier: 1000
  - type: FireProtection
    reduction: 0.8
  - type: ExplosionResistance
    damageCoefficient: 0.2
  - type: Armor
    modifiers:
      coefficients:
        Blunt: 0.8
        Slash: 0.8
        Piercing: 0.8
        Heat: 0.4
        Radiation: 0.0
        Caustic: 0.7
  - type: ClothingSpeedModifier
    walkModifier: 0.75
    sprintModifier: 0.8
  - type: HeldSpeedModifier
  - type: ToggleableClothing # Goobstation - Modsuits change
    clothingPrototypes:
      head: ClothingHeadHelmetHardsuitEngineeringWhite
  - type: ClothingGrantComponent # Goobstation - Make sure the CE doesn't get cooked by supermatter
    component:
    - type: SupermatterImmune

#Chief Medical Officer's Hardsuit
- type: entity
  parent: [ClothingOuterHardsuitBase, BaseCommandContraband]
  id: ClothingOuterHardsuitMedical
  name: chief medical officer's hardsuit
  description: A special suit that protects against hazardous, low pressure environments. Built with lightweight materials for easier movement.
  components:
  - type: Sprite
    sprite: Clothing/OuterClothing/Hardsuits/medical.rsi
  - type: Clothing
    sprite: Clothing/OuterClothing/Hardsuits/medical.rsi
  - type: PressureProtection
    highPressureMultiplier: 0.3
    lowPressureMultiplier: 1000
  - type: Armor
    modifiers:
      coefficients:
        Caustic: 0.1
  - type: ClothingSpeedModifier
    walkModifier: 0.9
    sprintModifier: 0.95
  - type: HeldSpeedModifier
  - type: ToggleableClothing # Goobstation - Modsuits change
    clothingPrototypes:
      head: ClothingHeadHelmetHardsuitMedical

#Research Director's Hardsuit
- type: entity
  parent: [ClothingOuterHardsuitBase, BaseGrandTheftContraband]
  id: ClothingOuterHardsuitRd
  name: experimental research hardsuit
  description: A special suit that protects against hazardous, low pressure environments. Has an additional layer of armor.
  components:
  - type: Sprite
    sprite: Clothing/OuterClothing/Hardsuits/rd.rsi
  - type: Clothing
    sprite: Clothing/OuterClothing/Hardsuits/rd.rsi
  - type: PressureProtection
    highPressureMultiplier: 0.02
    lowPressureMultiplier: 1000
  - type: Armor
    modifiers:
      coefficients:
        Blunt: 0.6
        Slash: 0.8
        Piercing: 0.9
        Heat: 0.3
        Radiation: 0.1
        Caustic: 0.2
  - type: ExplosionResistance
    damageCoefficient: 0.1
  - type: ClothingSpeedModifier
    walkModifier: 0.75
    sprintModifier: 0.75
  - type: HeldSpeedModifier
  - type: Item
    size: Huge
    shape:
    - 0,0,4,4 #5X5, can fit in a duffel bag but nothing smaller.
  - type: Tag
    tags:
    - WhitelistChameleon
    - HighRiskItem
  - type: ToggleableClothing # Goobstation - Modsuits change
    clothingPrototypes:
      head: ClothingHeadHelmetHardsuitRd
  - type: StaticPrice
    price: 750
  - type: StealTarget
    stealGroup: ClothingOuterHardsuitRd

#Head of Security's Hardsuit
- type: entity
  parent: [ClothingOuterHardsuitBase, BaseCommandContraband]
  id: ClothingOuterHardsuitSecurityRed
  name: head of security's hardsuit
  description: A special suit that protects against hazardous, low pressure environments. Has an additional layer of armor.
  components:
  - type: Sprite
    sprite: Clothing/OuterClothing/Hardsuits/security-red.rsi
  - type: Clothing
    sprite: Clothing/OuterClothing/Hardsuits/security-red.rsi
  - type: PressureProtection
    highPressureMultiplier: 0.45
    lowPressureMultiplier: 1000
  - type: ExplosionResistance
    damageCoefficient: 0.6
  - type: Armor
    modifiers:
      coefficients:
        Blunt: 0.6
        Slash: 0.5
        Piercing: 0.5
        Radiation: 0.5
        Caustic: 0.6
        Heat: 0.6 # Goobstation
  - type: ClothingSpeedModifier
    walkModifier: 0.8
    sprintModifier: 0.8
  - type: HeldSpeedModifier
  - type: ToggleableClothing
    clothingPrototypes:
      head: ClothingHeadHelmetHardsuitSecurityRed

#Luxury Mining Hardsuit
- type: entity
  parent: ClothingOuterHardsuitBase
  id: ClothingOuterHardsuitLuxury #DO NOT MAP - https://github.com/space-wizards/space-station-14/pull/19738#issuecomment-1703486738
  name: luxury mining hardsuit
  description: A refurbished mining hardsuit, fashioned after the Quartermaster's colors. Graphene lining provides less protection, but is much easier to move.
  components:
  - type: Sprite
    sprite: Clothing/OuterClothing/Hardsuits/luxury.rsi
  - type: Clothing
    sprite: Clothing/OuterClothing/Hardsuits/luxury.rsi
  - type: PressureProtection
    highPressureMultiplier: 0.5
    lowPressureMultiplier: 1000
  - type: ExplosionResistance
    damageCoefficient: 0.5
  - type: Armor
    modifiers:
      coefficients:
        Blunt: 0.9
        Slash: 0.9
        Piercing: 0.8
        Radiation: 0.5
        Caustic: 0.8
  - type: ClothingSpeedModifier
    walkModifier: 0.85
    sprintModifier: 0.9
  - type: HeldSpeedModifier
  - type: ToggleableClothing # Goobstation - Modsuits change
    clothingPrototypes:
      head: ClothingHeadHelmetHardsuitLuxury

#ANTAG HARDSUITS
#Blood-red Hardsuit
- type: entity
  parent: [ ClothingOuterHardsuitBase, BaseSyndicateContraband ]
  id: ClothingOuterHardsuitSyndie
  name: blood-red hardsuit
  description: A heavily armored hardsuit designed for work in special operations. Property of Gorlex Marauders.
  components:
  - type: Sprite
    sprite: Clothing/OuterClothing/Hardsuits/syndicate.rsi
  - type: Item
    size: Huge
  - type: Clothing
    sprite: Clothing/OuterClothing/Hardsuits/syndicate.rsi
  - type: PressureProtection
    highPressureMultiplier: 0.05
    lowPressureMultiplier: 1000
  - type: ExplosionResistance
    damageCoefficient: 0.5
  - type: Armor
    modifiers:
      coefficients:
        Blunt: 0.5
        Slash: 0.5
        Piercing: 0.5
        Heat: 0.5
        Radiation: 0.5
        Caustic: 0.5
  - type: ClothingSpeedModifier
    walkModifier: 0.9
    sprintModifier: 0.9
  - type: HeldSpeedModifier
  - type: ToggleableClothing # Goobstation - Modsuits change
    clothingPrototypes:
      head: ClothingHeadHelmetHardsuitSyndie
  - type: Tag
    tags:
    - MonkeyWearable
    - Hardsuit
    - WhitelistChameleon

# Syndicate Medic Hardsuit
- type: entity
  parent: [ClothingOuterHardsuitSyndie, BaseSyndicateContraband]
  id: ClothingOuterHardsuitSyndieMedic
  name: blood-red medic hardsuit
  description: A heavily armored and agile advanced hardsuit specifically designed for field medic operations.
  components:
  - type: Sprite
    sprite: Clothing/OuterClothing/Hardsuits/syndiemedic.rsi
  - type: Clothing
    sprite: Clothing/OuterClothing/Hardsuits/syndiemedic.rsi
  - type: ToggleableClothing # Goobstation - Modsuits change
    clothingPrototypes:
      head: ClothingHeadHelmetHardsuitSyndieMedic
  - type: Tag
    tags:
    - Hardsuit
    - WhitelistChameleon

#Syndicate Elite Hardsuit
- type: entity
  parent: [ClothingOuterHardsuitBase, BaseSyndicateContraband]
  id: ClothingOuterHardsuitSyndieElite
  name: syndicate elite hardsuit
  description: An elite version of the blood-red hardsuit, with improved mobility and fireproofing. Property of Gorlex Marauders.
  components:
  - type: Sprite
    sprite: Clothing/OuterClothing/Hardsuits/syndieelite.rsi
  - type: Clothing
    sprite: Clothing/OuterClothing/Hardsuits/syndieelite.rsi
  - type: PressureProtection
    highPressureMultiplier: 0.02
    lowPressureMultiplier: 1000
  - type: TemperatureProtection
    heatingCoefficient: 0.001
    coolingCoefficient: 0.001
  - type: ExplosionResistance
    damageCoefficient: 0.2
  - type: FireProtection
    reduction: 0.8
  - type: Armor
    modifiers:
      coefficients:
        Blunt: 0.6
        Slash: 0.6
        Piercing: 0.6
        Heat: 0.2
        Radiation: 0.01
        Caustic: 0.5
  - type: Item
    size: Huge
  - type: ClothingSpeedModifier # goobstation - duke nukies
    walkModifier: 1.0
    sprintModifier: 1.0
  - type: HeldSpeedModifier
  - type: ToggleableClothing # Goobstation - Modsuits change
    clothingPrototypes:
      head: ClothingHeadHelmetHardsuitSyndieElite

#Syndicate Commander Hardsuit
- type: entity
  parent: [ClothingOuterHardsuitBase, BaseSyndicateContraband]
  id: ClothingOuterHardsuitSyndieCommander
  name: syndicate commander hardsuit
  description: A bulked up version of the blood-red hardsuit, purpose-built for the commander of a syndicate operative squad. Has significantly improved armor for those deadly front-lines firefights.
  components:
  - type: Sprite
    sprite: Clothing/OuterClothing/Hardsuits/syndiecommander.rsi
  - type: Clothing
    sprite: Clothing/OuterClothing/Hardsuits/syndiecommander.rsi
  - type: PressureProtection
    highPressureMultiplier: 0.05
    lowPressureMultiplier: 1000
  - type: ExplosionResistance
    damageCoefficient: 0.5
  - type: Armor
    modifiers:
      coefficients:
        Blunt: 0.4
        Slash: 0.4
        Piercing: 0.3
        Heat: 0.5
        Radiation: 0.25
        Caustic: 0.4
  - type: ClothingSpeedModifier
    walkModifier: 1.0
    sprintModifier: 1.0
  - type: HeldSpeedModifier
  - type: ToggleableClothing # Goobstation - Modsuits change
    clothingPrototypes:
      head: ClothingHeadHelmetHardsuitSyndieCommander

#Cybersun Juggernaut Hardsuit
- type: entity
  parent: [ClothingOuterHardsuitBase, BaseSyndicateContraband]
  id: ClothingOuterHardsuitJuggernaut
  name: cybersun juggernaut suit
  description: A suit made by the cutting edge R&D department at cybersun to be hyper resilient.
  components:
  - type: Sprite
    sprite: Clothing/OuterClothing/Hardsuits/cybersun.rsi
  - type: Clothing
    sprite: Clothing/OuterClothing/Hardsuits/cybersun.rsi
  - type: PressureProtection
    highPressureMultiplier: 0.2
    lowPressureMultiplier: 1000
  - type: ExplosionResistance
    damageCoefficient: 0.3
  - type: Armor
    modifiers:
      coefficients:
        Blunt: 0.2
        Slash: 0.2
        Piercing: 0.2
        Heat: 0.2
        Radiation: 0.2
        Caustic: 0.2
  - type: ClothingSpeedModifier
    walkModifier: 0.9
    sprintModifier: 0.65
  - type: HeldSpeedModifier
  - type: ToggleableClothing # Goobstation - Modsuits change
    clothingPrototypes:
      head: ClothingHeadHelmetHardsuitCybersun

#Wizard Hardsuit
- type: entity
  parent: [ClothingOuterHardsuitBase, ClothingOuterWizardBaseArmor, BaseMagicContraband] # Goob edit
  id: ClothingOuterHardsuitWizard
  name: wizard hardsuit
  description: A bizarre gem-encrusted suit that radiates magical energies.
  components:
  - type: Sprite
    sprite: Clothing/OuterClothing/Hardsuits/wizard.rsi
  - type: Clothing
    sprite: Clothing/OuterClothing/Hardsuits/wizard.rsi
  - type: PressureProtection
    highPressureMultiplier: 0.05
    lowPressureMultiplier: 1000
  - type: Armor # Goob edit
    modifiers:
      coefficients:
        Blunt: 0.5
        Slash: 0.5
        Piercing: 0.5
        Heat: 0.5
        Radiation: 0.1
        Caustic: 0.1
  - type: ClothingSpeedModifier
    walkModifier: 0.9 # Goob edit
    sprintModifier: 0.9 # Goob edit
  - type: HeldSpeedModifier
  - type: WizardClothes # Goobstation
  - type: ToggleableClothing # Goobstation - Modsuits change
    clothingPrototypes:
      head: ClothingHeadHelmetHardsuitWizard

#Ling Space Suit
- type: entity
  parent: ClothingOuterHardsuitBase
  id: ClothingOuterHardsuitLing
  name: organic space suit
  description: A spaceworthy biomass of pressure and temperature resistant tissue.
  components:
  - type: Sprite
    sprite: Clothing/OuterClothing/Hardsuits/lingspacesuit.rsi
  - type: Clothing
    sprite: Clothing/OuterClothing/Hardsuits/lingspacesuit.rsi
  - type: PressureProtection
    highPressureMultiplier: 0.225
    lowPressureMultiplier: 1000
  - type: ExplosionResistance
    damageCoefficient: 0.2
  - type: Armor
    modifiers:
      coefficients:
        Blunt: 0.95
        Slash: 0.95
        Piercing: 1
        Heat: 0.5
  - type: ClothingSpeedModifier
    walkModifier: 0.8
    sprintModifier: 0.8
  - type: HeldSpeedModifier
  - type: ToggleableClothing # Goobstation - Modsuits change
    clothingPrototypes:
      head: ClothingHeadHelmetHardsuitLing

#Pirate EVA Suit (Deep Space EVA Suit)
#Despite visually appearing like a softsuit, it functions exactly like a hardsuit would (parents off of base hardsuit, has resistances and toggleable clothing, etc.) so it goes here.
- type: entity
  parent:  ClothingOuterHardsuitBase
  id:  ClothingOuterHardsuitPirateEVA
  name: deep space EVA suit
  suffix: Pirate
  description: A heavy space suit that provides some basic protection from the cold harsh realities of deep space.
  components:
  - type: Sprite
    sprite: Clothing/OuterClothing/Hardsuits/pirateeva.rsi
  - type: Clothing
    sprite: Clothing/OuterClothing/Hardsuits/pirateeva.rsi
  - type: ExplosionResistance
    damageCoefficient: 0.7
  - type: Armor
    modifiers:
      coefficients:
        Blunt: 0.8
        Slash: 0.8
        Piercing: 0.9
        Heat: 0.4
        Caustic: 0.75
  - type: ClothingSpeedModifier
    walkModifier: 0.6
    sprintModifier: 0.6
  - type: HeldSpeedModifier
  - type: ToggleableClothing # Goobstation - Modsuits change
    clothingPrototypes:
      head: ClothingHeadHelmetHardsuitPirateEVA
  - type: StaticPrice
    price: 0

#Pirate Captain Hardsuit
- type: entity
  parent: ClothingOuterHardsuitBase
  id: ClothingOuterHardsuitPirateCap
  name: pirate captain's hardsuit
  description: An ancient armored hardsuit, perfect for defending against space scurvy and toolbox-wielding scallywags.
  components:
  - type: Sprite
    sprite: Clothing/OuterClothing/Hardsuits/piratecaptain.rsi
  - type: Clothing
    sprite: Clothing/OuterClothing/Hardsuits/piratecaptain.rsi
  - type: PressureProtection
    highPressureMultiplier: 0.02
    lowPressureMultiplier: 1000
  - type: ExplosionResistance
    damageCoefficient: 0.6
  - type: Armor
    modifiers:
      coefficients:
        Blunt: 0.7
        Slash: 0.8
        Piercing: 0.85
        Heat: 0.4
        Caustic: 0.75
  - type: ClothingSpeedModifier
    walkModifier: 0.8
    sprintModifier: 0.8
  - type: HeldSpeedModifier
  - type: ToggleableClothing # Goobstation - Modsuits change
    clothingPrototypes:
      head: ClothingHeadHelmetHardsuitPirateCap
  - type: StaticPrice
    price: 0

#CENTCOMM / ERT HARDSUITS
#ERT Leader Hardsuit
- type: entity
  parent: [ BaseCentcommContraband, ClothingOuterHardsuitSyndieCommander ]
  id: ClothingOuterHardsuitERTLeader
  name: ERT leader's hardsuit
  description: A protective hardsuit worn by the leader of an emergency response team.
  components:
  - type: Sprite
    sprite: Clothing/OuterClothing/Hardsuits/ERTSuits/ertleader.rsi
  - type: Clothing
    sprite: Clothing/OuterClothing/Hardsuits/ERTSuits/ertleader.rsi
  - type: ToggleableClothing # Goobstation - Modsuits change
    clothingPrototypes:
      head: ClothingHeadHelmetHardsuitERTLeader

#ERT Chaplain Hardsuit
- type: entity
  parent: [ BaseCentcommContraband, ClothingOuterHardsuitJuggernaut ]
  id: ClothingOuterHardsuitERTChaplain
  name: ERT chaplain's hardsuit
  description: A protective hardsuit worn by the chaplains of an Emergency Response Team.
  components:
  - type: Sprite
    sprite: Clothing/OuterClothing/Hardsuits/ERTSuits/ertchaplain.rsi #if you change this, please update the humanoid.yml with a better markers sprite.
  - type: Clothing
    sprite: Clothing/OuterClothing/Hardsuits/ERTSuits/ertchaplain.rsi
  - type: ToggleableClothing # Goobstation - Modsuits change
    clothingPrototypes:
      head: ClothingHeadHelmetHardsuitERTChaplain

#ERT Engineer Hardsuit
- type: entity
  parent: ClothingOuterHardsuitCBURN
  id: ClothingOuterHardsuitERTEngineer
  name: ERT engineer's hardsuit
  description: A protective hardsuit worn by the engineers of an emergency response team.
  components:
  - type: Sprite
    sprite: Clothing/OuterClothing/Hardsuits/ERTSuits/ertengineer.rsi
  - type: Clothing
    sprite: Clothing/OuterClothing/Hardsuits/ERTSuits/ertengineer.rsi
  - type: ToggleableClothing # Goobstation - Modsuits change
    clothingPrototypes:
      head: ClothingHeadHelmetHardsuitERTEngineer

#ERT Medic Hardsuit
- type: entity
  parent: [ BaseCentcommContraband, ClothingOuterHardsuitSyndieMedic ]
  id: ClothingOuterHardsuitERTMedical
  name: ERT medic's hardsuit
  description: A protective hardsuit worn by the medics of an emergency response team.
  components:
  - type: Sprite
    sprite: Clothing/OuterClothing/Hardsuits/ERTSuits/ertmedical.rsi
  - type: Clothing
    sprite: Clothing/OuterClothing/Hardsuits/ERTSuits/ertmedical.rsi
  - type: ToggleableClothing # Goobstation - Modsuits change
    clothingPrototypes:
      head: ClothingHeadHelmetHardsuitERTMedical

#ERT Security Hardsuit
- type: entity
  parent: [ BaseCentcommContraband, ClothingOuterHardsuitSyndie ]
  id: ClothingOuterHardsuitERTSecurity
  name: ERT security's hardsuit
  description: A protective hardsuit worn by the security officers of an emergency response team.
  components:
  - type: Sprite
    sprite: Clothing/OuterClothing/Hardsuits/ERTSuits/ertsecurity.rsi
  - type: Clothing
    sprite: Clothing/OuterClothing/Hardsuits/ERTSuits/ertsecurity.rsi
  - type: ToggleableClothing # Goobstation - Modsuits change
    clothingPrototypes:
      head: ClothingHeadHelmetHardsuitERTSecurity
  - type: Tag
    tags:
    - Hardsuit
    - WhitelistChameleon

#ERT Janitor Hardsuit
- type: entity
  parent: ClothingOuterHardsuitCBURN
  id: ClothingOuterHardsuitERTJanitor
  name: ERT janitor's hardsuit
  description: A protective hardsuit worn by the janitors of an emergency response team.
  components:
  - type: Sprite
    sprite: Clothing/OuterClothing/Hardsuits/ERTSuits/ertjanitor.rsi
  - type: Clothing
    sprite: Clothing/OuterClothing/Hardsuits/ERTSuits/ertjanitor.rsi
  - type: ToggleableClothing # Goobstation - Modsuits change
    clothingPrototypes:
      head: ClothingHeadHelmetHardsuitERTJanitor

#Deathsquad
- type: entity
  parent: [ BaseCentcommContraband, ClothingOuterHardsuitBase ]
  id: ClothingOuterHardsuitDeathsquad
  name: death squad hardsuit
  description: An advanced hardsuit favored by commandos for use in special operations.
  components:
  - type: Sprite
    sprite: Clothing/OuterClothing/Hardsuits/deathsquad.rsi
  - type: Clothing
    sprite: Clothing/OuterClothing/Hardsuits/deathsquad.rsi
  - type: PressureProtection
    highPressureMultiplier: 0.02
    lowPressureMultiplier: 1000
  - type: TemperatureProtection
    heatingCoefficient: 0.001
    coolingCoefficient: 0.001
  - type: ExplosionResistance
    damageCoefficient: 0.2
  - type: FireProtection
    reduction: 0.8
  - type: Armor
    modifiers:
      coefficients:
        Blunt: 0.1 #best armor in the game
        Slash: 0.1
        Piercing: 0.1
        Heat: 0.1
        Radiation: 0.1
        Caustic: 0.1
  - type: ClothingSpeedModifier
    walkModifier: 1.0
    sprintModifier: 1.0
  - type: HeldSpeedModifier
  - type: ToggleableClothing # Goobstation - Modsuits change
    clothingPrototypes:
      head: ClothingHeadHelmetHardsuitDeathsquad

#CBURN Hardsuit
- type: entity
  parent: [ BaseCentcommContraband, ClothingOuterHardsuitBase ]
  id: ClothingOuterHardsuitCBURN
  name: CBURN exosuit
  description: A lightweight yet strong exosuit used for special cleanup operations.
  components:
  - type: Sprite
    sprite: Clothing/OuterClothing/Hardsuits/cburn.rsi
  - type: Clothing
    sprite: Clothing/OuterClothing/Hardsuits/cburn.rsi
  - type: PressureProtection
    highPressureMultiplier: 0.02
    lowPressureMultiplier: 1000
  - type: TemperatureProtection
    heatingCoefficient: 0.001
    coolingCoefficient: 0.001
  - type: ExplosionResistance
    damageCoefficient: 0.7
  - type: Armor
    modifiers:
      coefficients:
        Blunt: 0.7
        Slash: 0.7
        Piercing: 0.6
        Heat: 0.1
        Cold: 0.1
        Shock: 0.1
        Radiation: 0.1
        Caustic: 0.1
  - type: ClothingSpeedModifier
    walkModifier: 1.0
    sprintModifier: 1.0
  - type: HeldSpeedModifier
  - type: ToggleableClothing # Goobstation - Modsuits change
    clothingPrototypes:
      head: ClothingHeadHelmetCBURN

#MISC. HARDSUITS
#Clown Hardsuit
- type: entity
  parent: ClothingOuterHardsuitBase
  id: ClothingOuterHardsuitClown
  name: clown hardsuit
  description: A custom-made clown hardsuit.
  components:
  - type: Sprite
    sprite: Clothing/OuterClothing/Hardsuits/clown.rsi
  - type: Clothing
    sprite: Clothing/OuterClothing/Hardsuits/clown.rsi
  - type: PressureProtection
    highPressureMultiplier: 0.5
    lowPressureMultiplier: 1000
  - type: ExplosionResistance
    damageCoefficient: 0.9
  - type: Armor
    modifiers:
      coefficients:
        Blunt: 0.9
        Slash: 0.9
        Piercing: 0.9
        Caustic: 0.8
  - type: ClothingSpeedModifier
    walkModifier: 0.9
    sprintModifier: 0.9
  - type: HeldSpeedModifier
  - type: Construction
    graph: ClownHardsuit
    node: clownHardsuit
  - type: ToggleableClothing # Goobstation - Modsuits change
    clothingPrototypes:
      head: ClothingHeadHelmetHardsuitClown

#Mime Hardsuit
- type: entity
  parent: ClothingOuterHardsuitClown
  id: ClothingOuterHardsuitMime
  name: mime hardsuit
  description: A custom-made mime hardsuit.
  components:
  - type: Sprite
    sprite: Clothing/OuterClothing/Hardsuits/mime.rsi
  - type: Clothing
    sprite: Clothing/OuterClothing/Hardsuits/mime.rsi
  - type: Construction
    graph: MimeHardsuit
    node: mimeHardsuit
  - type: ToggleableClothing # Goobstation - Modsuits change
    clothingPrototypes:
      head: ClothingHeadHelmetHardsuitMime

#Santa's Hardsuit
- type: entity
  parent: ClothingOuterHardsuitBase
  id: ClothingOuterHardsuitSanta
  name: Santa's hardsuit
  description: A festive, cheerful hardsuit that protects the jolly gift-giver while on sleighrides in space. Offers some resistance against asteroid strikes.
  components:
  - type: Sprite
    sprite: Clothing/OuterClothing/Hardsuits/santahardsuit.rsi
  - type: Clothing
    sprite: Clothing/OuterClothing/Hardsuits/santahardsuit.rsi
  - type: PressureProtection
    highPressureMultiplier: 0.5
    lowPressureMultiplier: 1000
  - type: ExplosionResistance
    damageCoefficient: 0.85
  - type: Armor
    modifiers:
      coefficients:
        Blunt: 0.85
        Slash: 0.9
        Piercing: 0.85
        Caustic: 0.8
  - type: ClothingSpeedModifier
    walkModifier: 0.9
    sprintModifier: 0.9
  - type: HeldSpeedModifier
  - type: ToggleableClothing # Goobstation - Modsuits change
    clothingPrototypes:
      head: ClothingHeadHelmetHardsuitSanta<|MERGE_RESOLUTION|>--- conflicted
+++ resolved
@@ -125,19 +125,14 @@
     walkModifier: 0.9
     sprintModifier: 0.8
   - type: HeldSpeedModifier
-<<<<<<< HEAD
   - type: ToggleableClothing # Goobstation - Modsuits change
     clothingPrototypes:
       head: ClothingHeadHelmetHardsuitSpatio
-=======
-  - type: ToggleableClothing
-    clothingPrototype: ClothingHeadHelmetHardsuitSpatio
   - type: Tag
     tags:
     - Hardsuit
     - WhitelistChameleon
     - HardsuitSpatio
->>>>>>> 11e5d591
 
 #Salvage Hardsuit
 - type: entity
