#When adding new hardsuits, please try to keep the organization consistent with hardsuit-helmets.yml (if possible.)

#CREW HARDSUITS
#Basic Hardsuit
- type: entity
  parent: ClothingOuterHardsuitBase
  id: ClothingOuterHardsuitBasic
  name: basic hardsuit
  description: A basic, universal hardsuit that protects the wearer against the horrors of life in space. Beats not having a hardsuit, at least.
  components:
  - type: Sprite
    sprite: Clothing/OuterClothing/Hardsuits/basic.rsi
  - type: Clothing
    sprite: Clothing/OuterClothing/Hardsuits/basic.rsi
  - type: ExplosionResistance
    damageCoefficient: 0.9
  - type: Armor
    modifiers:
      coefficients:
        Blunt: 0.9
        Slash: 0.9
        Piercing: 0.9
        Caustic: 0.9
  - type: ClothingSpeedModifier
    walkModifier: 0.80
    sprintModifier: 0.80
  - type: HeldSpeedModifier
  - type: ToggleableClothing # Goobstation - Modsuits change
    clothingPrototypes:
      head: ClothingHeadHelmetHardsuitBasic

#Atmospherics Hardsuit
- type: entity
  parent: [ClothingOuterHardsuitBase, BaseEngineeringContraband]
  id: ClothingOuterHardsuitAtmos
  name: atmos hardsuit
  description: A special suit that protects against hazardous, low pressure environments. Has thermal shielding.
  components:
  - type: Sprite
    sprite: Clothing/OuterClothing/Hardsuits/atmospherics.rsi
  - type: Clothing
    sprite: Clothing/OuterClothing/Hardsuits/atmospherics.rsi
  - type: PressureProtection
    highPressureMultiplier: 0.02
    lowPressureMultiplier: 1000
  - type: TemperatureProtection
    heatingCoefficient: 0.001
    coolingCoefficient: 0.001
  - type: FireProtection
    reduction: 0.8
  - type: ExplosionResistance
    damageCoefficient: 0.5
  - type: Armor
    modifiers:
      coefficients:
        Blunt: 0.9
        Slash: 0.9
        Piercing: 0.9
        Heat: 0.8
        Radiation: 0.5
  - type: ClothingSpeedModifier
    walkModifier: 0.7
    sprintModifier: 0.7
  - type: HeldSpeedModifier
  - type: ToggleableClothing # Goobstation - Modsuits change
    clothingPrototypes:
      head: ClothingHeadHelmetHardsuitAtmos

#Engineering Hardsuit
- type: entity
  parent: [ClothingOuterHardsuitBase, BaseEngineeringContraband]
  id: ClothingOuterHardsuitEngineering
  name: engineering hardsuit
  description: A special suit that protects against hazardous, low pressure environments. Has radiation shielding.
  components:
  - type: Sprite
    sprite: Clothing/OuterClothing/Hardsuits/engineering.rsi
  - type: Clothing
    sprite: Clothing/OuterClothing/Hardsuits/engineering.rsi
  - type: PressureProtection
    highPressureMultiplier: 0.04
    lowPressureMultiplier: 1000
  - type: ExplosionResistance
    damageCoefficient: 0.5
  - type: Armor
    modifiers:
      coefficients:
        Blunt: 0.9
        Slash: 0.9
        Piercing: 0.9
        Shock: 0.8
        Caustic: 0.5
        Radiation: 0.2
  - type: ClothingSpeedModifier
    walkModifier: 0.7
    sprintModifier: 0.7
  - type: HeldSpeedModifier
  - type: ToggleableClothing # Goobstation - Modsuits change
    clothingPrototypes:
      head: ClothingHeadHelmetHardsuitEngineering

#Spationaut Hardsuit
- type: entity
  parent: [ClothingOuterHardsuitBase, BaseCargoContraband]
  id: ClothingOuterHardsuitSpatio
  name: spationaut hardsuit
  description: A lightweight hardsuit designed for industrial EVA in zero gravity.
  components:
  - type: Sprite
    sprite: Clothing/OuterClothing/Hardsuits/spatio.rsi
  - type: Clothing
    sprite: Clothing/OuterClothing/Hardsuits/spatio.rsi
  - type: PressureProtection
    highPressureMultiplier: 0.7
    lowPressureMultiplier: 1000
  - type: Armor
    modifiers:
      coefficients:
        Blunt: 0.9
        Slash: 0.9
        Piercing: 0.9
        Radiation: 0.3 #salv is supposed to have radiation hazards in the future
        Caustic: 0.8
  - type: ClothingSpeedModifier
    walkModifier: 0.9
    sprintModifier: 0.8
  - type: HeldSpeedModifier
  - type: ToggleableClothing # Goobstation - Modsuits change
    clothingPrototypes:
      head: ClothingHeadHelmetHardsuitSpatio
<<<<<<< HEAD
  - type: Tag
    tags:
    - Hardsuit
    - WhitelistChameleon
    - HardsuitSpatio
=======
  - type: ModifyDelayedKnockdown # Goobstation
    delayDelta: 1
    knockdownTimeDelta: -1
>>>>>>> 72a4012f

#Salvage Hardsuit
- type: entity
  parent: [ClothingOuterHardsuitBase, BaseCargoContraband]
  id: ClothingOuterHardsuitSalvage
  name: mining hardsuit
  description: A special suit that protects against hazardous, low pressure environments. Has reinforced plating for wildlife encounters.
  components:
  - type: Sprite
    sprite: Clothing/OuterClothing/Hardsuits/salvage.rsi
  - type: Clothing
    sprite: Clothing/OuterClothing/Hardsuits/salvage.rsi
  - type: PressureProtection
    highPressureMultiplier: 0.5
    lowPressureMultiplier: 1000
  - type: ExplosionResistance
    damageCoefficient: 0.3
  - type: Armor
    modifiers:
      coefficients:
        Blunt: 0.7
        Slash: 0.7
        Piercing: 0.7 #Goobstation
        Radiation: 0.4
        Caustic: 0.7
  - type: ClothingSpeedModifier
    walkModifier: 0.75
    sprintModifier: 0.75
  - type: HeldSpeedModifier
  - type: ToggleableClothing # Goobstation - Modsuits change
    clothingPrototypes:
      head: ClothingHeadHelmetHardsuitSalvage
  - type: ModifyDelayedKnockdown # Goobstation
    delayDelta: 1.5
    knockdownTimeDelta: -1.5

#Goliath Hardsuit
- type: entity
  parent: [ClothingOuterHardsuitBase, BaseCargoContraband]
  id: ClothingOuterHardsuitGoliath
  name: goliath hardsuit
  description: A lightweight hardsuit, adorned with a patchwork of thick, chitinous goliath hide.
  components:
  - type: Sprite
    sprite: Clothing/OuterClothing/Hardsuits/goliath.rsi
  - type: Clothing
    sprite: Clothing/OuterClothing/Hardsuits/goliath.rsi
  - type: PressureProtection
    highPressureMultiplier: 0.5
    lowPressureMultiplier: 1000
  - type: ExplosionResistance
    damageCoefficient: 0.3
  - type: Armor
    modifiers:
      coefficients:
        Blunt: 0.7
        Slash: 0.7
        Piercing: 0.5
        Heat: 0.7 #Goliath hide gets grilled instead of you
        Radiation: 0.3
        Caustic: 0.8
  - type: ClothingSpeedModifier
    walkModifier: 0.8
    sprintModifier: 0.8
  - type: HeldSpeedModifier
  - type: ToggleableClothing
    clothingPrototype: ClothingHeadHelmetHardsuitGoliath
  - type: Construction
    graph: HardsuitGoliath
    node: hardsuitGoliath

#Maxim Hardsuit
- type: entity
  parent: [ClothingOuterHardsuitBase, BaseCargoContraband]
  id: ClothingOuterHardsuitMaxim
  name: salvager maxim hardsuit
  description: Fire. Heat. These things forge great weapons, they also forge great salvagers.
  components:
  - type: Sprite
    sprite: Clothing/OuterClothing/Hardsuits/maxim.rsi
  - type: Clothing
    sprite: Clothing/OuterClothing/Hardsuits/maxim.rsi
  - type: PressureProtection
    highPressureMultiplier: 0.02
    lowPressureMultiplier: 1000
  - type: ClothingSpeedModifier
    walkModifier: 0.75
    sprintModifier: 0.75
  - type: Armor
    modifiers:
      coefficients:
        Blunt: 0.3 #Goobstation
        Slash: 0.5
        Piercing: 0.5
        Heat: 0.3
        Radiation: 0.1
  - type: ExplosionResistance
    damageCoefficient: 0.2
  - type: TemperatureProtection
    heatingCoefficient: 0.001
    coolingCoefficient: 0.001
  - type: ToggleableClothing # Goobstation - Modsuits change
    clothingPrototypes:
      head: ClothingHeadHelmetHardsuitMaxim
  - type: ModifyDelayedKnockdown # Goobstation
    delayDelta: 2
    knockdownTimeDelta: -2

#Security Hardsuit
- type: entity
  parent: [ClothingOuterHardsuitBase, BaseRestrictedContraband]
  id: ClothingOuterHardsuitSecurity
  name: security hardsuit
  description: A special suit that protects against hazardous, low pressure environments. Has an additional layer of armor.
  components:
  - type: Sprite
    sprite: Clothing/OuterClothing/Hardsuits/security.rsi
  - type: Clothing
    sprite: Clothing/OuterClothing/Hardsuits/security.rsi
  - type: PressureProtection
    highPressureMultiplier: 0.5
    lowPressureMultiplier: 1000
  - type: ExplosionResistance
    damageCoefficient: 0.4
  - type: Armor
    modifiers:
      coefficients:
        Blunt: 0.6
        Slash: 0.6
        Piercing: 0.6
        Caustic: 0.7
        Heat: 0.7 # Goobstation
  - type: ClothingSpeedModifier
    walkModifier: 0.75
    sprintModifier: 0.75
  - type: HeldSpeedModifier
  - type: ToggleableClothing # Goobstation - Modsuits change
    clothingPrototypes:
      head: ClothingHeadHelmetHardsuitSecurity
  - type: ModifyDelayedKnockdown # Goobstation
    delayDelta: 2
    knockdownTimeDelta: -2

#Brigmedic Hardsuit
- type: entity
  parent: [ClothingOuterHardsuitBase, BaseRestrictedContraband]
  id: ClothingOuterHardsuitBrigmedic
  name: brigmedic hardsuit
  description: Special hardsuit of the guardian angel of the brig. It is the medical version of the security hardsuit.
  components:
  - type: Sprite
    sprite: Clothing/OuterClothing/Hardsuits/brigmedic.rsi
  - type: Clothing
    sprite: Clothing/OuterClothing/Hardsuits/brigmedic.rsi
  - type: PressureProtection
    highPressureMultiplier: 0.3
    lowPressureMultiplier: 1000
  - type: Armor
    modifiers:
      coefficients:
        Blunt: 0.8
        Slash: 0.8
        Piercing: 0.7
        Heat: 0.7 # Goobstation
  - type: ClothingSpeedModifier
    walkModifier: 0.65
    sprintModifier: 0.65
  - type: HeldSpeedModifier
  - type: ToggleableClothing # Goobstation - Modsuits change
    clothingPrototypes:
      head: ClothingHeadHelmetHardsuitBrigmedic
  - type: ModifyDelayedKnockdown # Goobstation
    delayDelta: 2
    knockdownTimeDelta: -2

#Warden's Hardsuit
- type: entity
  parent: [ClothingOuterHardsuitBase, BaseRestrictedContraband]
  id: ClothingOuterHardsuitWarden
  name: warden's hardsuit
  description: A specialized riot suit geared to combat low pressure environments.
  components:
  - type: Sprite
    sprite: Clothing/OuterClothing/Hardsuits/security-warden.rsi
  - type: Clothing
    sprite: Clothing/OuterClothing/Hardsuits/security-warden.rsi
  - type: PressureProtection
    highPressureMultiplier: 0.5
    lowPressureMultiplier: 1000
  - type: ExplosionResistance
    damageCoefficient: 0.4
  - type: Armor
    modifiers:
      coefficients:
        Blunt: 0.45
        Slash: 0.45
        Piercing: 0.7
        Caustic: 0.7
        Heat: 0.7 # Goobstation
  - type: ClothingSpeedModifier
    walkModifier: 0.7
    sprintModifier: 0.7
  - type: HeldSpeedModifier
  - type: ToggleableClothing # Goobstation - Modsuits change
    clothingPrototypes:
      head: ClothingHeadHelmetHardsuitWarden
  - type: ModifyDelayedKnockdown # Goobstation
    delayDelta: 2
    knockdownTimeDelta: -2

#Captain's Hardsuit
- type: entity
  parent: [ClothingOuterHardsuitBase, BaseCommandContraband]
  id: ClothingOuterHardsuitCap
  name: captain's armored spacesuit
  description: A formal armored spacesuit, made for the station's captain.
  components:
  - type: Sprite
    sprite: Clothing/OuterClothing/Hardsuits/capspace.rsi
  - type: Clothing
    sprite: Clothing/OuterClothing/Hardsuits/capspace.rsi
  - type: PressureProtection
    highPressureMultiplier: 0.02
    lowPressureMultiplier: 1000
  - type: ExplosionResistance
    damageCoefficient: 0.5
  - type: Armor
    modifiers:
      coefficients:
        Blunt: 0.8
        Slash: 0.8
        Piercing: 0.6
        Heat: 0.5
        Radiation: 0.5
        Caustic: 0.6
  - type: ClothingSpeedModifier
    walkModifier: 0.8
    sprintModifier: 0.8
  - type: HeldSpeedModifier
  - type: ToggleableClothing # Goobstation - Modsuits change
    clothingPrototypes:
      head: ClothingHeadHelmetHardsuitCap
  - type: ModifyDelayedKnockdown # Goobstation
    delayDelta: 2
    knockdownTimeDelta: -2

#Chief Engineer's Hardsuit
- type: entity
  parent: [ClothingOuterHardsuitBase, BaseCommandContraband]
  id: ClothingOuterHardsuitEngineeringWhite
  name: chief engineer's hardsuit
  description: A special hardsuit that protects against hazardous, low pressure environments, made for the chief engineer of the station.
  components:
  - type: Sprite
    sprite: Clothing/OuterClothing/Hardsuits/engineering-white.rsi
  - type: Clothing
    sprite: Clothing/OuterClothing/Hardsuits/engineering-white.rsi
  - type: PressureProtection
    highPressureMultiplier: 0.02
    lowPressureMultiplier: 1000
  - type: FireProtection
    reduction: 0.8
  - type: ExplosionResistance
    damageCoefficient: 0.2
  - type: Armor
    modifiers:
      coefficients:
        Blunt: 0.8
        Slash: 0.8
        Piercing: 0.8
        Heat: 0.4
        Radiation: 0.0
        Caustic: 0.7
  - type: ClothingSpeedModifier
    walkModifier: 0.75
    sprintModifier: 0.8
  - type: HeldSpeedModifier
  - type: ToggleableClothing # Goobstation - Modsuits change
    clothingPrototypes:
      head: ClothingHeadHelmetHardsuitEngineeringWhite
  - type: ClothingGrantComponent # Goobstation - Make sure the CE doesn't get cooked by supermatter
    component:
    - type: SupermatterImmune

#Chief Medical Officer's Hardsuit
- type: entity
  parent: [ClothingOuterHardsuitBase, BaseCommandContraband]
  id: ClothingOuterHardsuitMedical
  name: chief medical officer's hardsuit
  description: A special suit that protects against hazardous, low pressure environments. Built with lightweight materials for easier movement.
  components:
  - type: Sprite
    sprite: Clothing/OuterClothing/Hardsuits/medical.rsi
  - type: Clothing
    sprite: Clothing/OuterClothing/Hardsuits/medical.rsi
  - type: PressureProtection
    highPressureMultiplier: 0.3
    lowPressureMultiplier: 1000
  - type: Armor
    modifiers:
      coefficients:
        Caustic: 0.1
  - type: ClothingSpeedModifier
    walkModifier: 0.9
    sprintModifier: 0.95
  - type: HeldSpeedModifier
  - type: ToggleableClothing # Goobstation - Modsuits change
    clothingPrototypes:
      head: ClothingHeadHelmetHardsuitMedical

#Research Director's Hardsuit
- type: entity
  parent: [ClothingOuterHardsuitBase, BaseGrandTheftContraband]
  id: ClothingOuterHardsuitRd
  name: experimental research hardsuit
  description: A special suit that protects against hazardous, low pressure environments. Has an additional layer of armor.
  components:
  - type: Sprite
    sprite: Clothing/OuterClothing/Hardsuits/rd.rsi
  - type: Clothing
    sprite: Clothing/OuterClothing/Hardsuits/rd.rsi
  - type: PressureProtection
    highPressureMultiplier: 0.02
    lowPressureMultiplier: 1000
  - type: Armor
    modifiers:
      coefficients:
        Blunt: 0.6
        Slash: 0.8
        Piercing: 0.9
        Heat: 0.3
        Radiation: 0.1
        Caustic: 0.2
  - type: ExplosionResistance
    damageCoefficient: 0.1
  - type: ClothingSpeedModifier
    walkModifier: 0.75
    sprintModifier: 0.75
  - type: HeldSpeedModifier
  - type: Item
    size: Huge
    shape:
    - 0,0,4,4 #5X5, can fit in a duffel bag but nothing smaller.
  - type: Tag
    tags:
    - WhitelistChameleon
    - HighRiskItem
  - type: ToggleableClothing # Goobstation - Modsuits change
    clothingPrototypes:
      head: ClothingHeadHelmetHardsuitRd
  - type: StaticPrice
    price: 750
  - type: StealTarget
    stealGroup: ClothingOuterHardsuitRd
  - type: ModifyDelayedKnockdown # Goobstation
    delayDelta: 3
    knockdownTimeDelta: -3

#Head of Security's Hardsuit
- type: entity
  parent: [ClothingOuterHardsuitBase, BaseCommandContraband]
  id: ClothingOuterHardsuitSecurityRed
  name: head of security's hardsuit
  description: A special suit that protects against hazardous, low pressure environments. Has an additional layer of armor.
  components:
  - type: Sprite
    sprite: Clothing/OuterClothing/Hardsuits/security-red.rsi
  - type: Clothing
    sprite: Clothing/OuterClothing/Hardsuits/security-red.rsi
  - type: PressureProtection
    highPressureMultiplier: 0.45
    lowPressureMultiplier: 1000
  - type: ExplosionResistance
    damageCoefficient: 0.6
  - type: Armor
    modifiers:
      coefficients:
        Blunt: 0.6
        Slash: 0.5
        Piercing: 0.5
        Radiation: 0.5
        Caustic: 0.6
        Heat: 0.6 # Goobstation
  - type: ClothingSpeedModifier
    walkModifier: 0.8
    sprintModifier: 0.8
  - type: HeldSpeedModifier
  - type: ToggleableClothing
    clothingPrototypes:
      head: ClothingHeadHelmetHardsuitSecurityRed
  - type: ModifyDelayedKnockdown # Goobstation
    delayDelta: 2
    knockdownTimeDelta: -2

#Luxury Mining Hardsuit
- type: entity
  parent: ClothingOuterHardsuitBase
  id: ClothingOuterHardsuitLuxury #DO NOT MAP - https://github.com/space-wizards/space-station-14/pull/19738#issuecomment-1703486738
  name: luxury mining hardsuit
  description: A refurbished mining hardsuit, fashioned after the Quartermaster's colors. Graphene lining provides less protection, but is much easier to move.
  components:
  - type: Sprite
    sprite: Clothing/OuterClothing/Hardsuits/luxury.rsi
  - type: Clothing
    sprite: Clothing/OuterClothing/Hardsuits/luxury.rsi
  - type: PressureProtection
    highPressureMultiplier: 0.5
    lowPressureMultiplier: 1000
  - type: ExplosionResistance
    damageCoefficient: 0.5
  - type: Armor
    modifiers:
      coefficients:
        Blunt: 0.9
        Slash: 0.9
        Piercing: 0.8
        Radiation: 0.5
        Caustic: 0.8
  - type: ClothingSpeedModifier
    walkModifier: 0.85
    sprintModifier: 0.9
  - type: HeldSpeedModifier
  - type: ToggleableClothing # Goobstation - Modsuits change
    clothingPrototypes:
      head: ClothingHeadHelmetHardsuitLuxury

#ANTAG HARDSUITS
#Blood-red Hardsuit
- type: entity
  parent: [ ClothingOuterHardsuitBase, BaseSyndicateContraband ]
  id: ClothingOuterHardsuitSyndie
  name: blood-red hardsuit
  description: A heavily armored hardsuit designed for work in special operations. Property of Gorlex Marauders.
  components:
  - type: Sprite
    sprite: Clothing/OuterClothing/Hardsuits/syndicate.rsi
  - type: Item
    size: Huge
  - type: Clothing
    sprite: Clothing/OuterClothing/Hardsuits/syndicate.rsi
  - type: PressureProtection
    highPressureMultiplier: 0.05
    lowPressureMultiplier: 1000
  - type: ExplosionResistance
    damageCoefficient: 0.5
  - type: Armor
    modifiers:
      coefficients:
        Blunt: 0.5
        Slash: 0.5
        Piercing: 0.5
        Heat: 0.5
        Radiation: 0.5
        Caustic: 0.5
  - type: ClothingSpeedModifier
    walkModifier: 0.9
    sprintModifier: 0.9
  - type: HeldSpeedModifier
  - type: ToggleableClothing # Goobstation - Modsuits change
    clothingPrototypes:
      head: ClothingHeadHelmetHardsuitSyndie
  - type: Tag
    tags:
    - MonkeyWearable
    - Hardsuit
    - WhitelistChameleon
  - type: ModifyDelayedKnockdown # Goobstation
    delayDelta: 2
    knockdownTimeDelta: -2

# Syndicate Medic Hardsuit
- type: entity
  parent: [ClothingOuterHardsuitSyndie, BaseSyndicateContraband]
  id: ClothingOuterHardsuitSyndieMedic
  name: blood-red medic hardsuit
  description: A heavily armored and agile advanced hardsuit specifically designed for field medic operations.
  components:
  - type: Sprite
    sprite: Clothing/OuterClothing/Hardsuits/syndiemedic.rsi
  - type: Clothing
    sprite: Clothing/OuterClothing/Hardsuits/syndiemedic.rsi
  - type: ToggleableClothing # Goobstation - Modsuits change
    clothingPrototypes:
      head: ClothingHeadHelmetHardsuitSyndieMedic
  - type: Tag
    tags:
    - Hardsuit
    - WhitelistChameleon
  - type: ModifyDelayedKnockdown # Goobstation
    delayDelta: 2
    knockdownTimeDelta: -2

#Syndicate Elite Hardsuit
- type: entity
  parent: [ClothingOuterHardsuitBase, BaseSyndicateContraband]
  id: ClothingOuterHardsuitSyndieElite
  name: syndicate elite hardsuit
  description: An elite version of the blood-red hardsuit, with improved mobility and fireproofing. Property of Gorlex Marauders.
  components:
  - type: Sprite
    sprite: Clothing/OuterClothing/Hardsuits/syndieelite.rsi
  - type: Clothing
    sprite: Clothing/OuterClothing/Hardsuits/syndieelite.rsi
  - type: PressureProtection
    highPressureMultiplier: 0.02
    lowPressureMultiplier: 1000
  - type: TemperatureProtection
    heatingCoefficient: 0.001
    coolingCoefficient: 0.001
  - type: ExplosionResistance
    damageCoefficient: 0.2
  - type: FireProtection
    reduction: 0.8
  - type: Armor
    modifiers:
      coefficients:
        Blunt: 0.6
        Slash: 0.6
        Piercing: 0.6
        Heat: 0.2
        Radiation: 0.01
        Caustic: 0.5
  - type: Item
    size: Huge
  - type: ClothingSpeedModifier # goobstation - duke nukies
    walkModifier: 1.0
    sprintModifier: 1.0
  - type: HeldSpeedModifier
  - type: ToggleableClothing # Goobstation - Modsuits change
    clothingPrototypes:
      head: ClothingHeadHelmetHardsuitSyndieElite
  - type: ModifyDelayedKnockdown # Goobstation
    delayDelta: 2
    knockdownTimeDelta: -2

#Syndicate Commander Hardsuit
- type: entity
  parent: [ClothingOuterHardsuitBase, BaseSyndicateContraband]
  id: ClothingOuterHardsuitSyndieCommander
  name: syndicate commander hardsuit
  description: A bulked up version of the blood-red hardsuit, purpose-built for the commander of a syndicate operative squad. Has significantly improved armor for those deadly front-lines firefights.
  components:
  - type: Sprite
    sprite: Clothing/OuterClothing/Hardsuits/syndiecommander.rsi
  - type: Clothing
    sprite: Clothing/OuterClothing/Hardsuits/syndiecommander.rsi
  - type: PressureProtection
    highPressureMultiplier: 0.05
    lowPressureMultiplier: 1000
  - type: ExplosionResistance
    damageCoefficient: 0.5
  - type: Armor
    modifiers:
      coefficients:
        Blunt: 0.4
        Slash: 0.4
        Piercing: 0.3
        Heat: 0.5
        Radiation: 0.25
        Caustic: 0.4
  - type: ClothingSpeedModifier
    walkModifier: 1.0
    sprintModifier: 1.0
  - type: HeldSpeedModifier
  - type: ToggleableClothing # Goobstation - Modsuits change
    clothingPrototypes:
      head: ClothingHeadHelmetHardsuitSyndieCommander
  - type: ModifyDelayedKnockdown # Goobstation
    delayDelta: 2
    knockdownTimeDelta: -2

#Cybersun Juggernaut Hardsuit
- type: entity
  parent: [ClothingOuterHardsuitBase, BaseSyndicateContraband]
  id: ClothingOuterHardsuitJuggernaut
  name: cybersun juggernaut suit
  description: A suit made by the cutting edge R&D department at cybersun to be hyper resilient.
  components:
  - type: Sprite
    sprite: Clothing/OuterClothing/Hardsuits/cybersun.rsi
  - type: Clothing
    sprite: Clothing/OuterClothing/Hardsuits/cybersun.rsi
  - type: PressureProtection
    highPressureMultiplier: 0.2
    lowPressureMultiplier: 1000
  - type: ExplosionResistance
    damageCoefficient: 0.3
  - type: Armor
    modifiers:
      coefficients:
        Blunt: 0.2
        Slash: 0.2
        Piercing: 0.2
        Heat: 0.2
        Radiation: 0.2
        Caustic: 0.2
  - type: ClothingSpeedModifier
    walkModifier: 0.9
    sprintModifier: 0.65
  - type: HeldSpeedModifier
  - type: ToggleableClothing # Goobstation - Modsuits change
    clothingPrototypes:
      head: ClothingHeadHelmetHardsuitCybersun
  - type: ModifyDelayedKnockdown # Goobstation
    delayDelta: 3
    knockdownTimeDelta: -3

#Wizard Hardsuit
- type: entity
  parent: [ClothingOuterHardsuitBase, ClothingOuterWizardBaseArmor, BaseMagicContraband] # Goob edit
  id: ClothingOuterHardsuitWizard
  name: wizard hardsuit
  description: A bizarre gem-encrusted suit that radiates magical energies.
  components:
  - type: Sprite
    sprite: Clothing/OuterClothing/Hardsuits/wizard.rsi
  - type: Clothing
    sprite: Clothing/OuterClothing/Hardsuits/wizard.rsi
  - type: PressureProtection
    highPressureMultiplier: 0.05
    lowPressureMultiplier: 1000
  - type: Armor # Goob edit
    modifiers:
      coefficients:
        Blunt: 0.5
        Slash: 0.5
        Piercing: 0.5
        Heat: 0.5
        Radiation: 0.1
        Caustic: 0.1
  - type: ClothingSpeedModifier
    walkModifier: 0.9 # Goob edit
    sprintModifier: 0.9 # Goob edit
  - type: HeldSpeedModifier
  - type: WizardClothes # Goobstation
  - type: ToggleableClothing # Goobstation - Modsuits change
    clothingPrototypes:
      head: ClothingHeadHelmetHardsuitWizard
  - type: ModifyDelayedKnockdown # Goobstation
    delayDelta: 3
    knockdownTimeDelta: -3
  - type: Tag # Goobstation
    tags:
    - Hardsuit
    - WhitelistChameleon
    - SyringeArmor

#Ling Space Suit
- type: entity
  parent: ClothingOuterHardsuitBase
  id: ClothingOuterHardsuitLing
  name: organic space suit
  description: A spaceworthy biomass of pressure and temperature resistant tissue.
  components:
  - type: Sprite
    sprite: Clothing/OuterClothing/Hardsuits/lingspacesuit.rsi
  - type: Clothing
    sprite: Clothing/OuterClothing/Hardsuits/lingspacesuit.rsi
  - type: PressureProtection
    highPressureMultiplier: 0.225
    lowPressureMultiplier: 1000
  - type: ExplosionResistance
    damageCoefficient: 0.2
  - type: Armor
    modifiers:
      coefficients:
        Blunt: 0.95
        Slash: 0.95
        Piercing: 1
        Heat: 0.5
  - type: ClothingSpeedModifier
    walkModifier: 0.8
    sprintModifier: 0.8
  - type: HeldSpeedModifier
  - type: ToggleableClothing # Goobstation - Modsuits change
    clothingPrototypes:
      head: ClothingHeadHelmetHardsuitLing
  - type: ModifyDelayedKnockdown # Goobstation
    delayDelta: 2
    knockdownTimeDelta: -2

#Pirate EVA Suit (Deep Space EVA Suit)
#Despite visually appearing like a softsuit, it functions exactly like a hardsuit would (parents off of base hardsuit, has resistances and toggleable clothing, etc.) so it goes here.
- type: entity
  parent:  ClothingOuterHardsuitBase
  id:  ClothingOuterHardsuitPirateEVA
  name: deep space EVA suit
  suffix: Pirate
  description: A heavy space suit that provides some basic protection from the cold harsh realities of deep space.
  components:
  - type: Sprite
    sprite: Clothing/OuterClothing/Hardsuits/pirateeva.rsi
  - type: Clothing
    sprite: Clothing/OuterClothing/Hardsuits/pirateeva.rsi
  - type: ExplosionResistance
    damageCoefficient: 0.7
  - type: Armor
    modifiers:
      coefficients:
        Blunt: 0.8
        Slash: 0.8
        Piercing: 0.9
        Heat: 0.4
        Caustic: 0.75
  - type: ClothingSpeedModifier
    walkModifier: 0.6
    sprintModifier: 0.6
  - type: HeldSpeedModifier
  - type: ToggleableClothing # Goobstation - Modsuits change
    clothingPrototypes:
      head: ClothingHeadHelmetHardsuitPirateEVA
  - type: StaticPrice
    price: 0
  - type: ModifyDelayedKnockdown # Goobstation
    delayDelta: 1
    knockdownTimeDelta: -1

#Pirate Captain Hardsuit
- type: entity
  parent: ClothingOuterHardsuitBase
  id: ClothingOuterHardsuitPirateCap
  name: pirate captain's hardsuit
  description: An ancient armored hardsuit, perfect for defending against space scurvy and toolbox-wielding scallywags.
  components:
  - type: Sprite
    sprite: Clothing/OuterClothing/Hardsuits/piratecaptain.rsi
  - type: Clothing
    sprite: Clothing/OuterClothing/Hardsuits/piratecaptain.rsi
  - type: PressureProtection
    highPressureMultiplier: 0.02
    lowPressureMultiplier: 1000
  - type: ExplosionResistance
    damageCoefficient: 0.6
  - type: Armor
    modifiers:
      coefficients:
        Blunt: 0.7
        Slash: 0.8
        Piercing: 0.85
        Heat: 0.4
        Caustic: 0.75
  - type: ClothingSpeedModifier
    walkModifier: 0.8
    sprintModifier: 0.8
  - type: HeldSpeedModifier
  - type: ToggleableClothing # Goobstation - Modsuits change
    clothingPrototypes:
      head: ClothingHeadHelmetHardsuitPirateCap
  - type: StaticPrice
    price: 0
  - type: ModifyDelayedKnockdown # Goobstation
    delayDelta: 1.5
    knockdownTimeDelta: -1.5

#CENTCOMM / ERT HARDSUITS
#ERT Leader Hardsuit
- type: entity
  parent: [ BaseCentcommContraband, ClothingOuterHardsuitSyndieCommander ]
  id: ClothingOuterHardsuitERTLeader
  name: ERT leader's hardsuit
  description: A protective hardsuit worn by the leader of an emergency response team.
  components:
  - type: Sprite
    sprite: Clothing/OuterClothing/Hardsuits/ERTSuits/ertleader.rsi
  - type: Clothing
    sprite: Clothing/OuterClothing/Hardsuits/ERTSuits/ertleader.rsi
  - type: ToggleableClothing # Goobstation - Modsuits change
    clothingPrototypes:
      head: ClothingHeadHelmetHardsuitERTLeader

#ERT Chaplain Hardsuit
- type: entity
  parent: [ BaseCentcommContraband, ClothingOuterHardsuitJuggernaut ]
  id: ClothingOuterHardsuitERTChaplain
  name: ERT chaplain's hardsuit
  description: A protective hardsuit worn by the chaplains of an Emergency Response Team.
  components:
  - type: Sprite
    sprite: Clothing/OuterClothing/Hardsuits/ERTSuits/ertchaplain.rsi #if you change this, please update the humanoid.yml with a better markers sprite.
  - type: Clothing
    sprite: Clothing/OuterClothing/Hardsuits/ERTSuits/ertchaplain.rsi
  - type: ToggleableClothing # Goobstation - Modsuits change
    clothingPrototypes:
      head: ClothingHeadHelmetHardsuitERTChaplain

#ERT Engineer Hardsuit
- type: entity
  parent: ClothingOuterHardsuitCBURN
  id: ClothingOuterHardsuitERTEngineer
  name: ERT engineer's hardsuit
  description: A protective hardsuit worn by the engineers of an emergency response team.
  components:
  - type: Sprite
    sprite: Clothing/OuterClothing/Hardsuits/ERTSuits/ertengineer.rsi
  - type: Clothing
    sprite: Clothing/OuterClothing/Hardsuits/ERTSuits/ertengineer.rsi
  - type: ToggleableClothing # Goobstation - Modsuits change
    clothingPrototypes:
      head: ClothingHeadHelmetHardsuitERTEngineer

#ERT Medic Hardsuit
- type: entity
  parent: [ BaseCentcommContraband, ClothingOuterHardsuitSyndieMedic ]
  id: ClothingOuterHardsuitERTMedical
  name: ERT medic's hardsuit
  description: A protective hardsuit worn by the medics of an emergency response team.
  components:
  - type: Sprite
    sprite: Clothing/OuterClothing/Hardsuits/ERTSuits/ertmedical.rsi
  - type: Clothing
    sprite: Clothing/OuterClothing/Hardsuits/ERTSuits/ertmedical.rsi
  - type: ToggleableClothing # Goobstation - Modsuits change
    clothingPrototypes:
      head: ClothingHeadHelmetHardsuitERTMedical

#ERT Security Hardsuit
- type: entity
  parent: [ BaseCentcommContraband, ClothingOuterHardsuitSyndie ]
  id: ClothingOuterHardsuitERTSecurity
  name: ERT security's hardsuit
  description: A protective hardsuit worn by the security officers of an emergency response team.
  components:
  - type: Sprite
    sprite: Clothing/OuterClothing/Hardsuits/ERTSuits/ertsecurity.rsi
  - type: Clothing
    sprite: Clothing/OuterClothing/Hardsuits/ERTSuits/ertsecurity.rsi
  - type: ToggleableClothing # Goobstation - Modsuits change
    clothingPrototypes:
      head: ClothingHeadHelmetHardsuitERTSecurity
  - type: Tag
    tags:
    - Hardsuit
    - WhitelistChameleon

#ERT Janitor Hardsuit
- type: entity
  parent: ClothingOuterHardsuitCBURN
  id: ClothingOuterHardsuitERTJanitor
  name: ERT janitor's hardsuit
  description: A protective hardsuit worn by the janitors of an emergency response team.
  components:
  - type: Sprite
    sprite: Clothing/OuterClothing/Hardsuits/ERTSuits/ertjanitor.rsi
  - type: Clothing
    sprite: Clothing/OuterClothing/Hardsuits/ERTSuits/ertjanitor.rsi
  - type: ToggleableClothing # Goobstation - Modsuits change
    clothingPrototypes:
      head: ClothingHeadHelmetHardsuitERTJanitor

#Deathsquad
- type: entity
  parent: [ BaseCentcommContraband, ClothingOuterHardsuitBase ]
  id: ClothingOuterHardsuitDeathsquad
  name: death squad hardsuit
  description: An advanced hardsuit favored by commandos for use in special operations.
  components:
  - type: Sprite
    sprite: Clothing/OuterClothing/Hardsuits/deathsquad.rsi
  - type: Clothing
    sprite: Clothing/OuterClothing/Hardsuits/deathsquad.rsi
  - type: PressureProtection
    highPressureMultiplier: 0.02
    lowPressureMultiplier: 1000
  - type: TemperatureProtection
    heatingCoefficient: 0.001
    coolingCoefficient: 0.001
  - type: ExplosionResistance
    damageCoefficient: 0.2
  - type: FireProtection
    reduction: 0.8
  - type: Armor
    modifiers:
      coefficients:
        Blunt: 0.1 #best armor in the game
        Slash: 0.1
        Piercing: 0.1
        Heat: 0.1
        Radiation: 0.1
        Caustic: 0.1
  - type: ClothingSpeedModifier
    walkModifier: 1.0
    sprintModifier: 1.0
  - type: HeldSpeedModifier
  - type: ToggleableClothing # Goobstation - Modsuits change
    clothingPrototypes:
      head: ClothingHeadHelmetHardsuitDeathsquad
  - type: ModifyDelayedKnockdown # Goobstation
    cancel: true

#CBURN Hardsuit
- type: entity
  parent: [ BaseCentcommContraband, ClothingOuterHardsuitBase ]
  id: ClothingOuterHardsuitCBURN
  name: CBURN exosuit
  description: A lightweight yet strong exosuit used for special cleanup operations.
  components:
  - type: Sprite
    sprite: Clothing/OuterClothing/Hardsuits/cburn.rsi
  - type: Clothing
    sprite: Clothing/OuterClothing/Hardsuits/cburn.rsi
  - type: PressureProtection
    highPressureMultiplier: 0.02
    lowPressureMultiplier: 1000
  - type: TemperatureProtection
    heatingCoefficient: 0.001
    coolingCoefficient: 0.001
  - type: ExplosionResistance
    damageCoefficient: 0.7
  - type: Armor
    modifiers:
      coefficients:
        Blunt: 0.7
        Slash: 0.7
        Piercing: 0.6
        Heat: 0.1
        Cold: 0.1
        Shock: 0.1
        Radiation: 0.1
        Caustic: 0.1
  - type: ClothingSpeedModifier
    walkModifier: 1.0
    sprintModifier: 1.0
  - type: HeldSpeedModifier
  - type: ToggleableClothing # Goobstation - Modsuits change
    clothingPrototypes:
      head: ClothingHeadHelmetCBURN
  - type: ModifyDelayedKnockdown # Goobstation
    delayDelta: 2
    knockdownTimeDelta: -2

#MISC. HARDSUITS
#Clown Hardsuit
- type: entity
  parent: ClothingOuterHardsuitBase
  id: ClothingOuterHardsuitClown
  name: clown hardsuit
  description: A custom-made clown hardsuit.
  components:
  - type: Sprite
    sprite: Clothing/OuterClothing/Hardsuits/clown.rsi
  - type: Clothing
    sprite: Clothing/OuterClothing/Hardsuits/clown.rsi
  - type: PressureProtection
    highPressureMultiplier: 0.5
    lowPressureMultiplier: 1000
  - type: ExplosionResistance
    damageCoefficient: 0.9
  - type: Armor
    modifiers:
      coefficients:
        Blunt: 0.9
        Slash: 0.9
        Piercing: 0.9
        Caustic: 0.8
  - type: ClothingSpeedModifier
    walkModifier: 0.9
    sprintModifier: 0.9
  - type: HeldSpeedModifier
  - type: Construction
    graph: ClownHardsuit
    node: clownHardsuit
  - type: ToggleableClothing # Goobstation - Modsuits change
    clothingPrototypes:
      head: ClothingHeadHelmetHardsuitClown
  - type: ModifyDelayedKnockdown # Goobstation
    delayDelta: -1
    knockdownTimeDelta: 1

#Mime Hardsuit
- type: entity
  parent: ClothingOuterHardsuitClown
  id: ClothingOuterHardsuitMime
  name: mime hardsuit
  description: A custom-made mime hardsuit.
  components:
  - type: Sprite
    sprite: Clothing/OuterClothing/Hardsuits/mime.rsi
  - type: Clothing
    sprite: Clothing/OuterClothing/Hardsuits/mime.rsi
  - type: Construction
    graph: MimeHardsuit
    node: mimeHardsuit
  - type: ToggleableClothing # Goobstation - Modsuits change
    clothingPrototypes:
      head: ClothingHeadHelmetHardsuitMime

#Santa's Hardsuit
- type: entity
  parent: ClothingOuterHardsuitBase
  id: ClothingOuterHardsuitSanta
  name: Santa's hardsuit
  description: A festive, cheerful hardsuit that protects the jolly gift-giver while on sleighrides in space. Offers some resistance against asteroid strikes.
  components:
  - type: Sprite
    sprite: Clothing/OuterClothing/Hardsuits/santahardsuit.rsi
  - type: Clothing
    sprite: Clothing/OuterClothing/Hardsuits/santahardsuit.rsi
  - type: PressureProtection
    highPressureMultiplier: 0.5
    lowPressureMultiplier: 1000
  - type: ExplosionResistance
    damageCoefficient: 0.85
  - type: Armor
    modifiers:
      coefficients:
        Blunt: 0.85
        Slash: 0.9
        Piercing: 0.85
        Caustic: 0.8
  - type: ClothingSpeedModifier
    walkModifier: 0.9
    sprintModifier: 0.9
  - type: HeldSpeedModifier
  - type: ToggleableClothing # Goobstation - Modsuits change
    clothingPrototypes:
      head: ClothingHeadHelmetHardsuitSanta<|MERGE_RESOLUTION|>--- conflicted
+++ resolved
@@ -128,17 +128,14 @@
   - type: ToggleableClothing # Goobstation - Modsuits change
     clothingPrototypes:
       head: ClothingHeadHelmetHardsuitSpatio
-<<<<<<< HEAD
+  - type: ModifyDelayedKnockdown # Goobstation
+    delayDelta: 1
+    knockdownTimeDelta: -1
   - type: Tag
     tags:
     - Hardsuit
     - WhitelistChameleon
     - HardsuitSpatio
-=======
-  - type: ModifyDelayedKnockdown # Goobstation
-    delayDelta: 1
-    knockdownTimeDelta: -1
->>>>>>> 72a4012f
 
 #Salvage Hardsuit
 - type: entity
