# SPDX-FileCopyrightText: 2020 FrostMando <68990565+FrostMando@users.noreply.github.com>
# SPDX-FileCopyrightText: 2020 Swept <sweptwastaken@protonmail.com>
# SPDX-FileCopyrightText: 2020 Víctor Aguilera Puerto <zddm@outlook.es>
# SPDX-FileCopyrightText: 2020 Ygg01 <daniel.fath7@gmail.com>
# SPDX-FileCopyrightText: 2021 Elijahrane <60792108+Elijahrane@users.noreply.github.com>
# SPDX-FileCopyrightText: 2021 Mith-randalf <84274729+Mith-randalf@users.noreply.github.com>
# SPDX-FileCopyrightText: 2021 Paul Ritter <ritter.paul1@googlemail.com>
# SPDX-FileCopyrightText: 2021 xRiriq <94037592+xRiriq@users.noreply.github.com>
# SPDX-FileCopyrightText: 2021 xRiriq <xRiriq.git@gmail.com>
# SPDX-FileCopyrightText: 2022 Fishfish458 <47410468+Fishfish458@users.noreply.github.com>
# SPDX-FileCopyrightText: 2022 HoidC <99100948+HoidC@users.noreply.github.com>
# SPDX-FileCopyrightText: 2022 Leon Friedrich <60421075+ElectroJr@users.noreply.github.com>
# SPDX-FileCopyrightText: 2022 Moony <moonheart08@users.noreply.github.com>
# SPDX-FileCopyrightText: 2022 Pancake <Pangogie@users.noreply.github.com>
# SPDX-FileCopyrightText: 2022 Peptide90 <78795277+Peptide90@users.noreply.github.com>
# SPDX-FileCopyrightText: 2022 Rane <60792108+Elijahrane@users.noreply.github.com>
# SPDX-FileCopyrightText: 2022 Vordenburg <114301317+Vordenburg@users.noreply.github.com>
# SPDX-FileCopyrightText: 2022 fishfish458 <fishfish458>
# SPDX-FileCopyrightText: 2022 mirrorcult <lunarautomaton6@gmail.com>
# SPDX-FileCopyrightText: 2022 rolfero <45628623+rolfero@users.noreply.github.com>
# SPDX-FileCopyrightText: 2023 Alekshhh <44923899+Alekshhh@users.noreply.github.com>
# SPDX-FileCopyrightText: 2023 CrigCrag <137215465+CrigCrag@users.noreply.github.com>
# SPDX-FileCopyrightText: 2023 Ed <96445749+TheShuEd@users.noreply.github.com>
# SPDX-FileCopyrightText: 2023 EnDecc <33369477+Endecc@users.noreply.github.com>
# SPDX-FileCopyrightText: 2023 Errant <35878406+Errant-4@users.noreply.github.com>
# SPDX-FileCopyrightText: 2023 Genkail <50331122+Genkail@users.noreply.github.com>
# SPDX-FileCopyrightText: 2023 Maxtone <124747282+MagnusCrowe@users.noreply.github.com>
# SPDX-FileCopyrightText: 2023 Puro <103608145+PuroSlavKing@users.noreply.github.com>
# SPDX-FileCopyrightText: 2023 StanTheCarpenter <66203777+StanTheCarpenter@users.noreply.github.com>
# SPDX-FileCopyrightText: 2023 brainfood1183 <113240905+brainfood1183@users.noreply.github.com>
# SPDX-FileCopyrightText: 2023 crazybrain23 <44417085+crazybrain23@users.noreply.github.com>
# SPDX-FileCopyrightText: 2023 deltanedas <@deltanedas:kde.org>
# SPDX-FileCopyrightText: 2023 lapatison <100279397+lapatison@users.noreply.github.com>
# SPDX-FileCopyrightText: 2023 metalgearsloth <31366439+metalgearsloth@users.noreply.github.com>
# SPDX-FileCopyrightText: 2024 Aiden <aiden@djkraz.com>
# SPDX-FileCopyrightText: 2024 Aidenkrz <aiden@djkraz.com>
# SPDX-FileCopyrightText: 2024 AlexUm & XGabriel08X <159550239+AlexUmAndXGabriel08X@users.noreply.github.com>
# SPDX-FileCopyrightText: 2024 Archylle <81660513+Archylle@users.noreply.github.com>
# SPDX-FileCopyrightText: 2024 ERROR404 <100093430+ERORR404V1@users.noreply.github.com>
# SPDX-FileCopyrightText: 2024 Emisse <99158783+Emisse@users.noreply.github.com>
# SPDX-FileCopyrightText: 2024 Flareguy <78941145+Flareguy@users.noreply.github.com>
# SPDX-FileCopyrightText: 2024 Hmeister-real <118129069+Hmeister-real@users.noreply.github.com>
# SPDX-FileCopyrightText: 2024 IProduceWidgets <107586145+IProduceWidgets@users.noreply.github.com>
# SPDX-FileCopyrightText: 2024 Kara <lunarautomaton6@gmail.com>
# SPDX-FileCopyrightText: 2024 Mr. 27 <45323883+Dutch-VanDerLinde@users.noreply.github.com>
# SPDX-FileCopyrightText: 2024 Nemanja <98561806+EmoGarbage404@users.noreply.github.com>
# SPDX-FileCopyrightText: 2024 PoTeletubby <ajcraigaz@gmail.com>
# SPDX-FileCopyrightText: 2024 Tonk-GCR <ryantrujillo82@gmail.com>
# SPDX-FileCopyrightText: 2024 VMSolidus <evilexecutive@gmail.com>
# SPDX-FileCopyrightText: 2024 Whisper <121047731+QuietlyWhisper@users.noreply.github.com>
# SPDX-FileCopyrightText: 2024 Winkarst <74284083+Winkarst-cpu@users.noreply.github.com>
# SPDX-FileCopyrightText: 2024 inquisitor-star <thecatankha@gmail.com>
# SPDX-FileCopyrightText: 2024 nikthechampiongr <32041239+nikthechampiongr@users.noreply.github.com>
# SPDX-FileCopyrightText: 2024 username <113782077+whateverusername0@users.noreply.github.com>
# SPDX-FileCopyrightText: 2025 Aiden <28298836+Aidenkrz@users.noreply.github.com>
# SPDX-FileCopyrightText: 2025 Armok <155400926+ARMOKS@users.noreply.github.com>
# SPDX-FileCopyrightText: 2025 August Sun <45527070+august-sun@users.noreply.github.com>
# SPDX-FileCopyrightText: 2025 Aviu00 <93730715+Aviu00@users.noreply.github.com>
# SPDX-FileCopyrightText: 2025 BombasterDS2 <shvalovdenis.workmail@gmail.com>
# SPDX-FileCopyrightText: 2025 BramvanZijp <56019239+BramvanZijp@users.noreply.github.com>
# SPDX-FileCopyrightText: 2025 Gareth Quaile <garethquaile@gmail.com>
# SPDX-FileCopyrightText: 2025 GoobBot <uristmchands@proton.me>
# SPDX-FileCopyrightText: 2025 Ilya246 <57039557+Ilya246@users.noreply.github.com>
# SPDX-FileCopyrightText: 2025 Ilya246 <ilyukarno@gmail.com>
# SPDX-FileCopyrightText: 2025 IrisTheAmped <iristheamped@gmail.com>
# SPDX-FileCopyrightText: 2025 Killerqu00 <killerqueen1777@gmail.com>
# SPDX-FileCopyrightText: 2025 PunishedJoe <PunishedJoeseph@proton.me>
# SPDX-FileCopyrightText: 2025 SX-7 <92227810+SX-7@users.noreply.github.com>
# SPDX-FileCopyrightText: 2025 ScarKy0 <106310278+ScarKy0@users.noreply.github.com>
# SPDX-FileCopyrightText: 2025 Solstice <solsticeofthewinter@gmail.com>
# SPDX-FileCopyrightText: 2025 Ted Lukin <66275205+pheenty@users.noreply.github.com>
# SPDX-FileCopyrightText: 2025 Theodore Lukin <66275205+pheenty@users.noreply.github.com>
# SPDX-FileCopyrightText: 2025 deltanedas <39013340+deltanedas@users.noreply.github.com>
# SPDX-FileCopyrightText: 2025 gluesniffler <159397573+gluesniffler@users.noreply.github.com>
# SPDX-FileCopyrightText: 2025 pheenty <fedorlukin2006@gmail.com>
#
# SPDX-License-Identifier: AGPL-3.0-or-later

# SPDX-FileCopyrightText: 2020 FrostMando <68990565+FrostMando@users.noreply.github.com>
# SPDX-FileCopyrightText: 2020 Swept <sweptwastaken@protonmail.com>
# SPDX-FileCopyrightText: 2020 Víctor Aguilera Puerto <6766154+Zumorica@users.noreply.github.com>
# SPDX-FileCopyrightText: 2020 Víctor Aguilera Puerto <zddm@outlook.es>
# SPDX-FileCopyrightText: 2020 Ygg01 <daniel.fath7@gmail.com>
# SPDX-FileCopyrightText: 2021 DrSmugleaf <DrSmugleaf@users.noreply.github.com>
# SPDX-FileCopyrightText: 2021 Elijahrane <60792108+Elijahrane@users.noreply.github.com>
# SPDX-FileCopyrightText: 2021 Mith-randalf <84274729+Mith-randalf@users.noreply.github.com>
# SPDX-FileCopyrightText: 2021 Paul <ritter.paul1+git@googlemail.com>
# SPDX-FileCopyrightText: 2021 Paul Ritter <ritter.paul1@googlemail.com>
# SPDX-FileCopyrightText: 2021 xRiriq <94037592+xRiriq@users.noreply.github.com>
# SPDX-FileCopyrightText: 2021 xRiriq <xRiriq.git@gmail.com>
# SPDX-FileCopyrightText: 2022 CommieFlowers <rasmus.cedergren@hotmail.com>
# SPDX-FileCopyrightText: 2022 Fishfish458 <47410468+Fishfish458@users.noreply.github.com>
# SPDX-FileCopyrightText: 2022 HoidC <99100948+HoidC@users.noreply.github.com>
# SPDX-FileCopyrightText: 2022 Moony <moonheart08@users.noreply.github.com>
# SPDX-FileCopyrightText: 2022 Pancake <Pangogie@users.noreply.github.com>
# SPDX-FileCopyrightText: 2022 Peptide90 <78795277+Peptide90@users.noreply.github.com>
# SPDX-FileCopyrightText: 2022 Rane <60792108+Elijahrane@users.noreply.github.com>
# SPDX-FileCopyrightText: 2022 Vordenburg <114301317+Vordenburg@users.noreply.github.com>
# SPDX-FileCopyrightText: 2022 fishfish458 <fishfish458>
# SPDX-FileCopyrightText: 2022 mirrorcult <lunarautomaton6@gmail.com>
# SPDX-FileCopyrightText: 2022 rolfero <45628623+rolfero@users.noreply.github.com>
# SPDX-FileCopyrightText: 2023 Alekshhh <44923899+Alekshhh@users.noreply.github.com>
# SPDX-FileCopyrightText: 2023 Colin-Tel <113523727+Colin-Tel@users.noreply.github.com>
# SPDX-FileCopyrightText: 2023 CrigCrag <137215465+CrigCrag@users.noreply.github.com>
# SPDX-FileCopyrightText: 2023 ElectroJr <leonsfriedrich@gmail.com>
# SPDX-FileCopyrightText: 2023 EnDecc <33369477+Endecc@users.noreply.github.com>
# SPDX-FileCopyrightText: 2023 Genkail <50331122+Genkail@users.noreply.github.com>
# SPDX-FileCopyrightText: 2023 Maxtone <124747282+MagnusCrowe@users.noreply.github.com>
# SPDX-FileCopyrightText: 2023 Puro <103608145+PuroSlavKing@users.noreply.github.com>
# SPDX-FileCopyrightText: 2023 StanTheCarpenter <66203777+StanTheCarpenter@users.noreply.github.com>
# SPDX-FileCopyrightText: 2023 brainfood1183 <113240905+brainfood1183@users.noreply.github.com>
# SPDX-FileCopyrightText: 2023 crazybrain23 <44417085+crazybrain23@users.noreply.github.com>
# SPDX-FileCopyrightText: 2023 lapatison <100279397+lapatison@users.noreply.github.com>
# SPDX-FileCopyrightText: 2024 AJCM <AJCM@tutanota.com>
# SPDX-FileCopyrightText: 2024 Alex Evgrashin <aevgrashin@yandex.ru>
# SPDX-FileCopyrightText: 2024 Alex Pavlenko <diraven@users.noreply.github.com>
# SPDX-FileCopyrightText: 2024 AlexUm & XGabriel08X <159550239+AlexUmAndXGabriel08X@users.noreply.github.com>
# SPDX-FileCopyrightText: 2024 AlexUm <alexum444@gmail.com>
# SPDX-FileCopyrightText: 2024 Alice "Arimah" Heurlin <30327355+arimah@users.noreply.github.com>
# SPDX-FileCopyrightText: 2024 Archylle <81660513+Archylle@users.noreply.github.com>
# SPDX-FileCopyrightText: 2024 ArkiveDev <95712736+ArkiveDev@users.noreply.github.com>
# SPDX-FileCopyrightText: 2024 Boaz1111 <149967078+Boaz1111@users.noreply.github.com>
# SPDX-FileCopyrightText: 2024 Brandon Hu <103440971+Brandon-Huu@users.noreply.github.com>
# SPDX-FileCopyrightText: 2024 Chief-Engineer <119664036+Chief-Engineer@users.noreply.github.com>
# SPDX-FileCopyrightText: 2024 Cojoke <83733158+Cojoke-dot@users.noreply.github.com>
# SPDX-FileCopyrightText: 2024 Doomsdrayk <robotdoughnut@comcast.net>
# SPDX-FileCopyrightText: 2024 DrEnzyme <DrEnzyme@gmail.com>
# SPDX-FileCopyrightText: 2024 DrSmugleaf <10968691+DrSmugleaf@users.noreply.github.com>
# SPDX-FileCopyrightText: 2024 ERROR404 <100093430+ERORR404V1@users.noreply.github.com>
# SPDX-FileCopyrightText: 2024 Ed <96445749+TheShuEd@users.noreply.github.com>
# SPDX-FileCopyrightText: 2024 Elysium206 <151651971+Elysium206@users.noreply.github.com>
# SPDX-FileCopyrightText: 2024 Emisse <99158783+Emisse@users.noreply.github.com>
# SPDX-FileCopyrightText: 2024 EmoGarbage404 <retron404@gmail.com>
# SPDX-FileCopyrightText: 2024 Eoin Mcloughlin <helloworld@eoinrul.es>
# SPDX-FileCopyrightText: 2024 Errant <35878406+Errant-4@users.noreply.github.com>
# SPDX-FileCopyrightText: 2024 Flareguy <78941145+Flareguy@users.noreply.github.com>
# SPDX-FileCopyrightText: 2024 Floofi <126319569+Shadowtheprotogen546@users.noreply.github.com>
# SPDX-FileCopyrightText: 2024 Ghagliiarghii <68826635+Ghagliiarghii@users.noreply.github.com>
# SPDX-FileCopyrightText: 2024 HS <81934438+HolySSSS@users.noreply.github.com>
# SPDX-FileCopyrightText: 2024 Hmeister-real <118129069+Hmeister-real@users.noreply.github.com>
# SPDX-FileCopyrightText: 2024 IProduceWidgets <107586145+IProduceWidgets@users.noreply.github.com>
# SPDX-FileCopyrightText: 2024 K-Dynamic <20566341+K-Dynamic@users.noreply.github.com>
# SPDX-FileCopyrightText: 2024 Kara <lunarautomaton6@gmail.com>
# SPDX-FileCopyrightText: 2024 Kevin Zheng <kevinz5000@gmail.com>
# SPDX-FileCopyrightText: 2024 Ko4ergaPunk <62609550+Ko4ergaPunk@users.noreply.github.com>
# SPDX-FileCopyrightText: 2024 Leon Friedrich <60421075+ElectroJr@users.noreply.github.com>
# SPDX-FileCopyrightText: 2024 MetalSage <74924875+MetalSage@users.noreply.github.com>
# SPDX-FileCopyrightText: 2024 MetalSage <metalsage.official@gmail.com>
# SPDX-FileCopyrightText: 2024 MilenVolf <63782763+MilenVolf@users.noreply.github.com>
# SPDX-FileCopyrightText: 2024 Mr. 27 <45323883+Dutch-VanDerLinde@users.noreply.github.com>
# SPDX-FileCopyrightText: 2024 MureixloI <132683811+MureixloI@users.noreply.github.com>
# SPDX-FileCopyrightText: 2024 Nemanja <98561806+EmoGarbage404@users.noreply.github.com>
# SPDX-FileCopyrightText: 2024 PJBot <pieterjan.briers+bot@gmail.com>
# SPDX-FileCopyrightText: 2024 Partmedia <kevinz5000@gmail.com>
# SPDX-FileCopyrightText: 2024 Pieter-Jan Briers <pieterjan.briers+git@gmail.com>
# SPDX-FileCopyrightText: 2024 Piras314 <p1r4s@proton.me>
# SPDX-FileCopyrightText: 2024 Plykiya <58439124+Plykiya@users.noreply.github.com>
# SPDX-FileCopyrightText: 2024 PoTeletubby <ajcraigaz@gmail.com>
# SPDX-FileCopyrightText: 2024 Redfire1331 <125223432+Redfire1331@users.noreply.github.com>
# SPDX-FileCopyrightText: 2024 Rouge2t7 <81053047+Sarahon@users.noreply.github.com>
# SPDX-FileCopyrightText: 2024 Tayrtahn <tayrtahn@gmail.com>
# SPDX-FileCopyrightText: 2024 Tonk-GCR <ryantrujillo82@gmail.com>
# SPDX-FileCopyrightText: 2024 Truoizys <153248924+Truoizys@users.noreply.github.com>
# SPDX-FileCopyrightText: 2024 TsjipTsjip <19798667+TsjipTsjip@users.noreply.github.com>
# SPDX-FileCopyrightText: 2024 Ubaser <134914314+UbaserB@users.noreply.github.com>
# SPDX-FileCopyrightText: 2024 VMSolidus <evilexecutive@gmail.com>
# SPDX-FileCopyrightText: 2024 Vasilis <vasilis@pikachu.systems>
# SPDX-FileCopyrightText: 2024 WarMechanic <69510347+WarMechanic@users.noreply.github.com>
# SPDX-FileCopyrightText: 2024 Whisper <121047731+QuietlyWhisper@users.noreply.github.com>
# SPDX-FileCopyrightText: 2024 Winkarst <74284083+Winkarst-cpu@users.noreply.github.com>
# SPDX-FileCopyrightText: 2024 beck-thompson <107373427+beck-thompson@users.noreply.github.com>
# SPDX-FileCopyrightText: 2024 deathride58 <deathride58@users.noreply.github.com>
# SPDX-FileCopyrightText: 2024 deltanedas <@deltanedas:kde.org>
# SPDX-FileCopyrightText: 2024 eoineoineoin <github@eoinrul.es>
# SPDX-FileCopyrightText: 2024 github-actions[bot] <41898282+github-actions[bot]@users.noreply.github.com>
# SPDX-FileCopyrightText: 2024 inquisitor-star <81660513+inquisitor-star@users.noreply.github.com>
# SPDX-FileCopyrightText: 2024 inquisitor-star <thecatankha@gmail.com>
# SPDX-FileCopyrightText: 2024 lzk <124214523+lzk228@users.noreply.github.com>
# SPDX-FileCopyrightText: 2024 marbow <152051971+marboww@users.noreply.github.com>
# SPDX-FileCopyrightText: 2024 metalgearsloth <31366439+metalgearsloth@users.noreply.github.com>
# SPDX-FileCopyrightText: 2024 metalgearsloth <comedian_vs_clown@hotmail.com>
# SPDX-FileCopyrightText: 2024 mhamster <81412348+mhamsterr@users.noreply.github.com>
# SPDX-FileCopyrightText: 2024 neutrino <67447925+neutrino-laser@users.noreply.github.com>
# SPDX-FileCopyrightText: 2024 nikthechampiongr <32041239+nikthechampiongr@users.noreply.github.com>
# SPDX-FileCopyrightText: 2024 osjarw <62134478+osjarw@users.noreply.github.com>
# SPDX-FileCopyrightText: 2024 plykiya <plykiya@protonmail.com>
# SPDX-FileCopyrightText: 2024 redfire1331 <Redfire1331@users.noreply.github.com>
# SPDX-FileCopyrightText: 2024 slarticodefast <161409025+slarticodefast@users.noreply.github.com>
# SPDX-FileCopyrightText: 2024 username <113782077+whateverusername0@users.noreply.github.com>
# SPDX-FileCopyrightText: 2024 whateverusername0 <whateveremail>
# SPDX-FileCopyrightText: 2024 Арт <123451459+JustArt1m@users.noreply.github.com>
# SPDX-FileCopyrightText: 2025 Aiden <28298836+Aidenkrz@users.noreply.github.com>
# SPDX-FileCopyrightText: 2025 Aiden <aiden@djkraz.com>
# SPDX-FileCopyrightText: 2025 Aidenkrz <aiden@djkraz.com>
# SPDX-FileCopyrightText: 2025 Armok <155400926+ARMOKS@users.noreply.github.com>
# SPDX-FileCopyrightText: 2025 August Sun <45527070+august-sun@users.noreply.github.com>
# SPDX-FileCopyrightText: 2025 Aviu00 <93730715+Aviu00@users.noreply.github.com>
# SPDX-FileCopyrightText: 2025 Aviu00 <aviu00@protonmail.com>
# SPDX-FileCopyrightText: 2025 BombasterDS <115770678+BombasterDS@users.noreply.github.com>
# SPDX-FileCopyrightText: 2025 BombasterDS <deniskaporoshok@gmail.com>
# SPDX-FileCopyrightText: 2025 BombasterDS2 <shvalovdenis.workmail@gmail.com>
# SPDX-FileCopyrightText: 2025 BramvanZijp <56019239+BramvanZijp@users.noreply.github.com>
# SPDX-FileCopyrightText: 2025 GMWQ <garethquaile@gmail.com>
# SPDX-FileCopyrightText: 2025 Gareth Quaile <garethquaile@gmail.com>
# SPDX-FileCopyrightText: 2025 GoobBot <uristmchands@proton.me>
# SPDX-FileCopyrightText: 2025 Ilya246 <ilyukarno@gmail.com>
# SPDX-FileCopyrightText: 2025 Killerqu00 <47712032+Killerqu00@users.noreply.github.com>
# SPDX-FileCopyrightText: 2025 Killerqu00 <killerqueen1777@gmail.com>
# SPDX-FileCopyrightText: 2025 PunishedJoe <PunishedJoeseph@proton.me>
# SPDX-FileCopyrightText: 2025 Michael <107807667+doc-michael@users.noreply.github.com>
# SPDX-FileCopyrightText: 2025 SX-7 <92227810+SX-7@users.noreply.github.com>
# SPDX-FileCopyrightText: 2025 ScarKy0 <106310278+ScarKy0@users.noreply.github.com>
# SPDX-FileCopyrightText: 2025 Solstice <solsticeofthewinter@gmail.com>
# SPDX-FileCopyrightText: 2025 Ted Lukin <66275205+pheenty@users.noreply.github.com>
# SPDX-FileCopyrightText: 2025 Theodore Lukin <66275205+pheenty@users.noreply.github.com>
# SPDX-FileCopyrightText: 2025 august-sun <45527070+august.sun@users.noreply.github.com>
# SPDX-FileCopyrightText: 2025 coderabbitai[bot] <136622811+coderabbitai[bot]@users.noreply.github.com>
# SPDX-FileCopyrightText: 2025 deltanedas <39013340+deltanedas@users.noreply.github.com>
# SPDX-FileCopyrightText: 2025 pheenty <fedorlukin2006@gmail.com>
#
# SPDX-License-Identifier: AGPL-3.0-or-later
#When adding new hardsuits, please try to keep the organization consistent with hardsuit-helmets.yml (if possible.)

#CREW HARDSUITS
#Basic Hardsuit
- type: entity
  parent: ClothingOuterHardsuitBase
  id: ClothingOuterHardsuitBasic
  name: basic voidsuit # Goob edit
  description: A basic, universal voidsuit that protects the wearer against the horrors of life in space. Beats not having a hardsuit, at least. # Goob edit
  components:
  - type: Sprite
    sprite: Clothing/OuterClothing/Hardsuits/basic.rsi
  - type: Clothing
    sprite: Clothing/OuterClothing/Hardsuits/basic.rsi
  - type: ExplosionResistance
    damageCoefficient: 0.9
  - type: Armor
    modifiers:
      coefficients:
        Blunt: 0.9
        Slash: 0.9
        Piercing: 0.9
        Caustic: 0.9
  - type: ClothingSpeedModifier
    walkModifier: 0.80
    sprintModifier: 0.80
  - type: HeldSpeedModifier
  - type: ToggleableClothing # Goobstation - Modsuits change
    clothingPrototypes:
      head: ClothingHeadHelmetHardsuitBasic

#Atmospherics Hardsuit - goob - not used
- type: entity
  parent: [ClothingOuterHardsuitBase, BaseEngineeringContraband]
  id: ClothingOuterHardsuitAtmos
  name: atmos voidsuit # Goob edit
  description: A special suit that protects against hazardous, low pressure environments. Has thermal shielding.
  components:
  - type: Sprite
    sprite: Clothing/OuterClothing/Hardsuits/atmospherics.rsi
  - type: Clothing
    sprite: Clothing/OuterClothing/Hardsuits/atmospherics.rsi
  - type: PressureProtection
    highPressureMultiplier: 0.02
    lowPressureMultiplier: 1000
  - type: TemperatureProtection
    heatingCoefficient: 0.001
    coolingCoefficient: 0.001
  - type: FireProtection
    reduction: 0.8
  - type: ExplosionResistance
    damageCoefficient: 0.5
  - type: Armor
    modifiers:
      coefficients:
        Blunt: 0.9
        Slash: 0.9
        Piercing: 0.9
        Heat: 0.8
        Radiation: 0.15
  - type: ClothingSpeedModifier
    walkModifier: 0.7
    sprintModifier: 0.7
  - type: HeldSpeedModifier
  - type: ToggleableClothing # Goobstation - Modsuits change
    clothingPrototypes:
      head: ClothingHeadHelmetHardsuitAtmos

# Engineering hardsuit, heavily edited by goobstation
- type: entity
  parent: [ClothingOuterHardsuitBase, BaseEngineeringContraband]
  id: ClothingOuterHardsuitEngineering
  name: engineering voidsuit
  description: A special voidsuit that protects against hazardous, low pressure environments. Has radiation shielding.
  components:
  - type: Sprite
    sprite: Clothing/OuterClothing/Hardsuits/engineering.rsi
  - type: Clothing
    sprite: Clothing/OuterClothing/Hardsuits/engineering.rsi
  - type: PressureProtection
    highPressureMultiplier: 0.04
    lowPressureMultiplier: 1000
  - type: ExplosionResistance
    damageCoefficient: 0.5
  - type: Armor
    modifiers:
      coefficients:
        Shock: 0.5
        Caustic: 0.7
        Radiation: 0.05
  - type: ClothingSpeedModifier
    walkModifier: 0.85
    sprintModifier: 0.85
  - type: HeldSpeedModifier
  - type: ToggleableClothing # Goobstation - Modsuits change
    clothingPrototypes:
      head: ClothingHeadHelmetHardsuitEngineering


#Spationaut Hardsuit
- type: entity
  parent: [ClothingOuterHardsuitBase, BaseCargoContraband]
  id: ClothingOuterHardsuitSpatio
  name: spationaut voidsuit # Goob edit
  description: A lightweight voidsuit designed for industrial EVA in zero gravity. # Goob edit
  components:
  - type: Sprite
    sprite: Clothing/OuterClothing/Hardsuits/spatio.rsi
  - type: Clothing
    sprite: Clothing/OuterClothing/Hardsuits/spatio.rsi
  - type: PressureProtection
    highPressureMultiplier: 0.7
    lowPressureMultiplier: 1000
  - type: Armor
    modifiers:
      coefficients:
        Blunt: 0.9
        Slash: 0.9
        Piercing: 0.9
        Radiation: 0.1
        Caustic: 0.8
  - type: ClothingSpeedModifier
    walkModifier: 0.9
    sprintModifier: 0.8
  - type: HeldSpeedModifier
  - type: ToggleableClothing # Goobstation - Modsuits change
    clothingPrototypes:
      head: ClothingHeadHelmetHardsuitSpatio
  - type: StaminaResistance # Goobstation
    damageCoefficient: 0.7
  - type: ModifyDelayedKnockdown # Goobstation
    delayDelta: 2
    knockdownTimeDelta: -2
  - type: Tag
    tags:
    - Hardsuit
    - WhitelistChameleon
    - HardsuitSpatio

#Salvage Hardsuit
- type: entity
  parent: [ClothingOuterHardsuitBase, BaseCargoContraband]
  id: ClothingOuterHardsuitSalvage
  name: mining voidsuit # Goob edit
  description: A special suit that protects against hazardous, low pressure environments. Has reinforced plating for wildlife encounters.
  components:
  - type: Sprite
    sprite: Clothing/OuterClothing/Hardsuits/salvage.rsi
  - type: Clothing
    sprite: Clothing/OuterClothing/Hardsuits/salvage.rsi
  - type: PressureProtection
    highPressureMultiplier: 0.5
    lowPressureMultiplier: 1000
  - type: ExplosionResistance
    damageCoefficient: 0.3 # Goob
  - type: Armor
    modifiers:
      coefficients:
        Blunt: 0.7
        Slash: 0.6
        Piercing: 0.7
        Heat: 0.7
        Radiation: 0.1
        Caustic: 0.7
  - type: ClothingSpeedModifier
    walkModifier: 0.75
    sprintModifier: 0.75
  - type: HeldSpeedModifier
  - type: ToggleableClothing # Goobstation - Modsuits change
    clothingPrototypes:
      head: ClothingHeadHelmetHardsuitSalvage
  - type: StaminaResistance # Goobstation
    damageCoefficient: 0.6
  - type: ModifyDelayedKnockdown # Goobstation
    delayDelta: 2.5
    knockdownTimeDelta: -2.5

#Goliath Hardsuit
- type: entity
  parent: [ClothingOuterHardsuitBase, BaseCargoContraband]
  id: ClothingOuterHardsuitGoliath
  name: goliath voidsuit # Goob edit
  description: A lightweight voidsuit, adorned with a patchwork of thick, chitinous goliath hide. # Goob edit
  components:
  - type: Sprite
    sprite: Clothing/OuterClothing/Hardsuits/goliath.rsi
  - type: Clothing
    sprite: Clothing/OuterClothing/Hardsuits/goliath.rsi
  - type: PressureProtection
    highPressureMultiplier: 0.5
    lowPressureMultiplier: 1000
  - type: ExplosionResistance
    damageCoefficient: 0.3
  - type: Armor
    modifiers:
      coefficients:
        Blunt: 0.7
        Slash: 0.7
        Piercing: 0.5
        Heat: 0.7 #Goliath hide gets grilled instead of you
        Radiation: 0.1
        Caustic: 0.8
  - type: ClothingSpeedModifier
    walkModifier: 0.8
    sprintModifier: 0.8
  - type: HeldSpeedModifier
  - type: ToggleableClothing # Goobstation - Modsuits change
    clothingPrototypes:
      head: ClothingHeadHelmetHardsuitGoliath
  - type: Construction
    graph: HardsuitGoliath
    node: hardsuitGoliath
  - type: StaminaResistance # Goobstation
    damageCoefficient: 0.6
  - type: ModifyDelayedKnockdown # Goobstation
    delayDelta: 2.5
    knockdownTimeDelta: -2.5

#Maxim Hardsuit
- type: entity
  parent: [ClothingOuterHardsuitBase, BaseCargoContraband]
  id: ClothingOuterHardsuitMaxim
  name: salvager maxim voidsuit # Goob edit
  description: Fire. Heat. These things forge great weapons, they also forge great salvagers.
  components:
  - type: Sprite
    sprite: Clothing/OuterClothing/Hardsuits/maxim.rsi
  - type: Clothing
    sprite: Clothing/OuterClothing/Hardsuits/maxim.rsi
  - type: PressureProtection
    highPressureMultiplier: 0.02
    lowPressureMultiplier: 1000
  - type: ClothingSpeedModifier
    walkModifier: 1.00
    sprintModifier: 1.00
  - type: Armor
    traumaDeductions:
      Dismemberment: 0.3
      OrganDamage: 0.3
      BoneDamage: 0.3
      VeinsDamage: 0
      NerveDamage: 0
    modifiers:
      coefficients:
        Blunt: 0.6
        Slash: 0.6
        Piercing: 0.5
        Heat: 0.3
        Radiation: 0.01
  - type: ExplosionResistance
    damageCoefficient: 0.2
  - type: TemperatureProtection
    heatingCoefficient: 0.001
    coolingCoefficient: 0.001
  - type: ToggleableClothing # Goobstation - Modsuits change
    clothingPrototypes:
      head: ClothingHeadHelmetHardsuitMaxim
  - type: StaminaResistance # Goobstation
    damageCoefficient: 0.5
  - type: ModifyDelayedKnockdown # Goobstation
    delayDelta: 3
    knockdownTimeDelta: -3

#Security Hardsuit (goob - not used)
- type: entity
  parent: [ClothingOuterHardsuitBase, BaseSecurityContraband]
  id: ClothingOuterHardsuitSecurity
  name: security hardsuit
  description: A special suit that protects against hazardous, low pressure environments. Has an additional layer of armor.
  components:
  - type: Sprite
    sprite: Clothing/OuterClothing/Hardsuits/security.rsi
  - type: Clothing
    sprite: Clothing/OuterClothing/Hardsuits/security.rsi
  - type: PressureProtection
    highPressureMultiplier: 0.5
    lowPressureMultiplier: 1000
  - type: ExplosionResistance
    damageCoefficient: 0.4
  - type: Armor
    traumaDeductions:
      Dismemberment: 0.3
      OrganDamage: 0.3
      BoneDamage: 0.3
      VeinsDamage: 0
      NerveDamage: 0
    modifiers:
      coefficients:
        Blunt: 0.6
        Slash: 0.6
        Piercing: 0.6
        Heat: 0.8
        Caustic: 0.7
  - type: ClothingSpeedModifier
    walkModifier: 0.75
    sprintModifier: 0.75
  - type: HeldSpeedModifier
  - type: ToggleableClothing # Goobstation - Modsuits change
    clothingPrototypes:
      head: ClothingHeadHelmetHardsuitSecurity
  - type: StaminaResistance # Goobstation
    damageCoefficient: 0.6
  - type: ModifyDelayedKnockdown # Goobstation
    delayDelta: 3
    knockdownTimeDelta: -3

#Brigmedic Hardsuit
- type: entity
  parent: [ClothingOuterHardsuitBase, BaseSecurityContraband]
  id: ClothingOuterHardsuitBrigmedic
  name: brigmedic voidsuit # Goob edit
  description: Special voidsuit of the guardian angel of the brig. It is the medical version of the security voidsuit. # Goob edit
  components:
  - type: Sprite
    sprite: Clothing/OuterClothing/Hardsuits/brigmedic.rsi
  - type: Clothing
    sprite: Clothing/OuterClothing/Hardsuits/brigmedic.rsi
  - type: PressureProtection
    highPressureMultiplier: 0.3
    lowPressureMultiplier: 1000
  - type: ExplosionResistance
    damageCoefficient: 0.7
  - type: Armor
    modifiers:
      coefficients:
        Blunt: 0.85
        Slash: 0.85
        Piercing: 0.7
        Heat: 0.85
        Radiation: 0.4
        Caustic: 0.4
  - type: ClothingSpeedModifier
    walkModifier: 0.9
    sprintModifier: 0.9
  - type: HeldSpeedModifier
  - type: ToggleableClothing # Goobstation - Modsuits change
    clothingPrototypes:
      head: ClothingHeadHelmetHardsuitBrigmedic
  - type: StaminaResistance # Goobstation
<<<<<<< HEAD
    damageCoefficient: 0.6
=======
    damageCoefficient: 0.7
>>>>>>> 939b4882
  - type: ModifyDelayedKnockdown # Goobstation
    delayDelta: 1.5
    knockdownTimeDelta: -1.5

#Warden's Hardsuit
- type: entity
  parent: [ClothingOuterHardsuitBase, BaseSecurityContraband]
  id: ClothingOuterHardsuitWarden
  name: warden's voidsuit # Goob edit
  description: A specialized riot suit geared to combat low pressure environments.
  components:
  - type: Sprite
    sprite: Clothing/OuterClothing/Hardsuits/security-warden.rsi
  - type: Clothing
    sprite: Clothing/OuterClothing/Hardsuits/security-warden.rsi
  - type: PressureProtection
    highPressureMultiplier: 0.5
    lowPressureMultiplier: 1000
  - type: ExplosionResistance
    damageCoefficient: 0.4
  - type: Armor
    traumaDeductions:
      Dismemberment: 0.3
      OrganDamage: 0.3
      BoneDamage: 0.3
      VeinsDamage: 0
      NerveDamage: 0
    modifiers:
      coefficients:
        Blunt: 0.4
        Slash: 0.5
        Piercing: 0.6
        Heat: 0.8
        Caustic: 0.7
  - type: ClothingSpeedModifier
    walkModifier: 0.8
    sprintModifier: 0.8
  - type: HeldSpeedModifier
  - type: ToggleableClothing # Goobstation - Modsuits change
    clothingPrototypes:
      head: ClothingHeadHelmetHardsuitWarden
  - type: StaminaResistance # Goobstation
    damageCoefficient: 0.5
  - type: ModifyDelayedKnockdown # Goobstation
    delayDelta: 3
    knockdownTimeDelta: -3

#Captain's Hardsuit
- type: entity
  parent: [ClothingOuterHardsuitBase, BaseCommandContraband]
  id: ClothingOuterHardsuitCap
  name: captain's armored spacesuit
  description: A formal armored spacesuit, made for the station's captain.
  components:
  - type: Sprite
    sprite: Clothing/OuterClothing/Hardsuits/capspace.rsi
  - type: Clothing
    sprite: Clothing/OuterClothing/Hardsuits/capspace.rsi
  - type: PressureProtection
    highPressureMultiplier: 0.02
    lowPressureMultiplier: 1000
  - type: ExplosionResistance
    damageCoefficient: 0.65 #Goob - Modsuit Rebalance
  - type: Armor
    traumaDeductions:
      Dismemberment: 0.3
      OrganDamage: 0.3
      BoneDamage: 0.3
      VeinsDamage: 0
      NerveDamage: 0
    modifiers:
      coefficients:
        Blunt: 0.85 #Goob - Modsuit Rebalance start
        Slash: 0.85
        Piercing: 0.7
        Heat: 0.6 #Goob - Modsuit Rebalance end
        Radiation: 0.15
        Caustic: 0.6
  - type: ClothingSpeedModifier
    walkModifier: 0.9 #Goob - Modsuit Rebalance
    sprintModifier: 0.9 #Goob - Modsuit Rebalance
  - type: HeldSpeedModifier
  - type: ToggleableClothing # Goobstation - Modsuits change
    clothingPrototypes:
      head: ClothingHeadHelmetHardsuitCap
  - type: StaminaResistance # Goobstation
    damageCoefficient: 0.8
  - type: ModifyDelayedKnockdown # Goobstation
    delayDelta: 2
    knockdownTimeDelta: -2

#Chief Engineer's Hardsuit
- type: entity
  parent: [ClothingOuterHardsuitBase, BaseCommandContraband]
  id: ClothingOuterHardsuitEngineeringWhite
  name: chief engineer's voidsuit # Goob edit
  description: A special voidsuit that protects against hazardous, low pressure environments, made for the chief engineer of the station. # Goob edit
  components:
  - type: Sprite
    sprite: Clothing/OuterClothing/Hardsuits/engineering-white.rsi
  - type: Clothing
    sprite: Clothing/OuterClothing/Hardsuits/engineering-white.rsi
  - type: PressureProtection
    highPressureMultiplier: 0.02
    lowPressureMultiplier: 1000
  - type: FireProtection
    reduction: 0.8
  - type: ExplosionResistance
    damageCoefficient: 0.2
  - type: Armor
    modifiers:
      coefficients:
        Blunt: 0.8
        Slash: 0.8
        Piercing: 0.8
        Heat: 0.4
        Radiation: 0.0
        Caustic: 0.7
  - type: ClothingSpeedModifier
    walkModifier: 0.75
    sprintModifier: 0.8
  - type: HeldSpeedModifier
  - type: ToggleableClothing # Goobstation - Modsuits change
    clothingPrototypes:
      head: ClothingHeadHelmetHardsuitEngineeringWhite
  - type: ClothingGrantComponent # Goobstation - Make sure the CE doesn't get cooked by supermatter
    component:
    - type: SupermatterImmune
    # tesla immunity too
    - type: EventHorizonIgnore
      horizonWhitelist:
        tags:
        - Tesla
    # can touch containment fields safely
    - type: ContainmentFieldIgnore

#Chief Medical Officer's Hardsuit
- type: entity
  parent: [ClothingOuterHardsuitBase, BaseCommandContraband]
  id: ClothingOuterHardsuitMedical
  name: chief medical officer's voidsuit # Goob edit
  description: A special suit that protects against hazardous, low pressure environments. Built with lightweight materials for easier movement. # Goob edit
  components:
  - type: Sprite
    sprite: Clothing/OuterClothing/Hardsuits/medical.rsi
  - type: Clothing
    sprite: Clothing/OuterClothing/Hardsuits/medical.rsi
  - type: PressureProtection
    highPressureMultiplier: 0.3
    lowPressureMultiplier: 1000
  - type: Armor
    modifiers:
      coefficients:
        Blunt: 0.8
        Slash: 0.8
        Piercing: 0.8
        Heat: 0.4
        Caustic: 0.1
  - type: ZombificationResistance
    zombificationResistanceCoefficient: 0.4
  - type: ClothingSpeedModifier
    walkModifier: 0.9
    sprintModifier: 0.95
  - type: HeldSpeedModifier
  - type: ToggleableClothing # Goobstation - Modsuits change
    clothingPrototypes:
      head: ClothingHeadHelmetHardsuitMedical

#Research Director's Hardsuit
- type: entity
  parent: [ClothingOuterHardsuitBase, BaseGrandTheftContraband]
  id: ClothingOuterHardsuitRd
  name: experimental research voidsuit # Goob edit
  description: A special suit that protects against hazardous, low pressure environments. Has an additional layer of armor.
  components:
  - type: Sprite
    sprite: Clothing/OuterClothing/Hardsuits/rd.rsi
  - type: Clothing
    sprite: Clothing/OuterClothing/Hardsuits/rd.rsi
  - type: PressureProtection
    highPressureMultiplier: 0.02
    lowPressureMultiplier: 1000
  - type: Armor
    modifiers:
      coefficients:
        Blunt: 0.6
        Slash: 0.8
        Piercing: 0.9
        Heat: 0.3
        Radiation: 0.01
        Caustic: 0.2
  - type: ExplosionResistance
    damageCoefficient: 0.1
  - type: ClothingSpeedModifier
    walkModifier: 0.75
    sprintModifier: 0.75
  - type: HeldSpeedModifier
  - type: Item
    size: Huge
    shape:
    - 0,0,4,4 #5X5, can fit in a duffel bag but nothing smaller.
  - type: Tag
    tags:
    - WhitelistChameleon
    - HighRiskItem
  - type: ToggleableClothing # Goobstation - Modsuits change
    clothingPrototypes:
      head: ClothingHeadHelmetHardsuitRd
  - type: StaticPrice
    price: 750
  - type: StealTarget
    stealGroup: ClothingOuterHardsuitRd
  - type: ModifyDelayedKnockdown # Goobstation
    delayDelta: 3
    knockdownTimeDelta: -3
  - type: StaminaResistance # Goobstation
    damageCoefficient: 0.5

#Head of Security's Hardsuit, heavily edited by goob
- type: entity
  parent: [ClothingOuterHardsuitBase, BaseCommandContraband]
  id: ClothingOuterHardsuitSecurityRed
  name: head of security's voidsuit
  description: Lighter and more protective than the standard security voidsuit, but not by much.
  components:
  - type: Sprite
    sprite: Clothing/OuterClothing/Hardsuits/security-red.rsi
  - type: Clothing
    sprite: Clothing/OuterClothing/Hardsuits/security-red.rsi
  - type: PressureProtection
    highPressureMultiplier: 0.45
    lowPressureMultiplier: 1000
  - type: ExplosionResistance
    damageCoefficient: 0.5
  - type: Armor
    traumaDeductions:
      Dismemberment: 0.3
      OrganDamage: 0.3
      BoneDamage: 0.3
      VeinsDamage: 0
      NerveDamage: 0
    modifiers:
      coefficients:
        Blunt: 0.65
        Slash: 0.65
        Piercing: 0.65
        Heat: 0.8
        Radiation: 0.5
        Caustic: 0.5
  - type: ClothingSpeedModifier
    walkModifier: 0.9
    sprintModifier: 0.9
  - type: HeldSpeedModifier
  - type: ToggleableClothing
    clothingPrototypes:
      head: ClothingHeadHelmetHardsuitSecurityRed
  - type: ModifyDelayedKnockdown # Goobstation
    delayDelta: 2.5
    knockdownTimeDelta: -2.5
  - type: StaminaResistance # Goobstation
    damageCoefficient: 0.5

#Luxury Mining Hardsuit
- type: entity
  parent: ClothingOuterHardsuitBase
  id: ClothingOuterHardsuitLuxury #DO NOT MAP - https://github.com/space-wizards/space-station-14/pull/19738#issuecomment-1703486738
  name: luxury mining voidsuit # Goob edit
  description: A refurbished mining voidsuit, fashioned after the Quartermaster's colors. Graphene lining provides less protection, but is much easier to move. # Goob edit
  categories: [ DoNotMap ]
  components:
  - type: Sprite
    sprite: Clothing/OuterClothing/Hardsuits/luxury.rsi
  - type: Clothing
    sprite: Clothing/OuterClothing/Hardsuits/luxury.rsi
  - type: PressureProtection
    highPressureMultiplier: 0.5
    lowPressureMultiplier: 1000
  - type: ExplosionResistance
    damageCoefficient: 0.5 # Goob
  - type: Armor
    modifiers:
      coefficients:
        Blunt: 0.9
        Slash: 0.8
        Piercing: 0.9
        Radiation: 0.15
        Caustic: 0.8
  - type: ClothingSpeedModifier
    walkModifier: 0.85
    sprintModifier: 0.9
  - type: HeldSpeedModifier
  - type: ToggleableClothing # Goobstation - Modsuits change
    clothingPrototypes:
      head: ClothingHeadHelmetHardsuitLuxury
  - type: ModifyDelayedKnockdown # Goobstation
    delayDelta: 2
    knockdownTimeDelta: -2
  - type: StaminaResistance # Goobstation
    damageCoefficient: 0.7

#ANTAG HARDSUITS
#Blood-red Hardsuit
- type: entity
  parent: [ ClothingOuterHardsuitBase, BaseSyndicateContraband ]
  id: ClothingOuterHardsuitSyndie
  name: blood-red voidsuit # Goob edit
  description: A heavily armored voidsuit designed for work in special operations. Property of Gorlex Marauders.
  components:
  - type: Sprite
    sprite: Clothing/OuterClothing/Hardsuits/syndicate.rsi
  - type: Item
    size: Huge
  - type: Clothing
    sprite: Clothing/OuterClothing/Hardsuits/syndicate.rsi
  - type: PressureProtection
    highPressureMultiplier: 0.05
    lowPressureMultiplier: 1000
  - type: ExplosionResistance
    damageCoefficient: 0.45
  - type: Armor
    traumaDeductions:
      Dismemberment: 0.5
      OrganDamage: 0.5
      BoneDamage: 0.5
      VeinsDamage: 0
      NerveDamage: 0
    modifiers:
      coefficients:
        Blunt: 0.45
        Slash: 0.45
        Piercing: 0.45
        Heat: 0.45
        Radiation: 0.45
        Caustic: 0.45
  - type: ClothingSpeedModifier
    walkModifier: 0.9
    sprintModifier: 0.9
  - type: HeldSpeedModifier
  - type: ToggleableClothing # Goobstation - Modsuits change
    clothingPrototypes:
      head: ClothingHeadHelmetHardsuitSyndie
  - type: Tag
    tags:
    - MonkeyWearable
    - Hardsuit
    - WhitelistChameleon
  - type: ModifyDelayedKnockdown # Goobstation
    delayDelta: 3
    knockdownTimeDelta: -3
  - type: StaminaResistance # Goobstation
    damageCoefficient: 0.45

# Syndicate Medic Hardsuit
- type: entity
  parent: [ClothingOuterHardsuitSyndie, BaseSyndicateContraband]
  id: ClothingOuterHardsuitSyndieMedic
  name: blood-red medic voidsuit # Goob edit
  description: A heavily armored and agile advanced voidsuit specifically designed for field medic operations.
  components:
  - type: Sprite
    sprite: Clothing/OuterClothing/Hardsuits/syndiemedic.rsi
  - type: Clothing
    sprite: Clothing/OuterClothing/Hardsuits/syndiemedic.rsi
  - type: ToggleableClothing # Goobstation - Modsuits change
    clothingPrototypes:
      head: ClothingHeadHelmetHardsuitSyndieMedic
  - type: Tag
    tags:
    - Hardsuit
    - WhitelistChameleon
  - type: ModifyDelayedKnockdown # Goobstation
    delayDelta: 3
    knockdownTimeDelta: -3
  - type: StaminaResistance # Goobstation
    damageCoefficient: 0.5

#Syndicate Elite Hardsuit
- type: entity
  parent: [ClothingOuterHardsuitBase, BaseSyndicateContraband]
  id: ClothingOuterHardsuitSyndieElite
  name: syndicate elite voidsuit # Goob edit
  description: An elite version of the blood-red voidsuit, with improved mobility and fireproofing. Property of Gorlex Marauders. # Goob edit
  components:
  - type: Sprite
    sprite: Clothing/OuterClothing/Hardsuits/syndieelite.rsi
  - type: Clothing
    sprite: Clothing/OuterClothing/Hardsuits/syndieelite.rsi
  - type: PressureProtection
    highPressureMultiplier: 0.02
    lowPressureMultiplier: 1000
  - type: TemperatureProtection
    heatingCoefficient: 0.001
    coolingCoefficient: 0.001
  - type: ExplosionResistance
    damageCoefficient: 0.2
  - type: FireProtection
    reduction: 0.8
  - type: Armor
    traumaDeductions:
      Dismemberment: 0.5
      OrganDamage: 0.5
      BoneDamage: 0.5
      VeinsDamage: 0
      NerveDamage: 0
    modifiers:
      coefficients:
        Blunt: 0.55
        Slash: 0.55
        Piercing: 0.55
        Heat: 0.2
        Radiation: 0.01
        Caustic: 0.4
  - type: Item
    size: Huge
  - type: ClothingSpeedModifier # goobstation - duke nukies
    walkModifier: 1.0
    sprintModifier: 1.0
  - type: HeldSpeedModifier
  - type: ToggleableClothing # Goobstation - Modsuits change
    clothingPrototypes:
      head: ClothingHeadHelmetHardsuitSyndieElite
  - type: ModifyDelayedKnockdown # Goobstation
    delayDelta: 3
    knockdownTimeDelta: -3
  - type: StaminaResistance # Goobstation
    damageCoefficient: 0.55

#Syndicate Commander Hardsuit
- type: entity
  parent: [ClothingOuterHardsuitBase, BaseSyndicateContraband]
  id: ClothingOuterHardsuitSyndieCommander
  name: syndicate commander voidsuit # Goob edit
  description: A bulked up version of the blood-red voidsuit, purpose-built for the commander of a syndicate operative squad. Has significantly improved armor for those deadly front-lines firefights. # Goob edit
  components:
  - type: Sprite
    sprite: Clothing/OuterClothing/Hardsuits/syndiecommander.rsi
  - type: Clothing
    sprite: Clothing/OuterClothing/Hardsuits/syndiecommander.rsi
  - type: PressureProtection
    highPressureMultiplier: 0.05
    lowPressureMultiplier: 1000
  - type: ExplosionResistance
    damageCoefficient: 0.4
  - type: Armor
    traumaDeductions:
      Dismemberment: 0.6
      OrganDamage: 0.6
      BoneDamage: 0.6
      VeinsDamage: 0
      NerveDamage: 0
    modifiers:
      coefficients:
        Blunt: 0.35
        Slash: 0.35
        Piercing: 0.3
        Heat: 0.45
        Radiation: 0.2
        Caustic: 0.4
  - type: ClothingSpeedModifier
    walkModifier: 0.9
    sprintModifier: 0.9
  - type: HeldSpeedModifier
  - type: ToggleableClothing # Goobstation - Modsuits change
    clothingPrototypes:
      head: ClothingHeadHelmetHardsuitSyndieCommander
  - type: ModifyDelayedKnockdown # Goobstation
    delayDelta: 3
    knockdownTimeDelta: -3
  - type: StaminaResistance # Goobstation
    damageCoefficient: 0.35

#Cybersun Juggernaut Hardsuit
- type: entity
  parent: [ClothingOuterHardsuitBase, BaseSyndicateContraband]
  id: ClothingOuterHardsuitJuggernaut
  name: cybersun juggernaut suit
  description: A suit made by the cutting edge R&D department at cybersun to be hyper resilient.
  components:
  - type: Sprite
    sprite: Clothing/OuterClothing/Hardsuits/cybersun.rsi
  - type: Clothing
    sprite: Clothing/OuterClothing/Hardsuits/cybersun.rsi
  - type: PressureProtection
    highPressureMultiplier: 0.2
    lowPressureMultiplier: 1000
  - type: ExplosionResistance
    damageCoefficient: 0.3
  - type: Armor
    traumaDeductions: # prevents traumas at all (kinda)
      Dismemberment: 1
      OrganDamage: 1
      BoneDamage: 1
      VeinsDamage: 1
      NerveDamage: 1
    modifiers:
      coefficients:
        Blunt: 0.2
        Slash: 0.2
        Piercing: 0.2
        Heat: 0.2
        Radiation: 0.2
        Caustic: 0.2
  - type: ClothingSpeedModifier
    walkModifier: 0.9
    sprintModifier: 0.65
  - type: HeldSpeedModifier
  - type: ToggleableClothing # Goobstation - Modsuits change
    clothingPrototypes:
      head: ClothingHeadHelmetHardsuitCybersun
  - type: ModifyDelayedKnockdown # Goobstation
    delayDelta: 1
    knockdownTimeDelta: -1
  - type: StaminaResistance # Goobstation
    damageCoefficient: 0.8
  - type: Tag
    tags:
    - MonkeyWearable

#Wizard Hardsuit
- type: entity
  parent: [ClothingOuterHardsuitBase, ClothingOuterWizardBaseArmor, BaseMagicalContraband] # Goob edit
  id: ClothingOuterHardsuitWizard
  name: wizard voidsuit # Goob edit
  description: A bizarre gem-encrusted suit that radiates magical energies.
  components:
  - type: Sprite
    sprite: Clothing/OuterClothing/Hardsuits/wizard.rsi
  - type: Clothing
    sprite: Clothing/OuterClothing/Hardsuits/wizard.rsi
  - type: PressureProtection
    highPressureMultiplier: 0.05
    lowPressureMultiplier: 1000
  - type: Armor # Goob edit
    traumaDeductions: # prevents traumas at all (kinda)
      Dismemberment: 1
      OrganDamage: 1
      BoneDamage: 1
      VeinsDamage: 1
      NerveDamage: 1
    modifiers:
      coefficients:
        Blunt: 0.35
        Slash: 0.35
        Piercing: 0.35
        Heat: 0.35
        Radiation: 0.05
        Caustic: 0.1
  - type: ClothingSpeedModifier
    walkModifier: 0.9 # Goob edit
    sprintModifier: 0.9 # Goob edit
  - type: HeldSpeedModifier
  - type: WizardClothes # Goobstation
  - type: ToggleableClothing # Goobstation - Modsuits change
    clothingPrototypes:
      head: ClothingHeadHelmetHardsuitWizard
  - type: ModifyDelayedKnockdown # Goobstation
    cancel: true
  - type: StaminaResistance # Goobstation
    damageCoefficient: 0.2
  - type: Tag # Goobstation
    tags:
    - Hardsuit
    - WhitelistChameleon
    - SyringeArmor

#Ling Space Suit (goob - not used)
- type: entity
  parent: ClothingOuterHardsuitBase
  id: ClothingOuterHardsuitLing
  name: organic space suit
  description: A spaceworthy biomass of pressure and temperature resistant tissue.
  components:
  - type: Sprite
    sprite: Clothing/OuterClothing/Hardsuits/lingspacesuit.rsi
  - type: Clothing
    sprite: Clothing/OuterClothing/Hardsuits/lingspacesuit.rsi
  - type: PressureProtection
    highPressureMultiplier: 0.225
    lowPressureMultiplier: 1000
  - type: ExplosionResistance
    damageCoefficient: 0.2
  - type: Armor
    modifiers:
      coefficients:
        Blunt: 0.95
        Slash: 0.95
        Piercing: 1
        Heat: 0.5
  - type: ClothingSpeedModifier
    walkModifier: 0.8
    sprintModifier: 0.8
  - type: HeldSpeedModifier
  - type: ToggleableClothing # Goobstation - Modsuits change
    clothingPrototypes:
      head: ClothingHeadHelmetHardsuitLing
  - type: ModifyDelayedKnockdown
    cancel: true
  - type: StaminaResistance
    damageCoefficient: 0.4

#Pirate EVA Suit (Deep Space EVA Suit)
#Despite visually appearing like a softsuit, it functions exactly like a hardsuit would (parents off of base hardsuit, has resistances and toggleable clothing, etc.) so it goes here.
- type: entity
  parent: [ ClothingOuterHardsuitBase, BaseMajorContraband ]
  id:  ClothingOuterHardsuitPirateEVA
  name: deep space EVA suit
  suffix: Pirate
  description: A heavy space suit that provides some basic protection from the cold harsh realities of deep space.
  components:
  - type: Sprite
    sprite: Clothing/OuterClothing/Hardsuits/pirateeva.rsi
  - type: Item
    size: Huge
  - type: Clothing
    sprite: Clothing/OuterClothing/Hardsuits/pirateeva.rsi
  - type: ExplosionResistance
    damageCoefficient: 0.7
  - type: Armor
    modifiers:
      coefficients:
        Blunt: 0.8
        Slash: 0.8
        Piercing: 0.9
        Heat: 0.4
        Caustic: 0.75
  - type: ClothingSpeedModifier
    walkModifier: 0.6
    sprintModifier: 0.6
  - type: HeldSpeedModifier
  - type: ToggleableClothing # Goobstation - Modsuits change
    clothingPrototypes:
      head: ClothingHeadHelmetHardsuitPirateEVA
  - type: StaticPrice
    price: 0
  - type: ModifyDelayedKnockdown # Goobstation
    delayDelta: 2
    knockdownTimeDelta: -2
  - type: StaminaResistance # Goobstation
    damageCoefficient: 0.7

#Pirate Captain Hardsuit
- type: entity
  parent: [ ClothingOuterHardsuitBase, BaseMajorContraband ]
  id: ClothingOuterHardsuitPirateCap
  name: pirate captain's voidsuit # Goob edit
  description: An ancient armored voidsuit, perfect for defending against space scurvy and toolbox-wielding scallywags. # Goob edit
  components:
  - type: Sprite
    sprite: Clothing/OuterClothing/Hardsuits/piratecaptain.rsi
  - type: Item
    size: Huge
  - type: Clothing
    sprite: Clothing/OuterClothing/Hardsuits/piratecaptain.rsi
  - type: PressureProtection
    highPressureMultiplier: 0.02
    lowPressureMultiplier: 1000
  - type: ExplosionResistance
    damageCoefficient: 0.6
  - type: Armor
    modifiers:
      coefficients:
        Blunt: 0.7
        Slash: 0.8
        Piercing: 0.85
        Heat: 0.4
        Caustic: 0.75
  - type: ClothingSpeedModifier
    walkModifier: 0.8
    sprintModifier: 0.8
  - type: HeldSpeedModifier
  - type: ToggleableClothing # Goobstation - Modsuits change
    clothingPrototypes:
      head: ClothingHeadHelmetHardsuitPirateCap
  - type: StaticPrice
    price: 0
  - type: ModifyDelayedKnockdown # Goobstation
    delayDelta: 3
    knockdownTimeDelta: -3
  - type: StaminaResistance # Goobstation
    damageCoefficient: 0.5

#CENTCOMM / ERT HARDSUITS
#ERT Leader Hardsuit
- type: entity
  parent: [ BaseCentcommContraband, ClothingOuterHardsuitSyndieCommander ]
  id: ClothingOuterHardsuitERTLeader
  name: ERT leader's voidsuit # Goob edit
  description: A protective voidsuit worn by the leader of an emergency response team. # Goob edit
  components:
  - type: Sprite
    sprite: Clothing/OuterClothing/Hardsuits/ERTSuits/ertleader.rsi
  - type: Clothing
    sprite: Clothing/OuterClothing/Hardsuits/ERTSuits/ertleader.rsi
  - type: ToggleableClothing # Goobstation - Modsuits change
    clothingPrototypes:
      head: ClothingHeadHelmetHardsuitERTLeader

#ERT Chaplain Hardsuit
- type: entity
  parent: [ BaseCentcommContraband, ClothingOuterHardsuitJuggernaut ]
  id: ClothingOuterHardsuitERTChaplain
  name: ERT chaplain's voidsuit # Goob edit
  description: A protective voidsuit worn by the chaplains of an Emergency Response Team. # Goob edit
  components:
  - type: Sprite
    sprite: Clothing/OuterClothing/Hardsuits/ERTSuits/ertchaplain.rsi #if you change this, please update the humanoid.yml with a better markers sprite.
  - type: Clothing
    sprite: Clothing/OuterClothing/Hardsuits/ERTSuits/ertchaplain.rsi
  - type: ToggleableClothing # Goobstation - Modsuits change
    clothingPrototypes:
      head: ClothingHeadHelmetHardsuitERTChaplain

#ERT Engineer Hardsuit
- type: entity
  parent: ClothingOuterHardsuitCBURN
  id: ClothingOuterHardsuitERTEngineer
  name: ERT engineer's voidsuit # Goob edit
  description: A protective voidsuit worn by the engineers of an emergency response team. # Goob edit
  components:
  - type: Sprite
    sprite: Clothing/OuterClothing/Hardsuits/ERTSuits/ertengineer.rsi
  - type: Clothing
    sprite: Clothing/OuterClothing/Hardsuits/ERTSuits/ertengineer.rsi
  - type: ToggleableClothing # Goobstation - Modsuits change
    clothingPrototypes:
      head: ClothingHeadHelmetHardsuitERTEngineer
  - type: FireProtection
    reduction: 0.8

#ERT Medic Hardsuit
- type: entity
  parent: [ BaseCentcommContraband, ClothingOuterHardsuitSyndieMedic ]
  id: ClothingOuterHardsuitERTMedical
  name: ERT medic's voidsuit # Goob edit
  description: A protective voidsuit worn by the medics of an emergency response team. # Goob edit
  components:
  - type: Sprite
    sprite: Clothing/OuterClothing/Hardsuits/ERTSuits/ertmedical.rsi
  - type: Clothing
    sprite: Clothing/OuterClothing/Hardsuits/ERTSuits/ertmedical.rsi
  - type: ToggleableClothing # Goobstation - Modsuits change
    clothingPrototypes:
      head: ClothingHeadHelmetHardsuitERTMedical

#ERT Security Hardsuit
- type: entity
  parent: [ BaseCentcommContraband, ClothingOuterHardsuitSyndie ]
  id: ClothingOuterHardsuitERTSecurity
  name: ERT security's voidsuit # Goob edit
  description: A protective voidsuit worn by the security officers of an emergency response team. # Goob edit
  components:
  - type: Sprite
    sprite: Clothing/OuterClothing/Hardsuits/ERTSuits/ertsecurity.rsi
  - type: Clothing
    sprite: Clothing/OuterClothing/Hardsuits/ERTSuits/ertsecurity.rsi
  - type: ToggleableClothing # Goobstation - Modsuits change
    clothingPrototypes:
      head: ClothingHeadHelmetHardsuitERTSecurity
  - type: Tag
    tags:
    - Hardsuit
    - WhitelistChameleon

#ERT Janitor Hardsuit
- type: entity
  parent: ClothingOuterHardsuitCBURN
  id: ClothingOuterHardsuitERTJanitor
  name: ERT janitor's voidsuit # Goob edit
  description: A protective voidsuit worn by the janitors of an emergency response team. # Goob edit
  components:
  - type: Sprite
    sprite: Clothing/OuterClothing/Hardsuits/ERTSuits/ertjanitor.rsi
  - type: Clothing
    sprite: Clothing/OuterClothing/Hardsuits/ERTSuits/ertjanitor.rsi
  - type: ToggleableClothing # Goobstation - Modsuits change
    clothingPrototypes:
      head: ClothingHeadHelmetHardsuitERTJanitor

#Deathsquad
- type: entity # Goobstation - Start
  parent: [ BaseCentcommContraband, ClothingOuterHardsuitBase ]
  id: ClothingOuterHardsuitDeathsquad # Todo - This should be a modsuit when those are done.
  name: PI-52 "Lucifer" voidsuit # Goob edit
  description: A famous voidsuit used by Central Commands death-squadrons, often shown in movies by nanotrasen intended to increase recruitment. # Goob edit
  components:
  - type: Sprite
    sprite: Clothing/OuterClothing/Hardsuits/deathsquad.rsi
  - type: Clothing
    sprite: Clothing/OuterClothing/Hardsuits/deathsquad.rsi
  - type: PressureProtection
    highPressureMultiplier: 0.02
    lowPressureMultiplier: 1000
  - type: TemperatureProtection
    heatingCoefficient: 0.001
    coolingCoefficient: 0.001
  - type: ExplosionResistance
    damageCoefficient: 0.1
  - type: FireProtection
    reduction: 0.8
  - type: StaminaResistance # Goobstation - Start
    damageCoefficient: 0
  - type: ClothingSlowOnDamageModifier
    modifier: 0.1
  - type: ClothingModifyStunTime
    modifier: 0.1
  - type: ModifyStandingUpTime
    multiplier: 0.1
  - type: Armor
    traumaDeductions: # prevents traumas at all (kinda)
      Dismemberment: 1
      OrganDamage: 1
      BoneDamage: 1
      VeinsDamage: 1
      NerveDamage: 1
    modifiers:
      coefficients:
        Blunt: 0.1 # Best armor in the game - Yeah no shit.
        Slash: 0.1
        Piercing: 0.1
        Heat: 0.1
        Cold: 0.1
        Cellular: 0.1
        Radiation: 0.1
        Caustic: 0.1
  - type: ClothingSpeedModifier
    walkModifier: 1.0
    sprintModifier: 1.0
  - type: HeldSpeedModifier
  - type: ToggleableClothing
    clothingPrototypes:
      head: ClothingHeadHelmetHardsuitDeathsquad
  - type: ModifyDelayedKnockdown # Goobstation - End
    cancel: true
  - type: Tag
    tags: [] # ignore "WhitelistChameleon" tag

#CBURN Hardsuit
- type: entity
  parent: [ BaseCentcommContraband, ClothingOuterHardsuitBase ]
  id: ClothingOuterHardsuitCBURN
  name: CBURN exosuit
  description: A lightweight yet strong exosuit used for special cleanup operations.
  components:
  - type: Sprite
    sprite: Clothing/OuterClothing/Hardsuits/cburn.rsi
  - type: Clothing
    sprite: Clothing/OuterClothing/Hardsuits/cburn.rsi
  - type: PressureProtection
    highPressureMultiplier: 0.02
    lowPressureMultiplier: 1000
  - type: TemperatureProtection
    heatingCoefficient: 0.001
    coolingCoefficient: 0.001
  - type: ExplosionResistance
    damageCoefficient: 0.7
  - type: Armor
    modifiers:
      coefficients:
        Blunt: 0.7
        Slash: 0.3 # Goobstation - CBURN should protect against zombie attacks
        Piercing: 0.6
        Heat: 0.10
        Cold: 0.10
        Shock: 0.15
        Radiation: 0.1
        Caustic: 0.1
  - type: ZombificationResistance
    zombificationResistanceCoefficient: 0.25
  - type: ClothingSpeedModifier
    walkModifier: 1.0
    sprintModifier: 1.0
  - type: HeldSpeedModifier
  - type: ToggleableClothing # Goobstation - Modsuits change
    clothingPrototypes:
      head: ClothingHeadHelmetCBURN
  - type: ModifyDelayedKnockdown # Goobstation
    delayDelta: 3
    knockdownTimeDelta: -3
  - type: StaminaResistance # Goobstation
    damageCoefficient: 0.5

#MISC. HARDSUITS
#Clown Hardsuit
- type: entity
  parent: ClothingOuterHardsuitBase
  id: ClothingOuterHardsuitClown
  name: clown voidsuit # Goob edit
  description: A custom-made clown voidsuit. # Goob edit
  components:
  - type: Sprite
    sprite: Clothing/OuterClothing/Hardsuits/clown.rsi
  - type: Clothing
    sprite: Clothing/OuterClothing/Hardsuits/clown.rsi
  - type: PressureProtection
    highPressureMultiplier: 0.5
    lowPressureMultiplier: 1000
  - type: ExplosionResistance
    damageCoefficient: 0.9
  - type: Armor
    modifiers:
      coefficients:
        Blunt: 0.9
        Slash: 0.9
        Piercing: 0.9
        Caustic: 0.8
  - type: ClothingSpeedModifier
    walkModifier: 0.9
    sprintModifier: 0.9
  - type: HeldSpeedModifier
  - type: Construction
    graph: ClownHardsuit
    node: clownHardsuit
  - type: ToggleableClothing # Goobstation - Modsuits change
    clothingPrototypes:
      head: ClothingHeadHelmetHardsuitClown
  - type: ModifyDelayedKnockdown # Goobstation
    delayDelta: -1
    knockdownTimeDelta: 1

#Mime Hardsuit
- type: entity
  parent: ClothingOuterHardsuitClown
  id: ClothingOuterHardsuitMime
  name: mime voidsuit # Goob edit
  description: A custom-made mime voidsuit. # Goob edit.
  components:
  - type: Sprite
    sprite: Clothing/OuterClothing/Hardsuits/mime.rsi
  - type: Clothing
    sprite: Clothing/OuterClothing/Hardsuits/mime.rsi
  - type: Construction
    graph: MimeHardsuit
    node: mimeHardsuit
  - type: ToggleableClothing # Goobstation - Modsuits change
    clothingPrototypes:
      head: ClothingHeadHelmetHardsuitMime

#Santa's Hardsuit
- type: entity
  parent: ClothingOuterHardsuitBase
  id: ClothingOuterHardsuitSanta
  name: Santa's voidsuit # Goob edit
  description: A festive, cheerful voidsuit that protects the jolly gift-giver while on sleighrides in space. Offers some resistance against asteroid strikes. # Goob edit
  components:
  - type: Sprite
    sprite: Clothing/OuterClothing/Hardsuits/santahardsuit.rsi
  - type: Clothing
    sprite: Clothing/OuterClothing/Hardsuits/santahardsuit.rsi
  - type: PressureProtection
    highPressureMultiplier: 0.5
    lowPressureMultiplier: 1000
  - type: ExplosionResistance
    damageCoefficient: 0.85
  - type: Armor
    modifiers:
      coefficients:
        Blunt: 0.85
        Slash: 0.9
        Piercing: 0.85
        Caustic: 0.8
  - type: ClothingSpeedModifier
    walkModifier: 0.9
    sprintModifier: 0.9
  - type: HeldSpeedModifier
  - type: ToggleableClothing # Goobstation - Modsuits change
    clothingPrototypes:
      head: ClothingHeadHelmetHardsuitSanta<|MERGE_RESOLUTION|>--- conflicted
+++ resolved
@@ -558,11 +558,7 @@
     clothingPrototypes:
       head: ClothingHeadHelmetHardsuitBrigmedic
   - type: StaminaResistance # Goobstation
-<<<<<<< HEAD
-    damageCoefficient: 0.6
-=======
     damageCoefficient: 0.7
->>>>>>> 939b4882
   - type: ModifyDelayedKnockdown # Goobstation
     delayDelta: 1.5
     knockdownTimeDelta: -1.5
