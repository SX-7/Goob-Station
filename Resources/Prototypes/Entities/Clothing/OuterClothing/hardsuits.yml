# SPDX-FileCopyrightText: 2020 FrostMando <68990565+FrostMando@users.noreply.github.com>
# SPDX-FileCopyrightText: 2020 Swept <sweptwastaken@protonmail.com>
# SPDX-FileCopyrightText: 2020 Víctor Aguilera Puerto <zddm@outlook.es>
# SPDX-FileCopyrightText: 2020 Ygg01 <daniel.fath7@gmail.com>
# SPDX-FileCopyrightText: 2021 Elijahrane <60792108+Elijahrane@users.noreply.github.com>
# SPDX-FileCopyrightText: 2021 Mith-randalf <84274729+Mith-randalf@users.noreply.github.com>
# SPDX-FileCopyrightText: 2021 Paul Ritter <ritter.paul1@googlemail.com>
# SPDX-FileCopyrightText: 2021 xRiriq <94037592+xRiriq@users.noreply.github.com>
# SPDX-FileCopyrightText: 2021 xRiriq <xRiriq.git@gmail.com>
# SPDX-FileCopyrightText: 2022 Fishfish458 <47410468+Fishfish458@users.noreply.github.com>
# SPDX-FileCopyrightText: 2022 HoidC <99100948+HoidC@users.noreply.github.com>
# SPDX-FileCopyrightText: 2022 Leon Friedrich <60421075+ElectroJr@users.noreply.github.com>
# SPDX-FileCopyrightText: 2022 Moony <moonheart08@users.noreply.github.com>
# SPDX-FileCopyrightText: 2022 Pancake <Pangogie@users.noreply.github.com>
# SPDX-FileCopyrightText: 2022 Peptide90 <78795277+Peptide90@users.noreply.github.com>
# SPDX-FileCopyrightText: 2022 Rane <60792108+Elijahrane@users.noreply.github.com>
# SPDX-FileCopyrightText: 2022 Vordenburg <114301317+Vordenburg@users.noreply.github.com>
# SPDX-FileCopyrightText: 2022 fishfish458 <fishfish458>
# SPDX-FileCopyrightText: 2022 mirrorcult <lunarautomaton6@gmail.com>
# SPDX-FileCopyrightText: 2022 rolfero <45628623+rolfero@users.noreply.github.com>
# SPDX-FileCopyrightText: 2023 Alekshhh <44923899+Alekshhh@users.noreply.github.com>
# SPDX-FileCopyrightText: 2023 CrigCrag <137215465+CrigCrag@users.noreply.github.com>
# SPDX-FileCopyrightText: 2023 Ed <96445749+TheShuEd@users.noreply.github.com>
# SPDX-FileCopyrightText: 2023 EnDecc <33369477+Endecc@users.noreply.github.com>
# SPDX-FileCopyrightText: 2023 Errant <35878406+Errant-4@users.noreply.github.com>
# SPDX-FileCopyrightText: 2023 Genkail <50331122+Genkail@users.noreply.github.com>
# SPDX-FileCopyrightText: 2023 Maxtone <124747282+MagnusCrowe@users.noreply.github.com>
# SPDX-FileCopyrightText: 2023 Puro <103608145+PuroSlavKing@users.noreply.github.com>
# SPDX-FileCopyrightText: 2023 StanTheCarpenter <66203777+StanTheCarpenter@users.noreply.github.com>
# SPDX-FileCopyrightText: 2023 brainfood1183 <113240905+brainfood1183@users.noreply.github.com>
# SPDX-FileCopyrightText: 2023 crazybrain23 <44417085+crazybrain23@users.noreply.github.com>
# SPDX-FileCopyrightText: 2023 deltanedas <@deltanedas:kde.org>
# SPDX-FileCopyrightText: 2023 lapatison <100279397+lapatison@users.noreply.github.com>
# SPDX-FileCopyrightText: 2023 metalgearsloth <31366439+metalgearsloth@users.noreply.github.com>
# SPDX-FileCopyrightText: 2024 Aiden <aiden@djkraz.com>
# SPDX-FileCopyrightText: 2024 Aidenkrz <aiden@djkraz.com>
# SPDX-FileCopyrightText: 2024 AlexUm & XGabriel08X <159550239+AlexUmAndXGabriel08X@users.noreply.github.com>
# SPDX-FileCopyrightText: 2024 Archylle <81660513+Archylle@users.noreply.github.com>
# SPDX-FileCopyrightText: 2024 ERROR404 <100093430+ERORR404V1@users.noreply.github.com>
# SPDX-FileCopyrightText: 2024 Emisse <99158783+Emisse@users.noreply.github.com>
# SPDX-FileCopyrightText: 2024 Flareguy <78941145+Flareguy@users.noreply.github.com>
# SPDX-FileCopyrightText: 2024 Hmeister-real <118129069+Hmeister-real@users.noreply.github.com>
# SPDX-FileCopyrightText: 2024 IProduceWidgets <107586145+IProduceWidgets@users.noreply.github.com>
# SPDX-FileCopyrightText: 2024 Kara <lunarautomaton6@gmail.com>
# SPDX-FileCopyrightText: 2024 Mr. 27 <45323883+Dutch-VanDerLinde@users.noreply.github.com>
# SPDX-FileCopyrightText: 2024 Nemanja <98561806+EmoGarbage404@users.noreply.github.com>
# SPDX-FileCopyrightText: 2024 PoTeletubby <ajcraigaz@gmail.com>
# SPDX-FileCopyrightText: 2024 Tonk-GCR <ryantrujillo82@gmail.com>
# SPDX-FileCopyrightText: 2024 VMSolidus <evilexecutive@gmail.com>
# SPDX-FileCopyrightText: 2024 Whisper <121047731+QuietlyWhisper@users.noreply.github.com>
# SPDX-FileCopyrightText: 2024 Winkarst <74284083+Winkarst-cpu@users.noreply.github.com>
# SPDX-FileCopyrightText: 2024 inquisitor-star <thecatankha@gmail.com>
# SPDX-FileCopyrightText: 2024 nikthechampiongr <32041239+nikthechampiongr@users.noreply.github.com>
# SPDX-FileCopyrightText: 2024 username <113782077+whateverusername0@users.noreply.github.com>
# SPDX-FileCopyrightText: 2025 Aiden <28298836+Aidenkrz@users.noreply.github.com>
# SPDX-FileCopyrightText: 2025 Armok <155400926+ARMOKS@users.noreply.github.com>
# SPDX-FileCopyrightText: 2025 August Sun <45527070+august-sun@users.noreply.github.com>
# SPDX-FileCopyrightText: 2025 Aviu00 <93730715+Aviu00@users.noreply.github.com>
# SPDX-FileCopyrightText: 2025 BombasterDS2 <shvalovdenis.workmail@gmail.com>
# SPDX-FileCopyrightText: 2025 BramvanZijp <56019239+BramvanZijp@users.noreply.github.com>
# SPDX-FileCopyrightText: 2025 Gareth Quaile <garethquaile@gmail.com>
# SPDX-FileCopyrightText: 2025 GoobBot <uristmchands@proton.me>
# SPDX-FileCopyrightText: 2025 Ilya246 <57039557+Ilya246@users.noreply.github.com>
# SPDX-FileCopyrightText: 2025 Ilya246 <ilyukarno@gmail.com>
# SPDX-FileCopyrightText: 2025 IrisTheAmped <iristheamped@gmail.com>
# SPDX-FileCopyrightText: 2025 Killerqu00 <killerqueen1777@gmail.com>
# SPDX-FileCopyrightText: 2025 PunishedJoe <PunishedJoeseph@proton.me>
# SPDX-FileCopyrightText: 2025 SX-7 <92227810+SX-7@users.noreply.github.com>
# SPDX-FileCopyrightText: 2025 ScarKy0 <106310278+ScarKy0@users.noreply.github.com>
# SPDX-FileCopyrightText: 2025 Solstice <solsticeofthewinter@gmail.com>
# SPDX-FileCopyrightText: 2025 Ted Lukin <66275205+pheenty@users.noreply.github.com>
# SPDX-FileCopyrightText: 2025 Theodore Lukin <66275205+pheenty@users.noreply.github.com>
# SPDX-FileCopyrightText: 2025 deltanedas <39013340+deltanedas@users.noreply.github.com>
# SPDX-FileCopyrightText: 2025 gluesniffler <159397573+gluesniffler@users.noreply.github.com>
# SPDX-FileCopyrightText: 2025 pheenty <fedorlukin2006@gmail.com>
#
# SPDX-License-Identifier: AGPL-3.0-or-later

# SPDX-FileCopyrightText: 2020 FrostMando <68990565+FrostMando@users.noreply.github.com>
# SPDX-FileCopyrightText: 2020 Swept <sweptwastaken@protonmail.com>
# SPDX-FileCopyrightText: 2020 Víctor Aguilera Puerto <6766154+Zumorica@users.noreply.github.com>
# SPDX-FileCopyrightText: 2020 Víctor Aguilera Puerto <zddm@outlook.es>
# SPDX-FileCopyrightText: 2020 Ygg01 <daniel.fath7@gmail.com>
# SPDX-FileCopyrightText: 2021 DrSmugleaf <DrSmugleaf@users.noreply.github.com>
# SPDX-FileCopyrightText: 2021 Elijahrane <60792108+Elijahrane@users.noreply.github.com>
# SPDX-FileCopyrightText: 2021 Mith-randalf <84274729+Mith-randalf@users.noreply.github.com>
# SPDX-FileCopyrightText: 2021 Paul <ritter.paul1+git@googlemail.com>
# SPDX-FileCopyrightText: 2021 Paul Ritter <ritter.paul1@googlemail.com>
# SPDX-FileCopyrightText: 2021 xRiriq <94037592+xRiriq@users.noreply.github.com>
# SPDX-FileCopyrightText: 2021 xRiriq <xRiriq.git@gmail.com>
# SPDX-FileCopyrightText: 2022 CommieFlowers <rasmus.cedergren@hotmail.com>
# SPDX-FileCopyrightText: 2022 Fishfish458 <47410468+Fishfish458@users.noreply.github.com>
# SPDX-FileCopyrightText: 2022 HoidC <99100948+HoidC@users.noreply.github.com>
# SPDX-FileCopyrightText: 2022 Moony <moonheart08@users.noreply.github.com>
# SPDX-FileCopyrightText: 2022 Pancake <Pangogie@users.noreply.github.com>
# SPDX-FileCopyrightText: 2022 Peptide90 <78795277+Peptide90@users.noreply.github.com>
# SPDX-FileCopyrightText: 2022 Rane <60792108+Elijahrane@users.noreply.github.com>
# SPDX-FileCopyrightText: 2022 Vordenburg <114301317+Vordenburg@users.noreply.github.com>
# SPDX-FileCopyrightText: 2022 fishfish458 <fishfish458>
# SPDX-FileCopyrightText: 2022 mirrorcult <lunarautomaton6@gmail.com>
# SPDX-FileCopyrightText: 2022 rolfero <45628623+rolfero@users.noreply.github.com>
# SPDX-FileCopyrightText: 2023 Alekshhh <44923899+Alekshhh@users.noreply.github.com>
# SPDX-FileCopyrightText: 2023 Colin-Tel <113523727+Colin-Tel@users.noreply.github.com>
# SPDX-FileCopyrightText: 2023 CrigCrag <137215465+CrigCrag@users.noreply.github.com>
# SPDX-FileCopyrightText: 2023 ElectroJr <leonsfriedrich@gmail.com>
# SPDX-FileCopyrightText: 2023 EnDecc <33369477+Endecc@users.noreply.github.com>
# SPDX-FileCopyrightText: 2023 Genkail <50331122+Genkail@users.noreply.github.com>
# SPDX-FileCopyrightText: 2023 Maxtone <124747282+MagnusCrowe@users.noreply.github.com>
# SPDX-FileCopyrightText: 2023 Puro <103608145+PuroSlavKing@users.noreply.github.com>
# SPDX-FileCopyrightText: 2023 StanTheCarpenter <66203777+StanTheCarpenter@users.noreply.github.com>
# SPDX-FileCopyrightText: 2023 brainfood1183 <113240905+brainfood1183@users.noreply.github.com>
# SPDX-FileCopyrightText: 2023 crazybrain23 <44417085+crazybrain23@users.noreply.github.com>
# SPDX-FileCopyrightText: 2023 lapatison <100279397+lapatison@users.noreply.github.com>
# SPDX-FileCopyrightText: 2024 AJCM <AJCM@tutanota.com>
# SPDX-FileCopyrightText: 2024 Alex Evgrashin <aevgrashin@yandex.ru>
# SPDX-FileCopyrightText: 2024 Alex Pavlenko <diraven@users.noreply.github.com>
# SPDX-FileCopyrightText: 2024 AlexUm & XGabriel08X <159550239+AlexUmAndXGabriel08X@users.noreply.github.com>
# SPDX-FileCopyrightText: 2024 AlexUm <alexum444@gmail.com>
# SPDX-FileCopyrightText: 2024 Alice "Arimah" Heurlin <30327355+arimah@users.noreply.github.com>
# SPDX-FileCopyrightText: 2024 Archylle <81660513+Archylle@users.noreply.github.com>
# SPDX-FileCopyrightText: 2024 ArkiveDev <95712736+ArkiveDev@users.noreply.github.com>
# SPDX-FileCopyrightText: 2024 Boaz1111 <149967078+Boaz1111@users.noreply.github.com>
# SPDX-FileCopyrightText: 2024 Brandon Hu <103440971+Brandon-Huu@users.noreply.github.com>
# SPDX-FileCopyrightText: 2024 Chief-Engineer <119664036+Chief-Engineer@users.noreply.github.com>
# SPDX-FileCopyrightText: 2024 Cojoke <83733158+Cojoke-dot@users.noreply.github.com>
# SPDX-FileCopyrightText: 2024 Doomsdrayk <robotdoughnut@comcast.net>
# SPDX-FileCopyrightText: 2024 DrEnzyme <DrEnzyme@gmail.com>
# SPDX-FileCopyrightText: 2024 DrSmugleaf <10968691+DrSmugleaf@users.noreply.github.com>
# SPDX-FileCopyrightText: 2024 ERROR404 <100093430+ERORR404V1@users.noreply.github.com>
# SPDX-FileCopyrightText: 2024 Ed <96445749+TheShuEd@users.noreply.github.com>
# SPDX-FileCopyrightText: 2024 Elysium206 <151651971+Elysium206@users.noreply.github.com>
# SPDX-FileCopyrightText: 2024 Emisse <99158783+Emisse@users.noreply.github.com>
# SPDX-FileCopyrightText: 2024 EmoGarbage404 <retron404@gmail.com>
# SPDX-FileCopyrightText: 2024 Eoin Mcloughlin <helloworld@eoinrul.es>
# SPDX-FileCopyrightText: 2024 Errant <35878406+Errant-4@users.noreply.github.com>
# SPDX-FileCopyrightText: 2024 Flareguy <78941145+Flareguy@users.noreply.github.com>
# SPDX-FileCopyrightText: 2024 Floofi <126319569+Shadowtheprotogen546@users.noreply.github.com>
# SPDX-FileCopyrightText: 2024 Ghagliiarghii <68826635+Ghagliiarghii@users.noreply.github.com>
# SPDX-FileCopyrightText: 2024 HS <81934438+HolySSSS@users.noreply.github.com>
# SPDX-FileCopyrightText: 2024 Hmeister-real <118129069+Hmeister-real@users.noreply.github.com>
# SPDX-FileCopyrightText: 2024 IProduceWidgets <107586145+IProduceWidgets@users.noreply.github.com>
# SPDX-FileCopyrightText: 2024 K-Dynamic <20566341+K-Dynamic@users.noreply.github.com>
# SPDX-FileCopyrightText: 2024 Kara <lunarautomaton6@gmail.com>
# SPDX-FileCopyrightText: 2024 Kevin Zheng <kevinz5000@gmail.com>
# SPDX-FileCopyrightText: 2024 Ko4ergaPunk <62609550+Ko4ergaPunk@users.noreply.github.com>
# SPDX-FileCopyrightText: 2024 Leon Friedrich <60421075+ElectroJr@users.noreply.github.com>
# SPDX-FileCopyrightText: 2024 MetalSage <74924875+MetalSage@users.noreply.github.com>
# SPDX-FileCopyrightText: 2024 MetalSage <metalsage.official@gmail.com>
# SPDX-FileCopyrightText: 2024 MilenVolf <63782763+MilenVolf@users.noreply.github.com>
# SPDX-FileCopyrightText: 2024 Mr. 27 <45323883+Dutch-VanDerLinde@users.noreply.github.com>
# SPDX-FileCopyrightText: 2024 MureixloI <132683811+MureixloI@users.noreply.github.com>
# SPDX-FileCopyrightText: 2024 Nemanja <98561806+EmoGarbage404@users.noreply.github.com>
# SPDX-FileCopyrightText: 2024 PJBot <pieterjan.briers+bot@gmail.com>
# SPDX-FileCopyrightText: 2024 Partmedia <kevinz5000@gmail.com>
# SPDX-FileCopyrightText: 2024 Pieter-Jan Briers <pieterjan.briers+git@gmail.com>
# SPDX-FileCopyrightText: 2024 Piras314 <p1r4s@proton.me>
# SPDX-FileCopyrightText: 2024 Plykiya <58439124+Plykiya@users.noreply.github.com>
# SPDX-FileCopyrightText: 2024 PoTeletubby <ajcraigaz@gmail.com>
# SPDX-FileCopyrightText: 2024 Redfire1331 <125223432+Redfire1331@users.noreply.github.com>
# SPDX-FileCopyrightText: 2024 Rouge2t7 <81053047+Sarahon@users.noreply.github.com>
# SPDX-FileCopyrightText: 2024 Tayrtahn <tayrtahn@gmail.com>
# SPDX-FileCopyrightText: 2024 Tonk-GCR <ryantrujillo82@gmail.com>
# SPDX-FileCopyrightText: 2024 Truoizys <153248924+Truoizys@users.noreply.github.com>
# SPDX-FileCopyrightText: 2024 TsjipTsjip <19798667+TsjipTsjip@users.noreply.github.com>
# SPDX-FileCopyrightText: 2024 Ubaser <134914314+UbaserB@users.noreply.github.com>
# SPDX-FileCopyrightText: 2024 VMSolidus <evilexecutive@gmail.com>
# SPDX-FileCopyrightText: 2024 Vasilis <vasilis@pikachu.systems>
# SPDX-FileCopyrightText: 2024 WarMechanic <69510347+WarMechanic@users.noreply.github.com>
# SPDX-FileCopyrightText: 2024 Whisper <121047731+QuietlyWhisper@users.noreply.github.com>
# SPDX-FileCopyrightText: 2024 Winkarst <74284083+Winkarst-cpu@users.noreply.github.com>
# SPDX-FileCopyrightText: 2024 beck-thompson <107373427+beck-thompson@users.noreply.github.com>
# SPDX-FileCopyrightText: 2024 deathride58 <deathride58@users.noreply.github.com>
# SPDX-FileCopyrightText: 2024 deltanedas <@deltanedas:kde.org>
# SPDX-FileCopyrightText: 2024 eoineoineoin <github@eoinrul.es>
# SPDX-FileCopyrightText: 2024 github-actions[bot] <41898282+github-actions[bot]@users.noreply.github.com>
# SPDX-FileCopyrightText: 2024 inquisitor-star <81660513+inquisitor-star@users.noreply.github.com>
# SPDX-FileCopyrightText: 2024 inquisitor-star <thecatankha@gmail.com>
# SPDX-FileCopyrightText: 2024 lzk <124214523+lzk228@users.noreply.github.com>
# SPDX-FileCopyrightText: 2024 marbow <152051971+marboww@users.noreply.github.com>
# SPDX-FileCopyrightText: 2024 metalgearsloth <31366439+metalgearsloth@users.noreply.github.com>
# SPDX-FileCopyrightText: 2024 metalgearsloth <comedian_vs_clown@hotmail.com>
# SPDX-FileCopyrightText: 2024 mhamster <81412348+mhamsterr@users.noreply.github.com>
# SPDX-FileCopyrightText: 2024 neutrino <67447925+neutrino-laser@users.noreply.github.com>
# SPDX-FileCopyrightText: 2024 nikthechampiongr <32041239+nikthechampiongr@users.noreply.github.com>
# SPDX-FileCopyrightText: 2024 osjarw <62134478+osjarw@users.noreply.github.com>
# SPDX-FileCopyrightText: 2024 plykiya <plykiya@protonmail.com>
# SPDX-FileCopyrightText: 2024 redfire1331 <Redfire1331@users.noreply.github.com>
# SPDX-FileCopyrightText: 2024 slarticodefast <161409025+slarticodefast@users.noreply.github.com>
# SPDX-FileCopyrightText: 2024 username <113782077+whateverusername0@users.noreply.github.com>
# SPDX-FileCopyrightText: 2024 whateverusername0 <whateveremail>
# SPDX-FileCopyrightText: 2024 Арт <123451459+JustArt1m@users.noreply.github.com>
# SPDX-FileCopyrightText: 2025 Aiden <28298836+Aidenkrz@users.noreply.github.com>
# SPDX-FileCopyrightText: 2025 Aiden <aiden@djkraz.com>
# SPDX-FileCopyrightText: 2025 Aidenkrz <aiden@djkraz.com>
# SPDX-FileCopyrightText: 2025 Armok <155400926+ARMOKS@users.noreply.github.com>
# SPDX-FileCopyrightText: 2025 August Sun <45527070+august-sun@users.noreply.github.com>
# SPDX-FileCopyrightText: 2025 Aviu00 <93730715+Aviu00@users.noreply.github.com>
# SPDX-FileCopyrightText: 2025 Aviu00 <aviu00@protonmail.com>
# SPDX-FileCopyrightText: 2025 BombasterDS <115770678+BombasterDS@users.noreply.github.com>
# SPDX-FileCopyrightText: 2025 BombasterDS <deniskaporoshok@gmail.com>
# SPDX-FileCopyrightText: 2025 BombasterDS2 <shvalovdenis.workmail@gmail.com>
# SPDX-FileCopyrightText: 2025 BramvanZijp <56019239+BramvanZijp@users.noreply.github.com>
# SPDX-FileCopyrightText: 2025 GMWQ <garethquaile@gmail.com>
# SPDX-FileCopyrightText: 2025 Gareth Quaile <garethquaile@gmail.com>
# SPDX-FileCopyrightText: 2025 GoobBot <uristmchands@proton.me>
# SPDX-FileCopyrightText: 2025 Ilya246 <ilyukarno@gmail.com>
# SPDX-FileCopyrightText: 2025 Killerqu00 <47712032+Killerqu00@users.noreply.github.com>
# SPDX-FileCopyrightText: 2025 Killerqu00 <killerqueen1777@gmail.com>
# SPDX-FileCopyrightText: 2025 PunishedJoe <PunishedJoeseph@proton.me>
# SPDX-FileCopyrightText: 2025 Michael <107807667+doc-michael@users.noreply.github.com>
# SPDX-FileCopyrightText: 2025 SX-7 <92227810+SX-7@users.noreply.github.com>
# SPDX-FileCopyrightText: 2025 ScarKy0 <106310278+ScarKy0@users.noreply.github.com>
# SPDX-FileCopyrightText: 2025 Solstice <solsticeofthewinter@gmail.com>
# SPDX-FileCopyrightText: 2025 Ted Lukin <66275205+pheenty@users.noreply.github.com>
# SPDX-FileCopyrightText: 2025 Theodore Lukin <66275205+pheenty@users.noreply.github.com>
# SPDX-FileCopyrightText: 2025 august-sun <45527070+august.sun@users.noreply.github.com>
# SPDX-FileCopyrightText: 2025 coderabbitai[bot] <136622811+coderabbitai[bot]@users.noreply.github.com>
# SPDX-FileCopyrightText: 2025 deltanedas <39013340+deltanedas@users.noreply.github.com>
# SPDX-FileCopyrightText: 2025 pheenty <fedorlukin2006@gmail.com>
#
# SPDX-License-Identifier: AGPL-3.0-or-later
#When adding new hardsuits, please try to keep the organization consistent with hardsuit-helmets.yml (if possible.)

#CREW HARDSUITS
#Basic Hardsuit
- type: entity
  parent: ClothingOuterHardsuitBase
  id: ClothingOuterHardsuitBasic
  name: basic voidsuit # Goob edit
  description: A basic, universal voidsuit that protects the wearer against the horrors of life in space. Beats not having a hardsuit, at least. # Goob edit
  components:
  - type: Sprite
    sprite: Clothing/OuterClothing/Hardsuits/basic.rsi
  - type: Clothing
    sprite: Clothing/OuterClothing/Hardsuits/basic.rsi
  - type: ExplosionResistance
    damageCoefficient: 0.9
  - type: Armor
    modifiers:
      coefficients:
        Blunt: 0.9
        Slash: 0.9
        Piercing: 0.9
        Caustic: 0.9
  - type: ClothingSpeedModifier
    walkModifier: 0.80
    sprintModifier: 0.80
  - type: HeldSpeedModifier
  - type: ToggleableClothing # Goobstation - Modsuits change
    clothingPrototypes:
      head: ClothingHeadHelmetHardsuitBasic

#Atmospherics Hardsuit - goob - not used
- type: entity
  parent: [ClothingOuterHardsuitBase, BaseEngineeringContraband]
  id: ClothingOuterHardsuitAtmos
  name: atmos voidsuit # Goob edit
  description: A special suit that protects against hazardous, low pressure environments. Has thermal shielding.
  components:
  - type: Sprite
    sprite: Clothing/OuterClothing/Hardsuits/atmospherics.rsi
  - type: Clothing
    sprite: Clothing/OuterClothing/Hardsuits/atmospherics.rsi
  - type: PressureProtection
    highPressureMultiplier: 0.02
    lowPressureMultiplier: 1000
  - type: TemperatureProtection
    heatingCoefficient: 0.001
    coolingCoefficient: 0.001
  - type: FireProtection
    reduction: 0.8
  - type: ExplosionResistance
    damageCoefficient: 0.5
  - type: Armor
    modifiers:
      coefficients:
        Blunt: 0.9
        Slash: 0.9
        Piercing: 0.9
        Heat: 0.8
        Radiation: 0.15
  - type: ClothingSpeedModifier
    walkModifier: 0.7
    sprintModifier: 0.7
  - type: HeldSpeedModifier
  - type: ToggleableClothing # Goobstation - Modsuits change
    clothingPrototypes:
      head: ClothingHeadHelmetHardsuitAtmos

# Engineering hardsuit, heavily edited by goobstation
- type: entity
  parent: [ClothingOuterHardsuitBase, BaseEngineeringContraband]
  id: ClothingOuterHardsuitEngineering
  name: engineering voidsuit
  description: A special voidsuit that protects against hazardous, low pressure environments. Has radiation shielding.
  components:
  - type: Sprite
    sprite: Clothing/OuterClothing/Hardsuits/engineering.rsi
  - type: Clothing
    sprite: Clothing/OuterClothing/Hardsuits/engineering.rsi
  - type: PressureProtection
    highPressureMultiplier: 0.04
    lowPressureMultiplier: 1000
  - type: ExplosionResistance
    damageCoefficient: 0.5
  - type: Armor
    modifiers:
      coefficients:
        Shock: 0.5
        Caustic: 0.7
        Radiation: 0.05
  - type: ClothingSpeedModifier
    walkModifier: 0.85
    sprintModifier: 0.85
  - type: HeldSpeedModifier
  - type: ToggleableClothing # Goobstation - Modsuits change
    clothingPrototypes:
      head: ClothingHeadHelmetHardsuitEngineering


#Spationaut Hardsuit
- type: entity
  parent: [ClothingOuterHardsuitBase, BaseCargoContraband]
  id: ClothingOuterHardsuitSpatio
  name: spationaut voidsuit # Goob edit
  description: A lightweight voidsuit designed for industrial EVA in zero gravity. # Goob edit
  components:
  - type: Sprite
    sprite: Clothing/OuterClothing/Hardsuits/spatio.rsi
  - type: Clothing
    sprite: Clothing/OuterClothing/Hardsuits/spatio.rsi
  - type: PressureProtection
    highPressureMultiplier: 0.7
    lowPressureMultiplier: 1000
  - type: Armor
    modifiers:
      coefficients:
        Blunt: 0.9
        Slash: 0.9
        Piercing: 0.9
        Radiation: 0.1
        Caustic: 0.8
  - type: ClothingSpeedModifier
    walkModifier: 0.9
    sprintModifier: 0.8
  - type: HeldSpeedModifier
  - type: ToggleableClothing # Goobstation - Modsuits change
    clothingPrototypes:
      head: ClothingHeadHelmetHardsuitSpatio
  - type: StaminaResistance # Goobstation
    damageCoefficient: 0.7
  - type: ModifyDelayedKnockdown # Goobstation
    delayDelta: 2
    knockdownTimeDelta: -2
  - type: Tag
    tags:
    - Hardsuit
    - WhitelistChameleon
    - HardsuitSpatio

#Salvage Hardsuit
- type: entity
  parent: [ClothingOuterHardsuitBase, BaseCargoContraband]
  id: ClothingOuterHardsuitSalvage
  name: mining voidsuit # Goob edit
  description: A special suit that protects against hazardous, low pressure environments. Has reinforced plating for wildlife encounters.
  components:
  - type: Sprite
    sprite: Clothing/OuterClothing/Hardsuits/salvage.rsi
  - type: Clothing
    sprite: Clothing/OuterClothing/Hardsuits/salvage.rsi
  - type: PressureProtection
    highPressureMultiplier: 0.5
    lowPressureMultiplier: 1000
  - type: ExplosionResistance
<<<<<<< HEAD
    damageCoefficient: 0.7
=======
    damageCoefficient: 0.3 # Goob
>>>>>>> d11ada8b
  - type: Armor
    modifiers:
      coefficients:
<<<<<<< HEAD
        Blunt: 0.5
        Slash: 0.5
        Piercing: 0.6
        Heat: 0.5
        Radiation: 0.4
=======
        Blunt: 0.7
        Slash: 0.6
        Piercing: 0.7
        Heat: 0.7
        Radiation: 0.1
>>>>>>> d11ada8b
        Caustic: 0.7
  - type: ClothingSpeedModifier
    walkModifier: 0.75
    sprintModifier: 0.75
  - type: HeldSpeedModifier
  - type: ToggleableClothing # Goobstation - Modsuits change
    clothingPrototypes:
      head: ClothingHeadHelmetHardsuitSalvage
  - type: StaminaResistance # Goobstation
    damageCoefficient: 0.6
  - type: ModifyDelayedKnockdown # Goobstation
    delayDelta: 2.5
    knockdownTimeDelta: -2.5

#Goliath Hardsuit
- type: entity
  parent: [ClothingOuterHardsuitBase, BaseCargoContraband]
  id: ClothingOuterHardsuitGoliath
  name: goliath voidsuit # Goob edit
  description: A lightweight voidsuit, adorned with a patchwork of thick, chitinous goliath hide. # Goob edit
  components:
  - type: Sprite
    sprite: Clothing/OuterClothing/Hardsuits/goliath.rsi
  - type: Clothing
    sprite: Clothing/OuterClothing/Hardsuits/goliath.rsi
  - type: PressureProtection
    highPressureMultiplier: 0.5
    lowPressureMultiplier: 1000
  - type: ExplosionResistance
    damageCoefficient: 0.3
  - type: Armor
    modifiers:
      coefficients:
        Blunt: 0.7
        Slash: 0.7
        Piercing: 0.5
        Heat: 0.7 #Goliath hide gets grilled instead of you
        Radiation: 0.1
        Caustic: 0.8
  - type: ClothingSpeedModifier
    walkModifier: 0.8
    sprintModifier: 0.8
  - type: HeldSpeedModifier
  - type: ToggleableClothing # Goobstation - Modsuits change
    clothingPrototypes:
      head: ClothingHeadHelmetHardsuitGoliath
  - type: Construction
    graph: HardsuitGoliath
    node: hardsuitGoliath
  - type: StaminaResistance # Goobstation
    damageCoefficient: 0.6
  - type: ModifyDelayedKnockdown # Goobstation
    delayDelta: 2.5
    knockdownTimeDelta: -2.5

#Maxim Hardsuit
- type: entity
  parent: [ClothingOuterHardsuitBase, BaseCargoContraband]
  id: ClothingOuterHardsuitMaxim
  name: salvager maxim voidsuit # Goob edit
  description: Fire. Heat. These things forge great weapons, they also forge great salvagers.
  components:
  - type: Sprite
    sprite: Clothing/OuterClothing/Hardsuits/maxim.rsi
  - type: Clothing
    sprite: Clothing/OuterClothing/Hardsuits/maxim.rsi
  - type: PressureProtection
    highPressureMultiplier: 0.02
    lowPressureMultiplier: 1000
  - type: ClothingSpeedModifier
    walkModifier: 1.00
    sprintModifier: 1.00
  - type: Armor
    traumaDeductions:
      Dismemberment: 0.3
      OrganDamage: 0.3
      BoneDamage: 0.3
      VeinsDamage: 0
      NerveDamage: 0
    modifiers:
      coefficients:
        Blunt: 0.6
        Slash: 0.6
        Piercing: 0.5
        Heat: 0.3
        Radiation: 0.01
  - type: ExplosionResistance
    damageCoefficient: 0.2
  - type: TemperatureProtection
    heatingCoefficient: 0.001
    coolingCoefficient: 0.001
  - type: ToggleableClothing # Goobstation - Modsuits change
    clothingPrototypes:
      head: ClothingHeadHelmetHardsuitMaxim
  - type: StaminaResistance # Goobstation
    damageCoefficient: 0.5
  - type: ModifyDelayedKnockdown # Goobstation
    delayDelta: 3
    knockdownTimeDelta: -3

#Security Hardsuit (goob - not used)
- type: entity
  parent: [ClothingOuterHardsuitBase, BaseSecurityContraband]
  id: ClothingOuterHardsuitSecurity
  name: security hardsuit
  description: A special suit that protects against hazardous, low pressure environments. Has an additional layer of armor.
  components:
  - type: Sprite
    sprite: Clothing/OuterClothing/Hardsuits/security.rsi
  - type: Clothing
    sprite: Clothing/OuterClothing/Hardsuits/security.rsi
  - type: PressureProtection
    highPressureMultiplier: 0.5
    lowPressureMultiplier: 1000
  - type: ExplosionResistance
    damageCoefficient: 0.4
  - type: Armor
    traumaDeductions:
      Dismemberment: 0.3
      OrganDamage: 0.3
      BoneDamage: 0.3
      VeinsDamage: 0
      NerveDamage: 0
    modifiers:
      coefficients:
        Blunt: 0.6
        Slash: 0.6
        Piercing: 0.6
        Heat: 0.8
        Caustic: 0.7
  - type: ClothingSpeedModifier
    walkModifier: 0.75
    sprintModifier: 0.75
  - type: HeldSpeedModifier
  - type: ToggleableClothing # Goobstation - Modsuits change
    clothingPrototypes:
      head: ClothingHeadHelmetHardsuitSecurity
  - type: StaminaResistance # Goobstation
    damageCoefficient: 0.6
  - type: ModifyDelayedKnockdown # Goobstation
    delayDelta: 3
    knockdownTimeDelta: -3

#Brigmedic Hardsuit
- type: entity
  parent: [ClothingOuterHardsuitBase, BaseSecurityContraband]
  id: ClothingOuterHardsuitBrigmedic
  name: brigmedic voidsuit # Goob edit
  description: Special voidsuit of the guardian angel of the brig. It is the medical version of the security voidsuit. # Goob edit
  components:
  - type: Sprite
    sprite: Clothing/OuterClothing/Hardsuits/brigmedic.rsi
  - type: Clothing
    sprite: Clothing/OuterClothing/Hardsuits/brigmedic.rsi
  - type: PressureProtection
    highPressureMultiplier: 0.3
    lowPressureMultiplier: 1000
  - type: Armor
    modifiers:
      coefficients:
        Blunt: 0.8
        Slash: 0.8
        Piercing: 0.7
        Heat: 0.7 # Goobstation
  - type: ClothingSpeedModifier
    walkModifier: 0.65
    sprintModifier: 0.65
  - type: HeldSpeedModifier
  - type: ToggleableClothing # Goobstation - Modsuits change
    clothingPrototypes:
      head: ClothingHeadHelmetHardsuitBrigmedic
  - type: StaminaResistance # Goobstation
    damageCoefficient: 0.6
  - type: ModifyDelayedKnockdown # Goobstation
    delayDelta: 3
    knockdownTimeDelta: -3

#Warden's Hardsuit
- type: entity
  parent: [ClothingOuterHardsuitBase, BaseSecurityContraband]
  id: ClothingOuterHardsuitWarden
  name: warden's voidsuit # Goob edit
  description: A specialized riot suit geared to combat low pressure environments.
  components:
  - type: Sprite
    sprite: Clothing/OuterClothing/Hardsuits/security-warden.rsi
  - type: Clothing
    sprite: Clothing/OuterClothing/Hardsuits/security-warden.rsi
  - type: PressureProtection
    highPressureMultiplier: 0.5
    lowPressureMultiplier: 1000
  - type: ExplosionResistance
    damageCoefficient: 0.4
  - type: Armor
    traumaDeductions:
      Dismemberment: 0.3
      OrganDamage: 0.3
      BoneDamage: 0.3
      VeinsDamage: 0
      NerveDamage: 0
    modifiers:
      coefficients:
        Blunt: 0.4
        Slash: 0.5
        Piercing: 0.6
        Heat: 0.8
        Caustic: 0.7
  - type: ClothingSpeedModifier
    walkModifier: 0.8
    sprintModifier: 0.8
  - type: HeldSpeedModifier
  - type: ToggleableClothing # Goobstation - Modsuits change
    clothingPrototypes:
      head: ClothingHeadHelmetHardsuitWarden
  - type: StaminaResistance # Goobstation
    damageCoefficient: 0.5
  - type: ModifyDelayedKnockdown # Goobstation
    delayDelta: 3
    knockdownTimeDelta: -3

#Captain's Hardsuit
- type: entity
  parent: [ClothingOuterHardsuitBase, BaseCommandContraband]
  id: ClothingOuterHardsuitCap
  name: captain's armored spacesuit
  description: A formal armored spacesuit, made for the station's captain.
  components:
  - type: Sprite
    sprite: Clothing/OuterClothing/Hardsuits/capspace.rsi
  - type: Clothing
    sprite: Clothing/OuterClothing/Hardsuits/capspace.rsi
  - type: PressureProtection
    highPressureMultiplier: 0.02
    lowPressureMultiplier: 1000
  - type: ExplosionResistance
    damageCoefficient: 0.65 #Goob - Modsuit Rebalance
  - type: Armor
    traumaDeductions:
      Dismemberment: 0.3
      OrganDamage: 0.3
      BoneDamage: 0.3
      VeinsDamage: 0
      NerveDamage: 0
    modifiers:
      coefficients:
        Blunt: 0.85 #Goob - Modsuit Rebalance start
        Slash: 0.85
        Piercing: 0.7
        Heat: 0.6 #Goob - Modsuit Rebalance end
        Radiation: 0.15
        Caustic: 0.6
  - type: ClothingSpeedModifier
    walkModifier: 0.9 #Goob - Modsuit Rebalance
    sprintModifier: 0.9 #Goob - Modsuit Rebalance
  - type: HeldSpeedModifier
  - type: ToggleableClothing # Goobstation - Modsuits change
    clothingPrototypes:
      head: ClothingHeadHelmetHardsuitCap
  - type: StaminaResistance # Goobstation
    damageCoefficient: 0.8
  - type: ModifyDelayedKnockdown # Goobstation
    delayDelta: 2
    knockdownTimeDelta: -2

#Chief Engineer's Hardsuit
- type: entity
  parent: [ClothingOuterHardsuitBase, BaseCommandContraband]
  id: ClothingOuterHardsuitEngineeringWhite
  name: chief engineer's voidsuit # Goob edit
  description: A special voidsuit that protects against hazardous, low pressure environments, made for the chief engineer of the station. # Goob edit
  components:
  - type: Sprite
    sprite: Clothing/OuterClothing/Hardsuits/engineering-white.rsi
  - type: Clothing
    sprite: Clothing/OuterClothing/Hardsuits/engineering-white.rsi
  - type: PressureProtection
    highPressureMultiplier: 0.02
    lowPressureMultiplier: 1000
  - type: FireProtection
    reduction: 0.8
  - type: ExplosionResistance
    damageCoefficient: 0.2
  - type: Armor
    modifiers:
      coefficients:
        Blunt: 0.8
        Slash: 0.8
        Piercing: 0.8
        Heat: 0.4
        Radiation: 0.0
        Caustic: 0.7
  - type: ClothingSpeedModifier
    walkModifier: 0.75
    sprintModifier: 0.8
  - type: HeldSpeedModifier
  - type: ToggleableClothing # Goobstation - Modsuits change
    clothingPrototypes:
      head: ClothingHeadHelmetHardsuitEngineeringWhite
  - type: ClothingGrantComponent # Goobstation - Make sure the CE doesn't get cooked by supermatter
    component:
    - type: SupermatterImmune
    # tesla immunity too
    - type: EventHorizonIgnore
      horizonWhitelist:
        tags:
        - Tesla
    # can touch containment fields safely
    - type: ContainmentFieldIgnore

#Chief Medical Officer's Hardsuit
- type: entity
  parent: [ClothingOuterHardsuitBase, BaseCommandContraband]
  id: ClothingOuterHardsuitMedical
  name: chief medical officer's voidsuit # Goob edit
  description: A special suit that protects against hazardous, low pressure environments. Built with lightweight materials for easier movement. # Goob edit
  components:
  - type: Sprite
    sprite: Clothing/OuterClothing/Hardsuits/medical.rsi
  - type: Clothing
    sprite: Clothing/OuterClothing/Hardsuits/medical.rsi
  - type: PressureProtection
    highPressureMultiplier: 0.3
    lowPressureMultiplier: 1000
  - type: Armor
    modifiers:
      coefficients:
<<<<<<< HEAD
        Blunt: 0.8
        Slash: 0.8
        Piercing: 0.8
        Heat: 0.4
        Caustic: 0.1
  - type: ZombificationResistance
    zombificationResistanceCoefficient: 0.4
=======
        Caustic: 0.1
>>>>>>> d11ada8b
  - type: ClothingSpeedModifier
    walkModifier: 0.9
    sprintModifier: 0.95
  - type: HeldSpeedModifier
  - type: ToggleableClothing # Goobstation - Modsuits change
    clothingPrototypes:
      head: ClothingHeadHelmetHardsuitMedical

#Research Director's Hardsuit
- type: entity
  parent: [ClothingOuterHardsuitBase, BaseGrandTheftContraband]
  id: ClothingOuterHardsuitRd
  name: experimental research voidsuit # Goob edit
  description: A special suit that protects against hazardous, low pressure environments. Has an additional layer of armor.
  components:
  - type: Sprite
    sprite: Clothing/OuterClothing/Hardsuits/rd.rsi
  - type: Clothing
    sprite: Clothing/OuterClothing/Hardsuits/rd.rsi
  - type: PressureProtection
    highPressureMultiplier: 0.02
    lowPressureMultiplier: 1000
  - type: Armor
    modifiers:
      coefficients:
        Blunt: 0.6
        Slash: 0.8
        Piercing: 0.9
        Heat: 0.3
        Radiation: 0.01
        Caustic: 0.2
  - type: ExplosionResistance
    damageCoefficient: 0.1
  - type: ClothingSpeedModifier
    walkModifier: 0.75
    sprintModifier: 0.75
  - type: HeldSpeedModifier
  - type: Item
    size: Huge
    shape:
    - 0,0,4,4 #5X5, can fit in a duffel bag but nothing smaller.
  - type: Tag
    tags:
    - WhitelistChameleon
    - HighRiskItem
  - type: ToggleableClothing # Goobstation - Modsuits change
    clothingPrototypes:
      head: ClothingHeadHelmetHardsuitRd
  - type: StaticPrice
    price: 750
  - type: StealTarget
    stealGroup: ClothingOuterHardsuitRd
  - type: ModifyDelayedKnockdown # Goobstation
    delayDelta: 3
    knockdownTimeDelta: -3
  - type: StaminaResistance # Goobstation
    damageCoefficient: 0.5

#Head of Security's Hardsuit, heavily edited by goob
- type: entity
  parent: [ClothingOuterHardsuitBase, BaseCommandContraband]
  id: ClothingOuterHardsuitSecurityRed
  name: head of security's voidsuit
  description: Lighter and more protective than the standard security voidsuit, but not by much.
  components:
  - type: Sprite
    sprite: Clothing/OuterClothing/Hardsuits/security-red.rsi
  - type: Clothing
    sprite: Clothing/OuterClothing/Hardsuits/security-red.rsi
  - type: PressureProtection
    highPressureMultiplier: 0.45
    lowPressureMultiplier: 1000
  - type: ExplosionResistance
    damageCoefficient: 0.5
  - type: Armor
    traumaDeductions:
      Dismemberment: 0.3
      OrganDamage: 0.3
      BoneDamage: 0.3
      VeinsDamage: 0
      NerveDamage: 0
    modifiers:
      coefficients:
        Blunt: 0.65
        Slash: 0.65
        Piercing: 0.65
        Heat: 0.8
        Radiation: 0.5
        Caustic: 0.5
  - type: ClothingSpeedModifier
    walkModifier: 0.9
    sprintModifier: 0.9
  - type: HeldSpeedModifier
  - type: ToggleableClothing
    clothingPrototypes:
      head: ClothingHeadHelmetHardsuitSecurityRed
  - type: ModifyDelayedKnockdown # Goobstation
    delayDelta: 2.5
    knockdownTimeDelta: -2.5
  - type: StaminaResistance # Goobstation
    damageCoefficient: 0.5

#Luxury Mining Hardsuit
- type: entity
  parent: ClothingOuterHardsuitBase
  id: ClothingOuterHardsuitLuxury #DO NOT MAP - https://github.com/space-wizards/space-station-14/pull/19738#issuecomment-1703486738
  name: luxury mining voidsuit # Goob edit
  description: A refurbished mining voidsuit, fashioned after the Quartermaster's colors. Graphene lining provides less protection, but is much easier to move. # Goob edit
  categories: [ DoNotMap ]
  components:
  - type: Sprite
    sprite: Clothing/OuterClothing/Hardsuits/luxury.rsi
  - type: Clothing
    sprite: Clothing/OuterClothing/Hardsuits/luxury.rsi
  - type: PressureProtection
    highPressureMultiplier: 0.5
    lowPressureMultiplier: 1000
  - type: ExplosionResistance
<<<<<<< HEAD
    damageCoefficient: 0.9
=======
    damageCoefficient: 0.5 # Goob
>>>>>>> d11ada8b
  - type: Armor
    modifiers:
      coefficients:
<<<<<<< HEAD
        Blunt: 0.4
        Slash: 0.4
        Piercing: 0.6
        Radiation: 0.5
        Caustic: 0.5
=======
        Blunt: 0.9
        Slash: 0.8
        Piercing: 0.9
        Radiation: 0.15
        Caustic: 0.8
>>>>>>> d11ada8b
  - type: ClothingSpeedModifier
    walkModifier: 0.85
    sprintModifier: 0.9
  - type: HeldSpeedModifier
  - type: ToggleableClothing # Goobstation - Modsuits change
    clothingPrototypes:
      head: ClothingHeadHelmetHardsuitLuxury
  - type: ModifyDelayedKnockdown # Goobstation
    delayDelta: 2
    knockdownTimeDelta: -2
  - type: StaminaResistance # Goobstation
    damageCoefficient: 0.7

#ANTAG HARDSUITS
#Blood-red Hardsuit
- type: entity
  parent: [ ClothingOuterHardsuitBase, BaseSyndicateContraband ]
  id: ClothingOuterHardsuitSyndie
  name: blood-red voidsuit # Goob edit
  description: A heavily armored voidsuit designed for work in special operations. Property of Gorlex Marauders.
  components:
  - type: Sprite
    sprite: Clothing/OuterClothing/Hardsuits/syndicate.rsi
  - type: Item
    size: Huge
  - type: Clothing
    sprite: Clothing/OuterClothing/Hardsuits/syndicate.rsi
  - type: PressureProtection
    highPressureMultiplier: 0.05
    lowPressureMultiplier: 1000
  - type: ExplosionResistance
    damageCoefficient: 0.45
  - type: Armor
    traumaDeductions:
      Dismemberment: 0.5
      OrganDamage: 0.5
      BoneDamage: 0.5
      VeinsDamage: 0
      NerveDamage: 0
    modifiers:
      coefficients:
        Blunt: 0.45
        Slash: 0.45
        Piercing: 0.45
        Heat: 0.45
        Radiation: 0.45
        Caustic: 0.45
  - type: ClothingSpeedModifier
    walkModifier: 0.9
    sprintModifier: 0.9
  - type: HeldSpeedModifier
  - type: ToggleableClothing # Goobstation - Modsuits change
    clothingPrototypes:
      head: ClothingHeadHelmetHardsuitSyndie
  - type: Tag
    tags:
    - MonkeyWearable
    - Hardsuit
    - WhitelistChameleon
  - type: ModifyDelayedKnockdown # Goobstation
    delayDelta: 3
    knockdownTimeDelta: -3
  - type: StaminaResistance # Goobstation
    damageCoefficient: 0.45

# Syndicate Medic Hardsuit
- type: entity
  parent: [ClothingOuterHardsuitSyndie, BaseSyndicateContraband]
  id: ClothingOuterHardsuitSyndieMedic
  name: blood-red medic voidsuit # Goob edit
  description: A heavily armored and agile advanced voidsuit specifically designed for field medic operations.
  components:
  - type: Sprite
    sprite: Clothing/OuterClothing/Hardsuits/syndiemedic.rsi
  - type: Clothing
    sprite: Clothing/OuterClothing/Hardsuits/syndiemedic.rsi
  - type: ToggleableClothing # Goobstation - Modsuits change
    clothingPrototypes:
      head: ClothingHeadHelmetHardsuitSyndieMedic
  - type: Tag
    tags:
    - Hardsuit
    - WhitelistChameleon
  - type: ModifyDelayedKnockdown # Goobstation
    delayDelta: 3
    knockdownTimeDelta: -3
  - type: StaminaResistance # Goobstation
    damageCoefficient: 0.5

#Syndicate Elite Hardsuit
- type: entity
  parent: [ClothingOuterHardsuitBase, BaseSyndicateContraband]
  id: ClothingOuterHardsuitSyndieElite
  name: syndicate elite voidsuit # Goob edit
  description: An elite version of the blood-red voidsuit, with improved mobility and fireproofing. Property of Gorlex Marauders. # Goob edit
  components:
  - type: Sprite
    sprite: Clothing/OuterClothing/Hardsuits/syndieelite.rsi
  - type: Clothing
    sprite: Clothing/OuterClothing/Hardsuits/syndieelite.rsi
  - type: PressureProtection
    highPressureMultiplier: 0.02
    lowPressureMultiplier: 1000
  - type: TemperatureProtection
    heatingCoefficient: 0.001
    coolingCoefficient: 0.001
  - type: ExplosionResistance
    damageCoefficient: 0.2
  - type: FireProtection
    reduction: 0.8
  - type: Armor
    traumaDeductions:
      Dismemberment: 0.5
      OrganDamage: 0.5
      BoneDamage: 0.5
      VeinsDamage: 0
      NerveDamage: 0
    modifiers:
      coefficients:
        Blunt: 0.55
        Slash: 0.55
        Piercing: 0.55
        Heat: 0.2
        Radiation: 0.01
        Caustic: 0.4
  - type: Item
    size: Huge
  - type: ClothingSpeedModifier # goobstation - duke nukies
    walkModifier: 1.0
    sprintModifier: 1.0
  - type: HeldSpeedModifier
  - type: ToggleableClothing # Goobstation - Modsuits change
    clothingPrototypes:
      head: ClothingHeadHelmetHardsuitSyndieElite
  - type: ModifyDelayedKnockdown # Goobstation
    delayDelta: 3
    knockdownTimeDelta: -3
  - type: StaminaResistance # Goobstation
    damageCoefficient: 0.55

#Syndicate Commander Hardsuit
- type: entity
  parent: [ClothingOuterHardsuitBase, BaseSyndicateContraband]
  id: ClothingOuterHardsuitSyndieCommander
  name: syndicate commander voidsuit # Goob edit
  description: A bulked up version of the blood-red voidsuit, purpose-built for the commander of a syndicate operative squad. Has significantly improved armor for those deadly front-lines firefights. # Goob edit
  components:
  - type: Sprite
    sprite: Clothing/OuterClothing/Hardsuits/syndiecommander.rsi
  - type: Clothing
    sprite: Clothing/OuterClothing/Hardsuits/syndiecommander.rsi
  - type: PressureProtection
    highPressureMultiplier: 0.05
    lowPressureMultiplier: 1000
  - type: ExplosionResistance
    damageCoefficient: 0.4
  - type: Armor
    traumaDeductions:
      Dismemberment: 0.6
      OrganDamage: 0.6
      BoneDamage: 0.6
      VeinsDamage: 0
      NerveDamage: 0
    modifiers:
      coefficients:
        Blunt: 0.35
        Slash: 0.35
        Piercing: 0.3
        Heat: 0.45
        Radiation: 0.2
        Caustic: 0.4
  - type: ClothingSpeedModifier
    walkModifier: 0.9
    sprintModifier: 0.9
  - type: HeldSpeedModifier
  - type: ToggleableClothing # Goobstation - Modsuits change
    clothingPrototypes:
      head: ClothingHeadHelmetHardsuitSyndieCommander
  - type: ModifyDelayedKnockdown # Goobstation
    delayDelta: 3
    knockdownTimeDelta: -3
  - type: StaminaResistance # Goobstation
    damageCoefficient: 0.35

#Cybersun Juggernaut Hardsuit
- type: entity
  parent: [ClothingOuterHardsuitBase, BaseSyndicateContraband]
  id: ClothingOuterHardsuitJuggernaut
  name: cybersun juggernaut suit
  description: A suit made by the cutting edge R&D department at cybersun to be hyper resilient.
  components:
  - type: Sprite
    sprite: Clothing/OuterClothing/Hardsuits/cybersun.rsi
  - type: Clothing
    sprite: Clothing/OuterClothing/Hardsuits/cybersun.rsi
  - type: PressureProtection
    highPressureMultiplier: 0.2
    lowPressureMultiplier: 1000
  - type: ExplosionResistance
    damageCoefficient: 0.3
  - type: Armor
    traumaDeductions: # prevents traumas at all (kinda)
      Dismemberment: 1
      OrganDamage: 1
      BoneDamage: 1
      VeinsDamage: 1
      NerveDamage: 1
    modifiers:
      coefficients:
        Blunt: 0.2
        Slash: 0.2
        Piercing: 0.2
        Heat: 0.2
        Radiation: 0.2
        Caustic: 0.2
  - type: ClothingSpeedModifier
    walkModifier: 0.9
    sprintModifier: 0.65
  - type: HeldSpeedModifier
  - type: ToggleableClothing # Goobstation - Modsuits change
    clothingPrototypes:
      head: ClothingHeadHelmetHardsuitCybersun
  - type: ModifyDelayedKnockdown # Goobstation
    delayDelta: 1
    knockdownTimeDelta: -1
  - type: StaminaResistance # Goobstation
    damageCoefficient: 0.8
  - type: Tag
    tags:
    - MonkeyWearable

#Wizard Hardsuit
- type: entity
  parent: [ClothingOuterHardsuitBase, ClothingOuterWizardBaseArmor, BaseMagicalContraband] # Goob edit
  id: ClothingOuterHardsuitWizard
  name: wizard voidsuit # Goob edit
  description: A bizarre gem-encrusted suit that radiates magical energies.
  components:
  - type: Sprite
    sprite: Clothing/OuterClothing/Hardsuits/wizard.rsi
  - type: Clothing
    sprite: Clothing/OuterClothing/Hardsuits/wizard.rsi
  - type: PressureProtection
    highPressureMultiplier: 0.05
    lowPressureMultiplier: 1000
  - type: Armor # Goob edit
    traumaDeductions: # prevents traumas at all (kinda)
      Dismemberment: 1
      OrganDamage: 1
      BoneDamage: 1
      VeinsDamage: 1
      NerveDamage: 1
    modifiers:
      coefficients:
        Blunt: 0.35
        Slash: 0.35
        Piercing: 0.35
        Heat: 0.35
        Radiation: 0.05
        Caustic: 0.1
  - type: ClothingSpeedModifier
    walkModifier: 0.9 # Goob edit
    sprintModifier: 0.9 # Goob edit
  - type: HeldSpeedModifier
  - type: WizardClothes # Goobstation
  - type: ToggleableClothing # Goobstation - Modsuits change
    clothingPrototypes:
      head: ClothingHeadHelmetHardsuitWizard
  - type: ModifyDelayedKnockdown # Goobstation
    cancel: true
  - type: StaminaResistance # Goobstation
    damageCoefficient: 0.2
  - type: Tag # Goobstation
    tags:
    - Hardsuit
    - WhitelistChameleon
    - SyringeArmor

#Ling Space Suit (goob - not used)
- type: entity
  parent: ClothingOuterHardsuitBase
  id: ClothingOuterHardsuitLing
  name: organic space suit
  description: A spaceworthy biomass of pressure and temperature resistant tissue.
  components:
  - type: Sprite
    sprite: Clothing/OuterClothing/Hardsuits/lingspacesuit.rsi
  - type: Clothing
    sprite: Clothing/OuterClothing/Hardsuits/lingspacesuit.rsi
  - type: PressureProtection
    highPressureMultiplier: 0.225
    lowPressureMultiplier: 1000
  - type: ExplosionResistance
    damageCoefficient: 0.2
  - type: Armor
    modifiers:
      coefficients:
        Blunt: 0.95
        Slash: 0.95
        Piercing: 1
        Heat: 0.5
  - type: ClothingSpeedModifier
    walkModifier: 0.8
    sprintModifier: 0.8
  - type: HeldSpeedModifier
  - type: ToggleableClothing # Goobstation - Modsuits change
    clothingPrototypes:
      head: ClothingHeadHelmetHardsuitLing
  - type: ModifyDelayedKnockdown
    cancel: true
  - type: StaminaResistance
    damageCoefficient: 0.4

#Pirate EVA Suit (Deep Space EVA Suit)
#Despite visually appearing like a softsuit, it functions exactly like a hardsuit would (parents off of base hardsuit, has resistances and toggleable clothing, etc.) so it goes here.
- type: entity
  parent: [ ClothingOuterHardsuitBase, BaseMajorContraband ]
  id:  ClothingOuterHardsuitPirateEVA
  name: deep space EVA suit
  suffix: Pirate
  description: A heavy space suit that provides some basic protection from the cold harsh realities of deep space.
  components:
  - type: Sprite
    sprite: Clothing/OuterClothing/Hardsuits/pirateeva.rsi
  - type: Item
    size: Huge
  - type: Clothing
    sprite: Clothing/OuterClothing/Hardsuits/pirateeva.rsi
  - type: ExplosionResistance
    damageCoefficient: 0.7
  - type: Armor
    modifiers:
      coefficients:
        Blunt: 0.8
        Slash: 0.8
        Piercing: 0.9
        Heat: 0.4
        Caustic: 0.75
  - type: ClothingSpeedModifier
    walkModifier: 0.6
    sprintModifier: 0.6
  - type: HeldSpeedModifier
  - type: ToggleableClothing # Goobstation - Modsuits change
    clothingPrototypes:
      head: ClothingHeadHelmetHardsuitPirateEVA
  - type: StaticPrice
    price: 0
  - type: ModifyDelayedKnockdown # Goobstation
    delayDelta: 2
    knockdownTimeDelta: -2
  - type: StaminaResistance # Goobstation
    damageCoefficient: 0.7

#Pirate Captain Hardsuit
- type: entity
  parent: [ ClothingOuterHardsuitBase, BaseMajorContraband ]
  id: ClothingOuterHardsuitPirateCap
  name: pirate captain's voidsuit # Goob edit
  description: An ancient armored voidsuit, perfect for defending against space scurvy and toolbox-wielding scallywags. # Goob edit
  components:
  - type: Sprite
    sprite: Clothing/OuterClothing/Hardsuits/piratecaptain.rsi
  - type: Item
    size: Huge
  - type: Clothing
    sprite: Clothing/OuterClothing/Hardsuits/piratecaptain.rsi
  - type: PressureProtection
    highPressureMultiplier: 0.02
    lowPressureMultiplier: 1000
  - type: ExplosionResistance
    damageCoefficient: 0.6
  - type: Armor
    modifiers:
      coefficients:
        Blunt: 0.7
        Slash: 0.8
        Piercing: 0.85
        Heat: 0.4
        Caustic: 0.75
  - type: ClothingSpeedModifier
    walkModifier: 0.8
    sprintModifier: 0.8
  - type: HeldSpeedModifier
  - type: ToggleableClothing # Goobstation - Modsuits change
    clothingPrototypes:
      head: ClothingHeadHelmetHardsuitPirateCap
  - type: StaticPrice
    price: 0
  - type: ModifyDelayedKnockdown # Goobstation
    delayDelta: 3
    knockdownTimeDelta: -3
  - type: StaminaResistance # Goobstation
    damageCoefficient: 0.5

#CENTCOMM / ERT HARDSUITS
#ERT Leader Hardsuit
- type: entity
  parent: [ BaseCentcommContraband, ClothingOuterHardsuitSyndieCommander ]
  id: ClothingOuterHardsuitERTLeader
  name: ERT leader's voidsuit # Goob edit
  description: A protective voidsuit worn by the leader of an emergency response team. # Goob edit
  components:
  - type: Sprite
    sprite: Clothing/OuterClothing/Hardsuits/ERTSuits/ertleader.rsi
  - type: Clothing
    sprite: Clothing/OuterClothing/Hardsuits/ERTSuits/ertleader.rsi
  - type: ToggleableClothing # Goobstation - Modsuits change
    clothingPrototypes:
      head: ClothingHeadHelmetHardsuitERTLeader

#ERT Chaplain Hardsuit
- type: entity
  parent: [ BaseCentcommContraband, ClothingOuterHardsuitJuggernaut ]
  id: ClothingOuterHardsuitERTChaplain
  name: ERT chaplain's voidsuit # Goob edit
  description: A protective voidsuit worn by the chaplains of an Emergency Response Team. # Goob edit
  components:
  - type: Sprite
    sprite: Clothing/OuterClothing/Hardsuits/ERTSuits/ertchaplain.rsi #if you change this, please update the humanoid.yml with a better markers sprite.
  - type: Clothing
    sprite: Clothing/OuterClothing/Hardsuits/ERTSuits/ertchaplain.rsi
  - type: ToggleableClothing # Goobstation - Modsuits change
    clothingPrototypes:
      head: ClothingHeadHelmetHardsuitERTChaplain

#ERT Engineer Hardsuit
- type: entity
  parent: ClothingOuterHardsuitCBURN
  id: ClothingOuterHardsuitERTEngineer
  name: ERT engineer's voidsuit # Goob edit
  description: A protective voidsuit worn by the engineers of an emergency response team. # Goob edit
  components:
  - type: Sprite
    sprite: Clothing/OuterClothing/Hardsuits/ERTSuits/ertengineer.rsi
  - type: Clothing
    sprite: Clothing/OuterClothing/Hardsuits/ERTSuits/ertengineer.rsi
  - type: ToggleableClothing # Goobstation - Modsuits change
    clothingPrototypes:
      head: ClothingHeadHelmetHardsuitERTEngineer
  - type: FireProtection
    reduction: 0.8

#ERT Medic Hardsuit
- type: entity
  parent: [ BaseCentcommContraband, ClothingOuterHardsuitSyndieMedic ]
  id: ClothingOuterHardsuitERTMedical
  name: ERT medic's voidsuit # Goob edit
  description: A protective voidsuit worn by the medics of an emergency response team. # Goob edit
  components:
  - type: Sprite
    sprite: Clothing/OuterClothing/Hardsuits/ERTSuits/ertmedical.rsi
  - type: Clothing
    sprite: Clothing/OuterClothing/Hardsuits/ERTSuits/ertmedical.rsi
  - type: ToggleableClothing # Goobstation - Modsuits change
    clothingPrototypes:
      head: ClothingHeadHelmetHardsuitERTMedical

#ERT Security Hardsuit
- type: entity
  parent: [ BaseCentcommContraband, ClothingOuterHardsuitSyndie ]
  id: ClothingOuterHardsuitERTSecurity
  name: ERT security's voidsuit # Goob edit
  description: A protective voidsuit worn by the security officers of an emergency response team. # Goob edit
  components:
  - type: Sprite
    sprite: Clothing/OuterClothing/Hardsuits/ERTSuits/ertsecurity.rsi
  - type: Clothing
    sprite: Clothing/OuterClothing/Hardsuits/ERTSuits/ertsecurity.rsi
  - type: ToggleableClothing # Goobstation - Modsuits change
    clothingPrototypes:
      head: ClothingHeadHelmetHardsuitERTSecurity
  - type: Tag
    tags:
    - Hardsuit
    - WhitelistChameleon

#ERT Janitor Hardsuit
- type: entity
  parent: ClothingOuterHardsuitCBURN
  id: ClothingOuterHardsuitERTJanitor
  name: ERT janitor's voidsuit # Goob edit
  description: A protective voidsuit worn by the janitors of an emergency response team. # Goob edit
  components:
  - type: Sprite
    sprite: Clothing/OuterClothing/Hardsuits/ERTSuits/ertjanitor.rsi
  - type: Clothing
    sprite: Clothing/OuterClothing/Hardsuits/ERTSuits/ertjanitor.rsi
  - type: ToggleableClothing # Goobstation - Modsuits change
    clothingPrototypes:
      head: ClothingHeadHelmetHardsuitERTJanitor

#Deathsquad
- type: entity # Goobstation - Start
  parent: [ BaseCentcommContraband, ClothingOuterHardsuitBase ]
  id: ClothingOuterHardsuitDeathsquad # Todo - This should be a modsuit when those are done.
  name: PI-52 "Lucifer" voidsuit # Goob edit
  description: A famous voidsuit used by Central Commands death-squadrons, often shown in movies by nanotrasen intended to increase recruitment. # Goob edit
  components:
  - type: Sprite
    sprite: Clothing/OuterClothing/Hardsuits/deathsquad.rsi
  - type: Clothing
    sprite: Clothing/OuterClothing/Hardsuits/deathsquad.rsi
  - type: PressureProtection
    highPressureMultiplier: 0.02
    lowPressureMultiplier: 1000
  - type: TemperatureProtection
    heatingCoefficient: 0.001
    coolingCoefficient: 0.001
  - type: ExplosionResistance
    damageCoefficient: 0.1
  - type: FireProtection
    reduction: 0.8
  - type: StaminaResistance # Goobstation - Start
    damageCoefficient: 0
  - type: ClothingSlowOnDamageModifier
    modifier: 0.1
  - type: ClothingModifyStunTime
    modifier: 0.1
  - type: ModifyStandingUpTime
    multiplier: 0.1
  - type: Armor
    traumaDeductions: # prevents traumas at all (kinda)
      Dismemberment: 1
      OrganDamage: 1
      BoneDamage: 1
      VeinsDamage: 1
      NerveDamage: 1
    modifiers:
      coefficients:
        Blunt: 0.1 # Best armor in the game - Yeah no shit.
        Slash: 0.1
        Piercing: 0.1
        Heat: 0.1
        Cold: 0.1
        Cellular: 0.1
        Radiation: 0.1
        Caustic: 0.1
  - type: ClothingSpeedModifier
    walkModifier: 1.0
    sprintModifier: 1.0
  - type: HeldSpeedModifier
  - type: ToggleableClothing
    clothingPrototypes:
      head: ClothingHeadHelmetHardsuitDeathsquad
  - type: ModifyDelayedKnockdown # Goobstation - End
    cancel: true
  - type: Tag
    tags: [] # ignore "WhitelistChameleon" tag

#CBURN Hardsuit
- type: entity
  parent: [ BaseCentcommContraband, ClothingOuterHardsuitBase ]
  id: ClothingOuterHardsuitCBURN
  name: CBURN exosuit
  description: A lightweight yet strong exosuit used for special cleanup operations.
  components:
  - type: Sprite
    sprite: Clothing/OuterClothing/Hardsuits/cburn.rsi
  - type: Clothing
    sprite: Clothing/OuterClothing/Hardsuits/cburn.rsi
  - type: PressureProtection
    highPressureMultiplier: 0.02
    lowPressureMultiplier: 1000
  - type: TemperatureProtection
    heatingCoefficient: 0.001
    coolingCoefficient: 0.001
  - type: ExplosionResistance
    damageCoefficient: 0.7
  - type: Armor
    modifiers:
      coefficients:
        Blunt: 0.7
        Slash: 0.3 # Goobstation - CBURN should protect against zombie attacks
        Piercing: 0.6
        Heat: 0.10
        Cold: 0.10
        Shock: 0.15
        Radiation: 0.1
        Caustic: 0.1
  - type: ZombificationResistance
    zombificationResistanceCoefficient: 0.25
  - type: ClothingSpeedModifier
    walkModifier: 1.0
    sprintModifier: 1.0
  - type: HeldSpeedModifier
  - type: ToggleableClothing # Goobstation - Modsuits change
    clothingPrototypes:
      head: ClothingHeadHelmetCBURN
  - type: ModifyDelayedKnockdown # Goobstation
    delayDelta: 3
    knockdownTimeDelta: -3
  - type: StaminaResistance # Goobstation
    damageCoefficient: 0.5

#MISC. HARDSUITS
#Clown Hardsuit
- type: entity
  parent: ClothingOuterHardsuitBase
  id: ClothingOuterHardsuitClown
  name: clown voidsuit # Goob edit
  description: A custom-made clown voidsuit. # Goob edit
  components:
  - type: Sprite
    sprite: Clothing/OuterClothing/Hardsuits/clown.rsi
  - type: Clothing
    sprite: Clothing/OuterClothing/Hardsuits/clown.rsi
  - type: PressureProtection
    highPressureMultiplier: 0.5
    lowPressureMultiplier: 1000
  - type: ExplosionResistance
    damageCoefficient: 0.9
  - type: Armor
    modifiers:
      coefficients:
        Blunt: 0.9
        Slash: 0.9
        Piercing: 0.9
        Caustic: 0.8
  - type: ClothingSpeedModifier
    walkModifier: 0.9
    sprintModifier: 0.9
  - type: HeldSpeedModifier
  - type: Construction
    graph: ClownHardsuit
    node: clownHardsuit
  - type: ToggleableClothing # Goobstation - Modsuits change
    clothingPrototypes:
      head: ClothingHeadHelmetHardsuitClown
  - type: ModifyDelayedKnockdown # Goobstation
    delayDelta: -1
    knockdownTimeDelta: 1

#Mime Hardsuit
- type: entity
  parent: ClothingOuterHardsuitClown
  id: ClothingOuterHardsuitMime
  name: mime voidsuit # Goob edit
  description: A custom-made mime voidsuit. # Goob edit.
  components:
  - type: Sprite
    sprite: Clothing/OuterClothing/Hardsuits/mime.rsi
  - type: Clothing
    sprite: Clothing/OuterClothing/Hardsuits/mime.rsi
  - type: Construction
    graph: MimeHardsuit
    node: mimeHardsuit
  - type: ToggleableClothing # Goobstation - Modsuits change
    clothingPrototypes:
      head: ClothingHeadHelmetHardsuitMime

#Santa's Hardsuit
- type: entity
  parent: ClothingOuterHardsuitBase
  id: ClothingOuterHardsuitSanta
  name: Santa's voidsuit # Goob edit
  description: A festive, cheerful voidsuit that protects the jolly gift-giver while on sleighrides in space. Offers some resistance against asteroid strikes. # Goob edit
  components:
  - type: Sprite
    sprite: Clothing/OuterClothing/Hardsuits/santahardsuit.rsi
  - type: Clothing
    sprite: Clothing/OuterClothing/Hardsuits/santahardsuit.rsi
  - type: PressureProtection
    highPressureMultiplier: 0.5
    lowPressureMultiplier: 1000
  - type: ExplosionResistance
    damageCoefficient: 0.85
  - type: Armor
    modifiers:
      coefficients:
        Blunt: 0.85
        Slash: 0.9
        Piercing: 0.85
        Caustic: 0.8
  - type: ClothingSpeedModifier
    walkModifier: 0.9
    sprintModifier: 0.9
  - type: HeldSpeedModifier
  - type: ToggleableClothing # Goobstation - Modsuits change
    clothingPrototypes:
      head: ClothingHeadHelmetHardsuitSanta<|MERGE_RESOLUTION|>--- conflicted
+++ resolved
@@ -373,27 +373,15 @@
     highPressureMultiplier: 0.5
     lowPressureMultiplier: 1000
   - type: ExplosionResistance
-<<<<<<< HEAD
-    damageCoefficient: 0.7
-=======
     damageCoefficient: 0.3 # Goob
->>>>>>> d11ada8b
-  - type: Armor
-    modifiers:
-      coefficients:
-<<<<<<< HEAD
-        Blunt: 0.5
-        Slash: 0.5
-        Piercing: 0.6
-        Heat: 0.5
-        Radiation: 0.4
-=======
+  - type: Armor
+    modifiers:
+      coefficients:
         Blunt: 0.7
         Slash: 0.6
         Piercing: 0.7
         Heat: 0.7
         Radiation: 0.1
->>>>>>> d11ada8b
         Caustic: 0.7
   - type: ClothingSpeedModifier
     walkModifier: 0.75
@@ -720,7 +708,6 @@
   - type: Armor
     modifiers:
       coefficients:
-<<<<<<< HEAD
         Blunt: 0.8
         Slash: 0.8
         Piercing: 0.8
@@ -728,9 +715,6 @@
         Caustic: 0.1
   - type: ZombificationResistance
     zombificationResistanceCoefficient: 0.4
-=======
-        Caustic: 0.1
->>>>>>> d11ada8b
   - type: ClothingSpeedModifier
     walkModifier: 0.9
     sprintModifier: 0.95
@@ -849,27 +833,15 @@
     highPressureMultiplier: 0.5
     lowPressureMultiplier: 1000
   - type: ExplosionResistance
-<<<<<<< HEAD
-    damageCoefficient: 0.9
-=======
     damageCoefficient: 0.5 # Goob
->>>>>>> d11ada8b
-  - type: Armor
-    modifiers:
-      coefficients:
-<<<<<<< HEAD
-        Blunt: 0.4
-        Slash: 0.4
-        Piercing: 0.6
-        Radiation: 0.5
-        Caustic: 0.5
-=======
+  - type: Armor
+    modifiers:
+      coefficients:
         Blunt: 0.9
         Slash: 0.8
         Piercing: 0.9
         Radiation: 0.15
         Caustic: 0.8
->>>>>>> d11ada8b
   - type: ClothingSpeedModifier
     walkModifier: 0.85
     sprintModifier: 0.9
