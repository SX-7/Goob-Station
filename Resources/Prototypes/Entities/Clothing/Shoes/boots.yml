--- conflicted
+++ resolved
@@ -79,11 +79,7 @@
     sprite: Clothing/Shoes/Boots/highheelboots.rsi
 
 - type: entity
-<<<<<<< HEAD
-  parent: ClothingShoesMilitaryBase # goobstation - not contra now
-=======
   parent: [ ClothingShoesMilitaryBase ]
->>>>>>> 3358801b
   id: ClothingShoesBootsMerc
   name: mercenary boots
   description: Boots that have gone through many conflicts and that have proven their combat reliability.
