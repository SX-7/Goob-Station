- type: entityTable
  id: MaintFluffTable
  table: !type:GroupSelector
    children:
    # Common Group
    - !type:GroupSelector
      weight: 75
      children:
      # Smoker's specialty
      - !type:AllSelector
        children:
        - id: Lighter
        - id: CigCartonBlue
      # Gar glasses
      - !type:GroupSelector
        children:
        - id: ClothingEyesGlassesGar
        - id: ClothingEyesGlassesGarOrange
        - id: ClothingEyesGlassesGarGiga
      - id: Wristwatch
        weight: 0.5
      - id: ClothingHeadHatCake
      - id: ClothingHeadHatSkub
      - id: ClothingHeadHatCone
      - id: ClothingNeckBling
      - id: ClothingHeadHelmetCosmonaut
      - id: ClothingHeadHelmetBasic
      - id: ClothingShoeSlippersDuck
      - id: ClothingUnderSocksBee
      - id: ClothingUnderSocksCoder
      - id: ClothingHeadHatSquid
      # Animal Masks
      - !type:GroupSelector
        children:
        - id: ClothingMaskRat
        - id: ClothingMaskFox
        - id: ClothingMaskBee
        - id: ClothingMaskBear
        - id: ClothingMaskRaven
        - id: ClothingMaskJackal
        - id: ClothingMaskBat
      - id: ClothingBeltSuspenders
      - id: ClothingEyesEyepatch
      - id: ClothingEyesGlasses
      - id: ClothingHandsGlovesLatex
      - id: ClothingHandsGlovesFingerless
      - id: ClothingHandsGlovesColorBlack
      - id: ClothingHeadHatBeret
      - id: ClothingHeadHatBowlerHat
      - id: ClothingHeadHatFedoraBrown
        weight: 0.5
      - id: ClothingHeadHatFedoraGrey
        weight: 0.5
      - id: ClothingHeadHatFez
      - id: ClothingHeadHatPaper
      - id: ClothingHeadHatPirate
      - id: ClothingMaskSterile
      - id: ClothingNeckHeadphones
      - id: ClothingNeckTieRed
      - id: ClothingOuterCoatGentle
      - !type:AllSelector
        children:
        - id: ClothingOuterCoatJensen
        - id: ClothingEyesGlassesJensen
      - id: ClothingOuterCoatLab
      - !type:AllSelector
        children:
        - id: ClothingOuterCoatPirate
        - id: ClothingHeadHatPirateTricord
      - id: ClothingHeadHatTophat
      - id: ClothingOuterHoodieBlack
        weight: 0.5
      - id: ClothingOuterHoodieGrey
        weight: 0.5
      - !type:GroupSelector
        children:
        - id: ClothingOuterFlannelRed
        - id: ClothingOuterFlannelBlue
        - id: ClothingOuterFlannelGreen
      - id: ClothingOuterVestHazard
      - id: ClothingShoesBootsJack
      - id: ClothingShoesHighheelBoots
      - id: ClothingShoesBootsLaceup
      - id: ClothingShoesLeather
      - id: ClothingShoesBootsSalvage
      - id: ClothingShoesBootsWork
      - id: ClothingShoesTourist
      - id: ClothingUniformJumpsuitLoungewear
      - id: ClothingHeadHatCowboyRed
    # Uncommon Group
    - !type:GroupSelector
      weight: 23
      children:
      - id: ClothingNeckCloakHerald
      - id: ClothingHeadHelmetTemplar
      # Cloaks
      - !type:GroupSelector
        children:
        - id: ClothingNeckCloakTrans
        - id: ClothingNeckCloakAdmin
        - id: ClothingNeckCloakMoth
        - id: ClothingNeckCloakVoid
        - id: ClothingNeckCloakGoliathCloak
        - id: ClothingNeckCloakAce
        - id: ClothingNeckCloakAro
        - id: ClothingNeckCloakBi
        - id: ClothingNeckCloakIntersex
        - id: ClothingNeckCloakLesbian
        - id: ClothingNeckCloakGay
        - id: ClothingNeckCloakEnby
        - id: ClothingNeckCloakPan
      - id: ToySkeleton
      - id: Basketball
      - id: Football
      - id: BalloonNT
      - id: BalloonCorgi
      - id: MysteryFigureBox
      # Cult
      - !type:AllSelector
        children:
        - id: ClothingOuterRobesCult
        - id: ClothingShoesCult
      - id: ClothingHandsGlovesMercFingerless
      - id: ClothingHandsGlovesNitrile
      - id: ClothingHandsGlovesPowerglove
      - id: ClothingHeadHatAnimalHeadslime
      - id: ClothingHeadHatBeretMerc
      - id: ClothingHeadHatOutlawHat
      - id: ClothingHeadHatUshanka
      - id: ClothingHeadHatBunny
      - id: ClothingMaskNeckGaiter
      - id: ClothingNeckScarfStripedZebra
      - id: ClothingOuterGhostSheet
      - id: ClothingUniformJumpsuitAncient
      - id: ClothingUniformJumpsuitPirate
      - id: ClothingShoesBootsCowboyFancy
      - id: ClothingHeadHatCowboyBountyHunter
      # Pins
      - !type:GroupSelector
        children:
        - id: ClothingNeckLGBTPin
        - id: ClothingNeckAromanticPin
        - id: ClothingNeckAsexualPin
        - id: ClothingNeckBisexualPin
        - id: ClothingNeckIntersexPin
        - id: ClothingNeckLesbianPin
        - id: ClothingNeckNonBinaryPin
        - id: ClothingNeckPansexualPin
        - id: ClothingNeckTransPin
        - id: ClothingNeckAutismPin
        - id: ClothingNeckGoldAutismPin
    # Rare Group
    - !type:GroupSelector
      weight: 2
      children:
      - id: Skub
      - id: PonderingOrb
      - id: CluwneHorn
      - id: ClothingShoesSkates
      - id: DrinkMugDog
      - id: CigarGold
      - id: ClothingUniformJumpsuitFamilyGuy
      - id: WristwatchGold

- type: entity
  name: Maint Loot Spawner
  suffix: Fluff+Clothes
  id: MaintenanceFluffSpawner
  parent: MarkerBase
  components:
<<<<<<< HEAD
    - type: Sprite
      layers:
        - state: red
        - sprite: Clothing/Eyes/Glasses/gar.rsi
          state: icon-super
    - type: RandomSpawner
      rarePrototypes:
        - ClothingUniformJumpsuitFamilyGuy
        - CigarGold
        - ClothingNeckCloakHerald
        - ClothingHeadHelmetTemplar
        - ClothingNeckCloakTrans
        - ClothingNeckCloakAdmin
        - ClothingNeckCloakMoth
        - ClothingNeckCloakVoid
        - ClothingNeckCloakGoliathCloak
        - ClothingNeckCloakAce
        - ClothingNeckCloakAro
        - ClothingNeckCloakBi
        - ClothingNeckCloakIntersex
        - ClothingNeckCloakLesbian
        - ClothingNeckCloakGay
        - ClothingNeckCloakEnby
        - ClothingNeckCloakPan
        - ToySkeleton
        - Basketball
        - Football
        - BalloonCorgi
        - BalloonNT
        - PonderingOrb
        - Skub
        - DrinkMugDog
        - ClothingNeckLGBTPin
        - ClothingNeckAromanticPin
        - ClothingNeckAsexualPin
        - ClothingNeckBisexualPin
        - ClothingNeckIntersexPin
        - ClothingNeckLesbianPin
        - ClothingNeckNonBinaryPin
        - ClothingNeckPansexualPin
        - ClothingNeckTransPin
        - CluwneHorn
        - ClothingMaskRat
        - MysteryFigureBox
        - ClothingHandsGlovesMercFingerless
        - ClothingHandsGlovesNitrile
        - ClothingHandsGlovesPowerglove
        - ClothingHeadHatAnimalHeadslime
        - ClothingHeadHatBeretMerc
        - ClothingHeadHatOutlawHat
        - ClothingHeadHatUshanka
        - ClothingHeadHatBunny
        - ClothingMaskNeckGaiter
        - ClothingNeckScarfStripedZebra
        - ClothingOuterRobesCult
        - ClothingOuterGhostSheet
        - ClothingShoesCult
        - ClothingUniformJumpsuitAncient
        - ClothingUniformJumpsuitPirate
        - ClothingShoesBootsCowboyFancy
        - ClothingHeadHatCowboyBountyHunter
        - ClothingNeckAutismPin
        - WristwatchGold
      rareChance: 0.01
      prototypes:
        - Lighter
        - CigCartonBlue
        - ClothingEyesGlassesGarGiga
        - ClothingEyesGlassesGarOrange
        - ClothingEyesGlassesGar
        - ClothingHeadHatCake
        - ClothingHeadHatSkub
        - ClothingHeadHatCone
        - ClothingNeckBling
        - ClothingHeadHelmetCosmonaut
        - ClothingHeadHelmetBasic
        - ClothingShoeSlippersDuck
        - ClothingUnderSocksBee
        - ClothingUnderSocksCoder
        - ClothingHeadHatSquid
        - ClothingMaskFox
        - ClothingMaskBee
        - ClothingMaskBear
        - ClothingMaskRaven
        - ClothingMaskJackal
        - ClothingMaskBat
        - ClothingBeltSuspenders
        - ClothingEyesEyepatch
        - ClothingEyesGlasses
        - ClothingHandsGlovesLatex
        - ClothingHandsGlovesFingerless
        - ClothingHandsGlovesColorBlack
        - ClothingHeadHatBeret
        - ClothingHeadHatBowlerHat
        - ClothingHeadHatFedoraBrown
        - ClothingHeadHatFedoraGrey
        - ClothingHeadHatFez
        - ClothingHeadHatPaper
        - ClothingHeadHatPirate
        - ClothingHeadHatPirateTricord
        - ClothingHeadHatTophat
        - ClothingMaskSterile
        - ClothingNeckHeadphones
        - ClothingNeckTieRed
        - ClothingOuterCoatGentle
        - ClothingOuterCoatJensen
        - ClothingEyesGlassesJensen
        - ClothingOuterCoatLab
        - ClothingOuterCoatPirate
        - ClothingOuterHoodieBlack
        - ClothingOuterHoodieGrey
        - ClothingOuterFlannelRed
        - ClothingOuterFlannelBlue
        - ClothingOuterFlannelGreen
        - ClothingOuterVestHazard
        - ClothingShoesBootsJack
        - ClothingShoesHighheelBoots
        - ClothingShoesBootsLaceup
        - ClothingShoesLeather
        - ClothingShoesBootsSalvage
        - ClothingShoesBootsWork
        - ClothingShoesTourist
        - ClothingUniformJumpsuitLoungewear
        - ClothingHeadHatCowboyRed
        - Wristwatch
      chance: 0.6
      offset: 0.0
=======
  - type: Sprite
    layers:
      - state: red
      - sprite: Clothing/Eyes/Glasses/gar.rsi
        state: icon-super
  - type: EntityTableSpawner
    table: !type:NestedSelector
      tableId: MaintFluffTable
      prob: 0.6
>>>>>>> f76fa0e5

- type: entityTable
  id: MaintToolsTable
  table: !type:GroupSelector
    children:
    # Common Group
    - !type:GroupSelector
      weight: 75
      children:
      - id: FlashlightLantern
      - id: ToolboxEmergencyFilled
      - !type:GroupSelector
        children:
        - id: OxygenTankFilled
        - id: DoubleEmergencyOxygenTankFilled
      - !type:GroupSelector
        children:
        - id: NitrogenTankFilled
        - id: DoubleEmergencyNitrogenTankFilled
      - id: EmergencyFunnyOxygenTankFilled
        weight: 0.5
      - !type:GroupSelector
        weight: 3
        children:
        - id: SheetSteel10
        - id: SheetPlastic10
        - id: SheetGlass10
        - id: PartRodMetal10
        - id: MaterialCardboard10
          weight: 0.25
        - id: MaterialCloth10
          weight: 0.25
        - id: MaterialWoodPlank10
          weight: 0.25
      - id: Plunger
      - id: PowerCellMedium
      - id: PowerCellSmall
      - id: Soap
      - id: Wirecutter
      - id: Screwdriver
      - id: Wrench
      - id: Crowbar
      - id: Multitool
      - id: Shovel
      - id: Welder
      - id: GasAnalyzer
      - id: SprayPainter
      - id: Flare
      - id: Beaker
      - id: ClothingMaskGas
      - id: ClothingMaskBreath
      - id: DoorElectronics
      - id: APCElectronics
      - id: InflatableWallStack5
      - id: CableHVStack10
      - id: CableMVStack10
      - id: CableApcStack10
      - !type:GroupSelector
        children:
        - id: ClothingHandsGlovesColorYellowBudget
          weight: 5
        - id: ClothingHandsGlovesFingerlessInsulated
          weight: 0.5
        - id: ClothingHandsGlovesColorYellow
          weight: 1
      # Uncommon Group
    - !type:GroupSelector
      weight: 23
      children:
      - id: ClothingHeadHatCone
        weight: 2
      - id: BookRandomStory
        weight: 0.25
      - id: ToolboxElectricalFilled
      - id: ToolboxMechanicalFilled
      - id: ClothingBeltUtility
      - id: ToolboxArtisticFilled
      - id: GeigerCounter
      - id: trayScanner
      - id: HandheldGPSBasic
      - id: HandLabeler
      - id: GlowstickBase
      - id: Bucket
      - id: RadioHandheld
      - id: AppraisalTool
      - id: ModularReceiver
      - id: WeaponFlareGun
      - id: BarberScissors
      - !type:GroupSelector
        children:
        - id: DrinkSpaceGlue
        - id: DrinkSpaceLube
      # Rare Group
    - !type:GroupSelector
      weight: 2
      children:
      - id: LanternFlash
      - id: PowerCellHigh
      - id: NetProbeCartridge
      - id: WelderIndustrial
      - id: SheetPlasteel10
      - id: ClothingMaskGasExplorer
      - id: TechnologyDisk
      - id: ResearchDisk5000
      - id: PetCarrier
      - id: DrinkMopwataBottleRandom
      - id: LidSalami
        weight: 0.05

- type: entity
  name: Maint Loot Spawner
  suffix: Tools+Cells+Mats
  id: MaintenanceToolSpawner
  parent: MarkerBase
  components:
  - type: Sprite
    layers:
      - state: red
      - sprite: Objects/Power/power_cells.rsi
        state: high
  - type: EntityTableSpawner
    table: !type:NestedSelector
      tableId: MaintToolsTable
      prob: 0.6

- type: entityTable
  id: MaintWeaponTable
  table: !type:GroupSelector
    children:
    # Common Group
    - !type:GroupSelector
      weight: 95
      children:
      - id: Machete
      - id: BaseBallBat
      - id: CombatKnife
      - id: Spear
      - id: RifleStock
      - id: ModularReceiver
      - id: HydroponicsToolScythe
    # Rare Group
    - !type:GroupSelector
      weight: 5
      children:
      - id: Lighter
      - id: Matchbox
      - id: ClothingEyesBlindfold
      - id: ClothingMaskMuzzle
      - id: ClothingMaskGasSecurity
      - id: ShardGlass
        weight: 2
      - id: Syringe
      - id: Mousetrap
      - !type:GroupSelector
        weight: 2
        children:
        - id: Brutepack1
        - id: Ointment1
        - id: Gauze1
      - id: Bola
      - id: SurvivalKnife
      - id: ScalpelShiv
      - id: Shiv
      - id: SawImprov
      - id: HydroponicsToolMiniHoe

- type: entity
  name: Maint Loot Spawner
  suffix: Scrap+Weapons
  id: MaintenanceWeaponSpawner
  parent: MarkerBase
  components:
  - type: Sprite
    layers:
      - state: red
      - sprite: Objects/Weapons/Melee/machete.rsi
        state: icon
  - type: EntityTableSpawner
    table: !type:NestedSelector
      tableId: MaintWeaponTable
      prob: 0.6

- type: entity
  name: Maint Loot Spawner
  suffix: Plants
  id: MaintenancePlantSpawner
  parent: MarkerBase
  components:
    - type: Sprite
      layers:
        - state: red
        - sprite: Objects/Misc/spaceshroom.rsi
          state: structure
    - type: RandomSpawner
      prototypes:
        - Spaceshroom
      chance: 0.6
      offset: 0.0<|MERGE_RESOLUTION|>--- conflicted
+++ resolved
@@ -168,135 +168,6 @@
   id: MaintenanceFluffSpawner
   parent: MarkerBase
   components:
-<<<<<<< HEAD
-    - type: Sprite
-      layers:
-        - state: red
-        - sprite: Clothing/Eyes/Glasses/gar.rsi
-          state: icon-super
-    - type: RandomSpawner
-      rarePrototypes:
-        - ClothingUniformJumpsuitFamilyGuy
-        - CigarGold
-        - ClothingNeckCloakHerald
-        - ClothingHeadHelmetTemplar
-        - ClothingNeckCloakTrans
-        - ClothingNeckCloakAdmin
-        - ClothingNeckCloakMoth
-        - ClothingNeckCloakVoid
-        - ClothingNeckCloakGoliathCloak
-        - ClothingNeckCloakAce
-        - ClothingNeckCloakAro
-        - ClothingNeckCloakBi
-        - ClothingNeckCloakIntersex
-        - ClothingNeckCloakLesbian
-        - ClothingNeckCloakGay
-        - ClothingNeckCloakEnby
-        - ClothingNeckCloakPan
-        - ToySkeleton
-        - Basketball
-        - Football
-        - BalloonCorgi
-        - BalloonNT
-        - PonderingOrb
-        - Skub
-        - DrinkMugDog
-        - ClothingNeckLGBTPin
-        - ClothingNeckAromanticPin
-        - ClothingNeckAsexualPin
-        - ClothingNeckBisexualPin
-        - ClothingNeckIntersexPin
-        - ClothingNeckLesbianPin
-        - ClothingNeckNonBinaryPin
-        - ClothingNeckPansexualPin
-        - ClothingNeckTransPin
-        - CluwneHorn
-        - ClothingMaskRat
-        - MysteryFigureBox
-        - ClothingHandsGlovesMercFingerless
-        - ClothingHandsGlovesNitrile
-        - ClothingHandsGlovesPowerglove
-        - ClothingHeadHatAnimalHeadslime
-        - ClothingHeadHatBeretMerc
-        - ClothingHeadHatOutlawHat
-        - ClothingHeadHatUshanka
-        - ClothingHeadHatBunny
-        - ClothingMaskNeckGaiter
-        - ClothingNeckScarfStripedZebra
-        - ClothingOuterRobesCult
-        - ClothingOuterGhostSheet
-        - ClothingShoesCult
-        - ClothingUniformJumpsuitAncient
-        - ClothingUniformJumpsuitPirate
-        - ClothingShoesBootsCowboyFancy
-        - ClothingHeadHatCowboyBountyHunter
-        - ClothingNeckAutismPin
-        - WristwatchGold
-      rareChance: 0.01
-      prototypes:
-        - Lighter
-        - CigCartonBlue
-        - ClothingEyesGlassesGarGiga
-        - ClothingEyesGlassesGarOrange
-        - ClothingEyesGlassesGar
-        - ClothingHeadHatCake
-        - ClothingHeadHatSkub
-        - ClothingHeadHatCone
-        - ClothingNeckBling
-        - ClothingHeadHelmetCosmonaut
-        - ClothingHeadHelmetBasic
-        - ClothingShoeSlippersDuck
-        - ClothingUnderSocksBee
-        - ClothingUnderSocksCoder
-        - ClothingHeadHatSquid
-        - ClothingMaskFox
-        - ClothingMaskBee
-        - ClothingMaskBear
-        - ClothingMaskRaven
-        - ClothingMaskJackal
-        - ClothingMaskBat
-        - ClothingBeltSuspenders
-        - ClothingEyesEyepatch
-        - ClothingEyesGlasses
-        - ClothingHandsGlovesLatex
-        - ClothingHandsGlovesFingerless
-        - ClothingHandsGlovesColorBlack
-        - ClothingHeadHatBeret
-        - ClothingHeadHatBowlerHat
-        - ClothingHeadHatFedoraBrown
-        - ClothingHeadHatFedoraGrey
-        - ClothingHeadHatFez
-        - ClothingHeadHatPaper
-        - ClothingHeadHatPirate
-        - ClothingHeadHatPirateTricord
-        - ClothingHeadHatTophat
-        - ClothingMaskSterile
-        - ClothingNeckHeadphones
-        - ClothingNeckTieRed
-        - ClothingOuterCoatGentle
-        - ClothingOuterCoatJensen
-        - ClothingEyesGlassesJensen
-        - ClothingOuterCoatLab
-        - ClothingOuterCoatPirate
-        - ClothingOuterHoodieBlack
-        - ClothingOuterHoodieGrey
-        - ClothingOuterFlannelRed
-        - ClothingOuterFlannelBlue
-        - ClothingOuterFlannelGreen
-        - ClothingOuterVestHazard
-        - ClothingShoesBootsJack
-        - ClothingShoesHighheelBoots
-        - ClothingShoesBootsLaceup
-        - ClothingShoesLeather
-        - ClothingShoesBootsSalvage
-        - ClothingShoesBootsWork
-        - ClothingShoesTourist
-        - ClothingUniformJumpsuitLoungewear
-        - ClothingHeadHatCowboyRed
-        - Wristwatch
-      chance: 0.6
-      offset: 0.0
-=======
   - type: Sprite
     layers:
       - state: red
@@ -306,7 +177,6 @@
     table: !type:NestedSelector
       tableId: MaintFluffTable
       prob: 0.6
->>>>>>> f76fa0e5
 
 - type: entityTable
   id: MaintToolsTable
