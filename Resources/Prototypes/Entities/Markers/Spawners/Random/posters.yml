--- conflicted
+++ resolved
@@ -156,7 +156,6 @@
       - PosterLegitSafetyMothMeth
       - PosterLegitSafetyMothHardhat
       - PosterLegitSafetyMothSSD
-<<<<<<< HEAD
       - PosterLegitGoobWorkHard # Goobstation
       - PosterLegitGoobMakeshift # Goobstation
       - PosterLegitGoobCan # Goobstation
@@ -168,7 +167,5 @@
       - PosterLegitGoobSmokeBreak # Goobstation
       - PosterLegitGoobWallMeat # Goobstation
       - PosterLegitGoobCoolS # Goobstation
-=======
       - PosterLegitOppenhopper
->>>>>>> 59e955a5
     chance: 1