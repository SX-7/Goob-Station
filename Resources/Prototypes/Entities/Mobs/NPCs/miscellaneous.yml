- type: entity
  name: laser raptor
  id: MobLaserRaptor
  parent: SimpleMobBase
  description: From the Viking age.
  components:
    - type: NpcFactionMember
      factions:
        - SimpleHostile
    - type: HTN
      rootTask:
        task: SimpleRangedHostileCompound
    - type: Sprite
      drawdepth: Mobs
      sprite: Mobs/Aliens/laser_raptor.rsi
      layers:
        - map: [ "enum.DamageStateVisualLayers.Base" ]
          state: laser_raptor
    - type: Fixtures
      fixtures:
        fix1:
          shape:
            !type:PhysShapeCircle
            radius: 0.30
          density: 80
          mask:
            - MobMask
          layer:
            - MobLayer
    - type: DamageStateVisuals
      states:
        Alive:
          Base: laser_raptor
        Dead:
          Base: laser_raptor_dead
    - type: MobThresholds
      thresholds:
        0: Alive
        100: Dead
    - type: MovementSpeedModifier
      baseWalkSpeed: 2
      baseSprintSpeed: 5
    - type: Tag
      tags:
        - FootstepSound
    - type: HitscanBatteryAmmoProvider
      proto: RedLightLaser
      fireCost: 50
    - type: BatterySelfRecharger
      autoRecharge: true
      autoRechargeRate: 50
    - type: Battery
      maxCharge: 1000
      startingCharge: 1000
    - type: Gun
      fireRate: 1
      useKey: false
      selectedMode: SemiAuto
      availableModes:
        - SemiAuto
      soundGunshot: /Audio/Weapons/Guns/Gunshots/laser_cannon.ogg
    - type: CombatMode
    - type: InteractionPopup
      successChance: 0.3
      interactSuccessString: petting-success-reptile
      interactFailureString: petting-failure-generic
      interactSuccessSound:
        path: /Audio/Animals/lizard_happy.ogg

- type: entity
  id: MobTomatoKiller
  parent:
  - BaseSimpleMob
  - MobDamageable
  - MobBloodstream
  - MobFlammable
  - MobCombat
  name: tomato killer
  description: it seems today it's not you eating tomatoes, it's the tomatoes eating you.
  components:
  - type: Item
  - type: NpcFactionMember
    factions:
      - SimpleHostile
  - type: HTN
    rootTask:
      task: KillerTomatoCompound
  - type: NPCImprintingOnSpawnBehaviour
    whitelist:
      components:
      - HumanoidAppearance
  - type: Sprite
    sprite: Mobs/Demons/tomatokiller.rsi
    noRot: true
    layers:
      - map: [ "enum.DamageStateVisualLayers.Base" ]
        state: alive
  - type: Bloodstream
    bloodReagent: JuiceTomato
    bloodMaxVolume: 50
    chemicalMaxVolume: 30
  - type: DamageStateVisuals
    states:
      Alive:
        Base: alive
      Dead:
        Base: dead
  - type: Butcherable
    spawned:
    - id: FoodMeatTomato
      amount: 2
  - type: Destructible
    thresholds:
    - trigger:
        !type:DamageTypeTrigger
        damageType: Blunt
        damage: 40
      behaviors:
      - !type:SpawnEntitiesBehavior
        spawn:
          FoodMeatTomato:
            min: 1
            max: 2
      - !type:DoActsBehavior
        acts: ["Destruction"]
      - !type:PlaySoundBehavior
        sound:
          collection: gib
  - type: MobThresholds
    thresholds:
      0: Alive
      35: Dead
  - type: Fixtures
    fixtures:
      fix1:
        shape:
          !type:PhysShapeCircle
          radius: 0.30
        density: 80
        mask:
          - MobMask
        layer:
          - MobLayer
  - type: MeleeWeapon
    hidden: true
    damage:
      groups:
        Brute: 9
    animation: WeaponArcBite
  - type: Climbing
  - type: NameIdentifier
    group: GenericNumber
  - type: FootstepModifier
    footstepSoundCollection:
      path: /Audio/Effects/Footsteps/slime1.ogg
      params:
        volume: 3
  - type: Tag
    tags:
      - FootstepSound
      - Fruit
  - type: Extractable
    grindableSolutionName: bloodstream
  - type: PotencyVisuals
  - type: Appearance
  - type: Produce
    seedId: killerTomato
<<<<<<< HEAD

- type: entity
  name: Skibidi Toilet
  id: MobSkibidiToilet
  parent: SimpleMobBase
  description: Skibidi dop dop mmm yes yes
  components:
    - type: NpcFactionMember
      factions:
        - SimpleHostile
    - type: HTN
      rootTask:
        task: SimpleRangedHostileCompound
    - type: Sprite
      drawdepth: Mobs
      sprite: Mobs/Demons/skibidi.rsi
      layers:
        - map: [ "enum.DamageStateVisualLayers.Base" ]
          state: alive
    - type: Fixtures
      fixtures:
        fix1:
          shape:
            !type:PhysShapeCircle
            radius: 0.30
          density: 80
          mask:
            - MobMask
          layer:
            - MobLayer
    - type: DamageStateVisuals
      states:
        Alive:
          Base: alive
        Dead:
          Base: dead
    - type: MobThresholds
      thresholds:
        0: Alive
        100: Dead
    - type: MovementSpeedModifier
      baseWalkSpeed: 2
      baseSprintSpeed: 5
    - type: Tag
      tags:
        - FootstepSound
    - type: HitscanBatteryAmmoProvider
      proto: RedLightLaser
      fireCost: 50
    - type: BatterySelfRecharger
      autoRecharge: true
      autoRechargeRate: 50
    - type: Battery
      maxCharge: 1000
      startingCharge: 1000
    - type: Gun
      fireRate: 1
      useKey: false
      selectedMode: SemiAuto
      availableModes:
        - SemiAuto
      soundGunshot: /Audio/Misc/skibidi.wav
    - type: CombatMode
    - type: InteractionPopup
      successChance: 0.3
      interactSuccessString: petting-success-reptile
      interactFailureString: petting-failure-generic
      interactSuccessSound:
        path: /Audio/Misc/skibidi.wav
=======
  - type: PassiveDamage # Slight passive damage. 35 hp \ 5 min \ 60 sec = 0.08
    allowedStates:
    - Alive
    - Dead
    damageCap: 50
    damage:
      types:
        Blunt: 0.11
  - type: StaticPrice
    price: 400
>>>>>>> 0d864d32
<|MERGE_RESOLUTION|>--- conflicted
+++ resolved
@@ -165,7 +165,16 @@
   - type: Appearance
   - type: Produce
     seedId: killerTomato
-<<<<<<< HEAD
+  - type: PassiveDamage # Slight passive damage. 35 hp \ 5 min \ 60 sec = 0.08
+    allowedStates:
+    - Alive
+    - Dead
+    damageCap: 50
+    damage:
+      types:
+        Blunt: 0.11
+  - type: StaticPrice
+    price: 400
 
 - type: entity
   name: Skibidi Toilet
@@ -234,16 +243,4 @@
       interactSuccessString: petting-success-reptile
       interactFailureString: petting-failure-generic
       interactSuccessSound:
-        path: /Audio/Misc/skibidi.wav
-=======
-  - type: PassiveDamage # Slight passive damage. 35 hp \ 5 min \ 60 sec = 0.08
-    allowedStates:
-    - Alive
-    - Dead
-    damageCap: 50
-    damage:
-      types:
-        Blunt: 0.11
-  - type: StaticPrice
-    price: 400
->>>>>>> 0d864d32
+        path: /Audio/Misc/skibidi.wav