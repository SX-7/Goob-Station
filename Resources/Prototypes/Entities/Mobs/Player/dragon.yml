# SPDX-FileCopyrightText: 2022 Aerocrux <69610864+Aerocrux@users.noreply.github.com>
# SPDX-FileCopyrightText: 2022 CommieFlowers <rasmus.cedergren@hotmail.com>
# SPDX-FileCopyrightText: 2022 CrudeWax <75271456+CrudeWax@users.noreply.github.com>
# SPDX-FileCopyrightText: 2022 Flipp Syder <76629141+vulppine@users.noreply.github.com>
# SPDX-FileCopyrightText: 2022 Paul Ritter <ritter.paul1@googlemail.com>
# SPDX-FileCopyrightText: 2022 metalgearsloth <metalgearsloth@gmail.com>
# SPDX-FileCopyrightText: 2022 mirrorcult <lunarautomaton6@gmail.com>
# SPDX-FileCopyrightText: 2022 rolfero <45628623+rolfero@users.noreply.github.com>
# SPDX-FileCopyrightText: 2023 Derby <Derby@ss14>
# SPDX-FileCopyrightText: 2023 DerbyX <50932435+DerbyX@users.noreply.github.com>
# SPDX-FileCopyrightText: 2023 DrSmugleaf <drsmugleaf@gmail.com>
# SPDX-FileCopyrightText: 2023 I.K <45953835+notquitehadouken@users.noreply.github.com>
# SPDX-FileCopyrightText: 2023 Jackrost <jackrost@mail.ru>
# SPDX-FileCopyrightText: 2023 Jezithyr <jezithyr@gmail.com>
# SPDX-FileCopyrightText: 2023 Kara <lunarautomaton6@gmail.com>
# SPDX-FileCopyrightText: 2023 PilgrimViis <PilgrimViis@users.noreply.github.com>
# SPDX-FileCopyrightText: 2023 lzk228 <124214523+lzk228@users.noreply.github.com>
# SPDX-FileCopyrightText: 2023 notquitehadouken <1isthisameme>
# SPDX-FileCopyrightText: 2024 AJCM <AJCM@tutanota.com>
# SPDX-FileCopyrightText: 2024 Aiden <aiden@djkraz.com>
# SPDX-FileCopyrightText: 2024 Alex Evgrashin <aevgrashin@yandex.ru>
# SPDX-FileCopyrightText: 2024 Alex Pavlenko <diraven@users.noreply.github.com>
# SPDX-FileCopyrightText: 2024 Alice "Arimah" Heurlin <30327355+arimah@users.noreply.github.com>
# SPDX-FileCopyrightText: 2024 Alzore <140123969+Blackern5000@users.noreply.github.com>
# SPDX-FileCopyrightText: 2024 ArkiveDev <95712736+ArkiveDev@users.noreply.github.com>
# SPDX-FileCopyrightText: 2024 Boaz1111 <149967078+Boaz1111@users.noreply.github.com>
# SPDX-FileCopyrightText: 2024 Brandon Hu <103440971+Brandon-Huu@users.noreply.github.com>
# SPDX-FileCopyrightText: 2024 CaasGit <87243814+CaasGit@users.noreply.github.com>
# SPDX-FileCopyrightText: 2024 Chief-Engineer <119664036+Chief-Engineer@users.noreply.github.com>
# SPDX-FileCopyrightText: 2024 Cojoke <83733158+Cojoke-dot@users.noreply.github.com>
# SPDX-FileCopyrightText: 2024 Doomsdrayk <robotdoughnut@comcast.net>
# SPDX-FileCopyrightText: 2024 DrSmugleaf <10968691+DrSmugleaf@users.noreply.github.com>
# SPDX-FileCopyrightText: 2024 DrSmugleaf <DrSmugleaf@users.noreply.github.com>
# SPDX-FileCopyrightText: 2024 Ed <96445749+TheShuEd@users.noreply.github.com>
# SPDX-FileCopyrightText: 2024 Emisse <99158783+Emisse@users.noreply.github.com>
# SPDX-FileCopyrightText: 2024 EmoGarbage404 <retron404@gmail.com>
# SPDX-FileCopyrightText: 2024 Eoin Mcloughlin <helloworld@eoinrul.es>
# SPDX-FileCopyrightText: 2024 Fishbait <Fishbait@git.ml>
# SPDX-FileCopyrightText: 2024 Flareguy <78941145+Flareguy@users.noreply.github.com>
# SPDX-FileCopyrightText: 2024 Ghagliiarghii <68826635+Ghagliiarghii@users.noreply.github.com>
# SPDX-FileCopyrightText: 2024 HS <81934438+HolySSSS@users.noreply.github.com>
# SPDX-FileCopyrightText: 2024 Hrosts <35345601+Hrosts@users.noreply.github.com>
# SPDX-FileCopyrightText: 2024 IProduceWidgets <107586145+IProduceWidgets@users.noreply.github.com>
# SPDX-FileCopyrightText: 2024 Ian <ignaz.k@live.de>
# SPDX-FileCopyrightText: 2024 Joel Zimmerman <JoelZimmerman@users.noreply.github.com>
# SPDX-FileCopyrightText: 2024 JustCone <141039037+JustCone14@users.noreply.github.com>
# SPDX-FileCopyrightText: 2024 Killerqu00 <47712032+Killerqu00@users.noreply.github.com>
# SPDX-FileCopyrightText: 2024 Ko4ergaPunk <62609550+Ko4ergaPunk@users.noreply.github.com>
# SPDX-FileCopyrightText: 2024 Kukutis96513 <146854220+Kukutis96513@users.noreply.github.com>
# SPDX-FileCopyrightText: 2024 Leon Friedrich <60421075+ElectroJr@users.noreply.github.com>
# SPDX-FileCopyrightText: 2024 Lye <128915833+Lyroth001@users.noreply.github.com>
# SPDX-FileCopyrightText: 2024 MerrytheManokit <167581110+MerrytheManokit@users.noreply.github.com>
# SPDX-FileCopyrightText: 2024 Mervill <mervills.email@gmail.com>
# SPDX-FileCopyrightText: 2024 MilenVolf <63782763+MilenVolf@users.noreply.github.com>
# SPDX-FileCopyrightText: 2024 Mr. 27 <45323883+Dutch-VanDerLinde@users.noreply.github.com>
# SPDX-FileCopyrightText: 2024 MureixloI <132683811+MureixloI@users.noreply.github.com>
# SPDX-FileCopyrightText: 2024 NakataRin <45946146+NakataRin@users.noreply.github.com>
# SPDX-FileCopyrightText: 2024 Nemanja <98561806+EmoGarbage404@users.noreply.github.com>
# SPDX-FileCopyrightText: 2024 OrangeMoronage9622 <whyteterry0092@gmail.com>
# SPDX-FileCopyrightText: 2024 PJBot <pieterjan.briers+bot@gmail.com>
# SPDX-FileCopyrightText: 2024 Partmedia <kevinz5000@gmail.com>
# SPDX-FileCopyrightText: 2024 Pieter-Jan Briers <pieterjan.briers+git@gmail.com>
# SPDX-FileCopyrightText: 2024 Piras314 <p1r4s@proton.me>
# SPDX-FileCopyrightText: 2024 Plykiya <58439124+Plykiya@users.noreply.github.com>
# SPDX-FileCopyrightText: 2024 Preston Smith <92108534+thetolbean@users.noreply.github.com>
# SPDX-FileCopyrightText: 2024 Psychpsyo <60073468+Psychpsyo@users.noreply.github.com>
# SPDX-FileCopyrightText: 2024 Redfire1331 <125223432+Redfire1331@users.noreply.github.com>
# SPDX-FileCopyrightText: 2024 Repo <47093363+Titian3@users.noreply.github.com>
# SPDX-FileCopyrightText: 2024 RiceMar1244 <138547931+RiceMar1244@users.noreply.github.com>
# SPDX-FileCopyrightText: 2024 Rouge2t7 <81053047+Sarahon@users.noreply.github.com>
# SPDX-FileCopyrightText: 2024 ShadowCommander <10494922+ShadowCommander@users.noreply.github.com>
# SPDX-FileCopyrightText: 2024 Simon <63975668+Simyon264@users.noreply.github.com>
# SPDX-FileCopyrightText: 2024 SlamBamActionman <83650252+SlamBamActionman@users.noreply.github.com>
# SPDX-FileCopyrightText: 2024 SoulFN <164462467+SoulFN@users.noreply.github.com>
# SPDX-FileCopyrightText: 2024 Stalen <33173619+stalengd@users.noreply.github.com>
# SPDX-FileCopyrightText: 2024 TakoDragon <69509841+BackeTako@users.noreply.github.com>
# SPDX-FileCopyrightText: 2024 Tayrtahn <tayrtahn@gmail.com>
# SPDX-FileCopyrightText: 2024 Thomas <87614336+Aeshus@users.noreply.github.com>
# SPDX-FileCopyrightText: 2024 Truoizys <153248924+Truoizys@users.noreply.github.com>
# SPDX-FileCopyrightText: 2024 TsjipTsjip <19798667+TsjipTsjip@users.noreply.github.com>
# SPDX-FileCopyrightText: 2024 Ubaser <134914314+UbaserB@users.noreply.github.com>
# SPDX-FileCopyrightText: 2024 Unkn0wn_Gh0st <shadowstalkermll@gmail.com>
# SPDX-FileCopyrightText: 2024 Vasilis <vasilis@pikachu.systems>
# SPDX-FileCopyrightText: 2024 Vigers Ray <60344369+VigersRay@users.noreply.github.com>
# SPDX-FileCopyrightText: 2024 Whisper <121047731+QuietlyWhisper@users.noreply.github.com>
# SPDX-FileCopyrightText: 2024 YourUsername <you@example.com>
# SPDX-FileCopyrightText: 2024 beck-thompson <107373427+beck-thompson@users.noreply.github.com>
# SPDX-FileCopyrightText: 2024 deathride58 <deathride58@users.noreply.github.com>
# SPDX-FileCopyrightText: 2024 deltanedas <39013340+deltanedas@users.noreply.github.com>
# SPDX-FileCopyrightText: 2024 deltanedas <@deltanedas:kde.org>
# SPDX-FileCopyrightText: 2024 dffdff2423 <dffdff2423@gmail.com>
# SPDX-FileCopyrightText: 2024 eoineoineoin <github@eoinrul.es>
# SPDX-FileCopyrightText: 2024 fishbait <gnesse@gmail.com>
# SPDX-FileCopyrightText: 2024 foboscheshir <156405958+foboscheshir@users.noreply.github.com>
# SPDX-FileCopyrightText: 2024 github-actions[bot] <41898282+github-actions[bot]@users.noreply.github.com>
# SPDX-FileCopyrightText: 2024 gluesniffler <159397573+gluesniffler@users.noreply.github.com>
# SPDX-FileCopyrightText: 2024 godisdeadLOL <169250097+godisdeadLOL@users.noreply.github.com>
# SPDX-FileCopyrightText: 2024 lzk <124214523+lzk228@users.noreply.github.com>
# SPDX-FileCopyrightText: 2024 metalgearsloth <31366439+metalgearsloth@users.noreply.github.com>
# SPDX-FileCopyrightText: 2024 metalgearsloth <comedian_vs_clown@hotmail.com>
# SPDX-FileCopyrightText: 2024 neutrino <67447925+neutrino-laser@users.noreply.github.com>
# SPDX-FileCopyrightText: 2024 nikthechampiongr <32041239+nikthechampiongr@users.noreply.github.com>
# SPDX-FileCopyrightText: 2024 no <165581243+pissdemon@users.noreply.github.com>
# SPDX-FileCopyrightText: 2024 osjarw <62134478+osjarw@users.noreply.github.com>
# SPDX-FileCopyrightText: 2024 plykiya <plykiya@protonmail.com>
# SPDX-FileCopyrightText: 2024 redfire1331 <Redfire1331@users.noreply.github.com>
# SPDX-FileCopyrightText: 2024 saintmuntzer <47153094+saintmuntzer@users.noreply.github.com>
# SPDX-FileCopyrightText: 2024 shamp <140359015+shampunj@users.noreply.github.com>
# SPDX-FileCopyrightText: 2024 strO0pwafel <153459934+strO0pwafel@users.noreply.github.com>
# SPDX-FileCopyrightText: 2024 stroopwafel <j.o.luijkx@student.tudelft.nl>
# SPDX-FileCopyrightText: 2024 themias <89101928+themias@users.noreply.github.com>
# SPDX-FileCopyrightText: 2024 to4no_fix <156101927+chavonadelal@users.noreply.github.com>
# SPDX-FileCopyrightText: 2024 voidnull000 <18663194+voidnull000@users.noreply.github.com>
# SPDX-FileCopyrightText: 2024 Арт <123451459+JustArt1m@users.noreply.github.com>
# SPDX-FileCopyrightText: 2025 Aiden <28298836+Aidenkrz@users.noreply.github.com>
# SPDX-FileCopyrightText: 2025 Aidenkrz <aiden@djkraz.com>
# SPDX-FileCopyrightText: 2025 Aviu00 <93730715+Aviu00@users.noreply.github.com>
# SPDX-FileCopyrightText: 2025 Errant <35878406+Errant-4@users.noreply.github.com>
# SPDX-FileCopyrightText: 2025 ExponentialWizard <38435756+ExponentialWizard@users.noreply.github.com>
# SPDX-FileCopyrightText: 2025 GoobBot <uristmchands@proton.me>
# SPDX-FileCopyrightText: 2025 Ilya246 <57039557+Ilya246@users.noreply.github.com>
# SPDX-FileCopyrightText: 2025 Ilya246 <ilyukarno@gmail.com>
# SPDX-FileCopyrightText: 2025 Rinary <72972221+Rinary1@users.noreply.github.com>
# SPDX-FileCopyrightText: 2025 Roudenn <romabond091@gmail.com>
# SPDX-FileCopyrightText: 2025 Spatison <137375981+Spatison@users.noreply.github.com>
# SPDX-FileCopyrightText: 2025 Theodore Lukin <66275205+pheenty@users.noreply.github.com>
# SPDX-FileCopyrightText: 2025 gus <august.eymann@gmail.com>
# SPDX-FileCopyrightText: 2025 slarticodefast <161409025+slarticodefast@users.noreply.github.com>
# SPDX-FileCopyrightText: 2025 thebiggestbruh <marcus2008stoke@gmail.com>
#
# SPDX-License-Identifier: AGPL-3.0-or-later

- type: entity
  parent: [ SimpleSpaceMobBase, FlyingMobBase ]
  id: BaseMobDragon
  suffix: ""
  name: space dragon
  description: A flying leviathan, loosely related to space carps.
  abstract: true
  components:
  - type: Body # Shitmed
    prototype: SpaceDragon
  - type: SurgeryTarget # Shitmed
  - type: UserInterface # Shitmed
    interfaces:
      enum.SurgeryUIKey.Key:
        type: SurgeryBui
  - type: Bloodstream
    bloodMaxVolume: 650
  - type: GhostRole
    allowMovement: true
    allowSpeech: true
    makeSentient: true
    name: ghost-role-information-space-dragon-name
    description: ghost-role-information-space-dragon-description
    rules: ghost-role-information-space-dragon-rules
    mindRoles:
    - MindRoleGhostRoleTeamAntagonist
    raffle:
      settings: default
    requirements: # Goobstation - ghost roles requirements
    - !type:OverallPlaytimeRequirement
      time: 18000 #5 hours
  - type: GhostTakeoverAvailable
  - type: HTN
    rootTask:
      task: XenoCompound
    blackboard:
      NavInteract: !type:Bool
        true
      NavPry: !type:Bool
        true
      NavSmash: !type:Bool
        true
  - type: NpcFactionMember
    factions:
    - Dragon
  - type: Speech
    speechVerb: LargeMob
  - type: CombatMode
  - type: MobMover
  - type: InputMover
  - type: MovementSpeedModifier
    baseWalkSpeed: 3
    baseSprintSpeed: 5
    weightlessModifier: 1.5
  - type: RandomSprite
    available:
    - enum.DamageStateVisualLayers.Base:
        alive: Rainbow
  - type: Sprite
    sprite: Mobs/Aliens/Carps/dragon.rsi
    noRot: true
    layers:
    - map: [ "enum.DamageStateVisualLayers.Base" ]
      state: alive
    - map: [ "enum.DamageStateVisualLayers.BaseUnshaded" ]
      state: alive-unshaded
      shader: unshaded
  - type: Appearance
  - type: DamageStateVisuals
    states:
      Alive:
        Base: alive
        BaseUnshaded: alive-unshaded
      Critical:
        Base: crit
      Dead:
        Base: dead
        BaseUnshaded: dead-unshaded
  - type: Physics
    bodyType: KinematicController
  - type: Fixtures
    fixtures:
      fix1:
        shape:
          !type:PhysShapeCircle
          radius: 0.40
        density: 100
        mask:
        - FlyingMobMask
        layer:
        - FlyingMobLayer
  - type: MobState
  - type: MobStateActions
    actions:
      Critical:
      - ActionCritSuccumb
      - ActionCritLastWords
  - type: MobThresholds
    thresholds:
      0: Alive
      450: Critical
      500: Dead
  - type: SlowOnDamage
    speedModifierThresholds:
      250: 0.7
      400: 0.5
  # disable taking damage from fire, since its a fire breathing dragon
  - type: Flammable
    damage:
      types: {}
  - type: StatusEffects # Overwriting basesimplemob to remove flash, getting flashed as dragon just feelsbad
    allowed:
    - SlowedDown
    - Stutter
    - Electrocution
    - ForcedSleep
    - TemporaryBlindness
    - Pacified
    - RadiationProtection
    - Drowsiness
    - Adrenaline
  - type: Temperature
    heatDamageThreshold: 800
  - type: Metabolizer
    solutionOnBody: false
    updateInterval: 0.25
    metabolizerTypes: [ Dragon ]
    groups:
    - id: Medicine
    - id: Poison
  - type: Butcherable
    spawned:
    - id: FoodMeatDragon
      amount: 2
  - type: InteractionPopup
    successChance: 0.25 # It's no goose, but you better smell like carp.
    interactSuccessString: petting-success-dragon
    interactFailureString: petting-failure-dragon
    interactFailureSound:
      path: /Audio/Animals/space_dragon_roar.ogg
    soundPerceivedByOthers: false # A 75% chance for a loud roar would get old fast.
  - type: MeleeWeapon
    altDisarm: false
    soundHit:
      path: /Audio/Weapons/Xeno/alien_claw_flesh3.ogg
    damage:
      types:
        Piercing: 15
        Slash: 15
  - type: Devourer
    foodPreference: Humanoid
    shouldStoreDevoured: true
    chemical: Ichor
    healRate: 15.0
    whitelist:
      components:
      - MobState
      - Door
      - Item # Goobstation
      tags:
      - Wall
  - type: Tag
    tags:
    - CannotSuicide
    - DoorBumpOpener
  # Goobstation - Collective mind
  - type: CollectiveMind
    defaultChannel: Dragonmind
    channels:
    - Dragonmind
  - type: Damageable # Goobstation
    damageContainer: Biological
    damageModifierSet: Dragon
  - type: Puller
    needsHands: false
  - type: RandomMetadata
    nameSegments:
    - NamesDragon
    - NamesDragonTitle
    nameFormat: name-format-dragon
  - type: NightVision # Goobstation - Nigthvision
    color: "#808080"
    activateSound: null
    deactivateSound: null
  - type: ThermalVision # Goobstation - Thermal vision
  - type: CombatPower # Goobstation
    factor: 4 # times more dangerous than a crew-member
<<<<<<< HEAD
  - type: Prying
    pryPowered: true
    force: true
    speedModifier: 2.5 # fast because dragon strong
    useSound:
      path: /Audio/Items/crowbar.ogg
=======
  - type: Fauna # Lavaland Change
>>>>>>> 31e7e0ed

- type: entity
  parent: BaseMobDragon
  id: MobDragon
  components:
  - type: Dragon
    spawnRiftAction: ActionSpawnRift
    carpRiftHealing:
      groups:
        Brute: -4
        Burn: -4
        Airloss: -3
  - type: GhostRole
    mindRoles:
    - MindRoleDragon
  #- type: ActionGun # Goobstation - remove fireball because it's tied to lungs now
  #  action: ActionDragonsBreath
  #  gunProto: DragonsBreathGun
  - type: GuideHelp
    guides:
    - MinorAntagonists

- type: entity
  categories: [ HideSpawnMenu ]
  id: DragonsBreathGun
  name: dragon's lung
  description: For dragon's breathing.
  components:
  - type: RechargeBasicEntityAmmo
    rechargeCooldown: 5
    rechargeSound:
      path: /Audio/Animals/space_dragon_roar.ogg
  - type: BasicEntityAmmoProvider
    proto: ProjectileDragonsBreath
    capacity: 1
    count: 1
  - type: Gun
    soundGunshot:
      path: /Audio/Animals/space_dragon_roar.ogg
    soundEmpty: null
    projectileSpeed: 5

- type: entity
  parent: BaseMobDragon
  id: MobDragonDungeon
  suffix: Dungeon
  components:
  - type: GhostRole
    description: ghost-role-information-space-dragon-dungeon-description
    rules: ghost-role-information-space-dragon-dungeon-rules
    raffle:
      settings: default
  - type: SlowOnDamage
    speedModifierThresholds:
      100: 0.7
  - type: MobThresholds
    thresholds:
      0: Alive
      200: Dead
  # less meat spawned since it's a lot easier to kill
  - type: Butcherable
    spawned:
    - id: FoodMeatDragon
      amount: 1
  - type: MeleeWeapon
    damage:
      groups:
        Brute: 12

- type: entity
  id: ActionSpawnRift
  name: Summon Carp Rift
  description: Summons a carp rift that will periodically spawns carps.
  components:
  - type: InstantAction
    icon:
      sprite: Interface/Actions/carp_rift.rsi
      state: icon
    event: !type:DragonSpawnRiftActionEvent
    useDelay: 1
    priority: 3

- type: entity
  id: ActionDevour
  name: "[color=red]Devour[/color]"
  description: Attempt to break a structure with your jaws or swallow a creature.
  components:
  - type: EntityTargetAction
    icon: { sprite : Interface/Actions/devour.rsi, state: icon }
    iconOn: { sprite : Interface/Actions/devour.rsi, state: icon-on }
    event: !type:DevourActionEvent
    priority: 1

- type: entity
  id: ActionDragonsBreath
  name: "[color=orange]Dragon's Breath[/color]"
  description: Spew out flames at anyone foolish enough to attack you!
  components:
  - type: WorldTargetAction
    # TODO: actual sprite
    icon: { sprite : Objects/Weapons/Guns/Projectiles/magic.rsi, state: fireball }
    event: !type:ActionGunShootEvent
    priority: 2
    checkCanAccess: false
    range: 0
    itemIconStyle: BigAction

# Goobstation start: dragon rework
- type: entity
  id: ActionRiseFish
  name: Summon Carp Horde
  description: Summons 3 carps on the spot to protect you from danger!
  components:
  - type: InstantAction
    icon:
      sprite: _Goobstation/Actions/dragon.rsi
      state: carp_horde
    event: !type:DragonSpawnCarpHordeActionEvent
    useDelay: 90
    priority: 4

- type: entity
  id: ActionDragonRoar
  name: Wing flap
  description: Flap your wings to stun all enemies around you!
  components:
  - type: InstantAction
    icon:
      sprite: _Goobstation/Actions/dragon.rsi
      state: wing_flap
    event: !type:DragonRoarActionEvent
    useDelay: 45
    priority: 5
# Goobstation end<|MERGE_RESOLUTION|>--- conflicted
+++ resolved
@@ -317,16 +317,13 @@
   - type: ThermalVision # Goobstation - Thermal vision
   - type: CombatPower # Goobstation
     factor: 4 # times more dangerous than a crew-member
-<<<<<<< HEAD
+  - type: Fauna # Lavaland Change
   - type: Prying
     pryPowered: true
     force: true
     speedModifier: 2.5 # fast because dragon strong
     useSound:
       path: /Audio/Items/crowbar.ogg
-=======
-  - type: Fauna # Lavaland Change
->>>>>>> 31e7e0ed
 
 - type: entity
   parent: BaseMobDragon
