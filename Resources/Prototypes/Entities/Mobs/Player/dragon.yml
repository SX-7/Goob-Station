# SPDX-FileCopyrightText: 2022 Aerocrux <69610864+Aerocrux@users.noreply.github.com>
# SPDX-FileCopyrightText: 2022 CommieFlowers <rasmus.cedergren@hotmail.com>
# SPDX-FileCopyrightText: 2022 CrudeWax <75271456+CrudeWax@users.noreply.github.com>
# SPDX-FileCopyrightText: 2022 Flipp Syder <76629141+vulppine@users.noreply.github.com>
# SPDX-FileCopyrightText: 2022 Paul Ritter <ritter.paul1@googlemail.com>
# SPDX-FileCopyrightText: 2022 metalgearsloth <metalgearsloth@gmail.com>
# SPDX-FileCopyrightText: 2022 mirrorcult <lunarautomaton6@gmail.com>
# SPDX-FileCopyrightText: 2022 rolfero <45628623+rolfero@users.noreply.github.com>
# SPDX-FileCopyrightText: 2023 Derby <Derby@ss14>
# SPDX-FileCopyrightText: 2023 DerbyX <50932435+DerbyX@users.noreply.github.com>
# SPDX-FileCopyrightText: 2023 DrSmugleaf <drsmugleaf@gmail.com>
# SPDX-FileCopyrightText: 2023 I.K <45953835+notquitehadouken@users.noreply.github.com>
# SPDX-FileCopyrightText: 2023 Jackrost <jackrost@mail.ru>
# SPDX-FileCopyrightText: 2023 Jezithyr <jezithyr@gmail.com>
# SPDX-FileCopyrightText: 2023 Kara <lunarautomaton6@gmail.com>
# SPDX-FileCopyrightText: 2023 PilgrimViis <PilgrimViis@users.noreply.github.com>
# SPDX-FileCopyrightText: 2023 lzk228 <124214523+lzk228@users.noreply.github.com>
# SPDX-FileCopyrightText: 2023 notquitehadouken <1isthisameme>
# SPDX-FileCopyrightText: 2024 AJCM <AJCM@tutanota.com>
# SPDX-FileCopyrightText: 2024 Aiden <aiden@djkraz.com>
# SPDX-FileCopyrightText: 2024 Alex Evgrashin <aevgrashin@yandex.ru>
# SPDX-FileCopyrightText: 2024 Alex Pavlenko <diraven@users.noreply.github.com>
# SPDX-FileCopyrightText: 2024 Alice "Arimah" Heurlin <30327355+arimah@users.noreply.github.com>
# SPDX-FileCopyrightText: 2024 Alzore <140123969+Blackern5000@users.noreply.github.com>
# SPDX-FileCopyrightText: 2024 ArkiveDev <95712736+ArkiveDev@users.noreply.github.com>
# SPDX-FileCopyrightText: 2024 Boaz1111 <149967078+Boaz1111@users.noreply.github.com>
# SPDX-FileCopyrightText: 2024 Brandon Hu <103440971+Brandon-Huu@users.noreply.github.com>
# SPDX-FileCopyrightText: 2024 CaasGit <87243814+CaasGit@users.noreply.github.com>
# SPDX-FileCopyrightText: 2024 Chief-Engineer <119664036+Chief-Engineer@users.noreply.github.com>
# SPDX-FileCopyrightText: 2024 Cojoke <83733158+Cojoke-dot@users.noreply.github.com>
# SPDX-FileCopyrightText: 2024 Doomsdrayk <robotdoughnut@comcast.net>
# SPDX-FileCopyrightText: 2024 DrSmugleaf <10968691+DrSmugleaf@users.noreply.github.com>
# SPDX-FileCopyrightText: 2024 DrSmugleaf <DrSmugleaf@users.noreply.github.com>
# SPDX-FileCopyrightText: 2024 Ed <96445749+TheShuEd@users.noreply.github.com>
# SPDX-FileCopyrightText: 2024 Emisse <99158783+Emisse@users.noreply.github.com>
# SPDX-FileCopyrightText: 2024 EmoGarbage404 <retron404@gmail.com>
# SPDX-FileCopyrightText: 2024 Eoin Mcloughlin <helloworld@eoinrul.es>
# SPDX-FileCopyrightText: 2024 Fishbait <Fishbait@git.ml>
# SPDX-FileCopyrightText: 2024 Flareguy <78941145+Flareguy@users.noreply.github.com>
# SPDX-FileCopyrightText: 2024 Ghagliiarghii <68826635+Ghagliiarghii@users.noreply.github.com>
# SPDX-FileCopyrightText: 2024 HS <81934438+HolySSSS@users.noreply.github.com>
# SPDX-FileCopyrightText: 2024 Hrosts <35345601+Hrosts@users.noreply.github.com>
# SPDX-FileCopyrightText: 2024 IProduceWidgets <107586145+IProduceWidgets@users.noreply.github.com>
# SPDX-FileCopyrightText: 2024 Ian <ignaz.k@live.de>
# SPDX-FileCopyrightText: 2024 Joel Zimmerman <JoelZimmerman@users.noreply.github.com>
# SPDX-FileCopyrightText: 2024 JustCone <141039037+JustCone14@users.noreply.github.com>
# SPDX-FileCopyrightText: 2024 Killerqu00 <47712032+Killerqu00@users.noreply.github.com>
# SPDX-FileCopyrightText: 2024 Ko4ergaPunk <62609550+Ko4ergaPunk@users.noreply.github.com>
# SPDX-FileCopyrightText: 2024 Kukutis96513 <146854220+Kukutis96513@users.noreply.github.com>
# SPDX-FileCopyrightText: 2024 Leon Friedrich <60421075+ElectroJr@users.noreply.github.com>
# SPDX-FileCopyrightText: 2024 Lye <128915833+Lyroth001@users.noreply.github.com>
# SPDX-FileCopyrightText: 2024 MerrytheManokit <167581110+MerrytheManokit@users.noreply.github.com>
# SPDX-FileCopyrightText: 2024 Mervill <mervills.email@gmail.com>
# SPDX-FileCopyrightText: 2024 MilenVolf <63782763+MilenVolf@users.noreply.github.com>
# SPDX-FileCopyrightText: 2024 Mr. 27 <45323883+Dutch-VanDerLinde@users.noreply.github.com>
# SPDX-FileCopyrightText: 2024 MureixloI <132683811+MureixloI@users.noreply.github.com>
# SPDX-FileCopyrightText: 2024 NakataRin <45946146+NakataRin@users.noreply.github.com>
# SPDX-FileCopyrightText: 2024 Nemanja <98561806+EmoGarbage404@users.noreply.github.com>
# SPDX-FileCopyrightText: 2024 OrangeMoronage9622 <whyteterry0092@gmail.com>
# SPDX-FileCopyrightText: 2024 PJBot <pieterjan.briers+bot@gmail.com>
# SPDX-FileCopyrightText: 2024 Partmedia <kevinz5000@gmail.com>
# SPDX-FileCopyrightText: 2024 Pieter-Jan Briers <pieterjan.briers+git@gmail.com>
# SPDX-FileCopyrightText: 2024 Piras314 <p1r4s@proton.me>
# SPDX-FileCopyrightText: 2024 Plykiya <58439124+Plykiya@users.noreply.github.com>
# SPDX-FileCopyrightText: 2024 Preston Smith <92108534+thetolbean@users.noreply.github.com>
# SPDX-FileCopyrightText: 2024 Psychpsyo <60073468+Psychpsyo@users.noreply.github.com>
# SPDX-FileCopyrightText: 2024 Redfire1331 <125223432+Redfire1331@users.noreply.github.com>
# SPDX-FileCopyrightText: 2024 Repo <47093363+Titian3@users.noreply.github.com>
# SPDX-FileCopyrightText: 2024 RiceMar1244 <138547931+RiceMar1244@users.noreply.github.com>
# SPDX-FileCopyrightText: 2024 Rouge2t7 <81053047+Sarahon@users.noreply.github.com>
# SPDX-FileCopyrightText: 2024 ShadowCommander <10494922+ShadowCommander@users.noreply.github.com>
# SPDX-FileCopyrightText: 2024 Simon <63975668+Simyon264@users.noreply.github.com>
# SPDX-FileCopyrightText: 2024 SlamBamActionman <83650252+SlamBamActionman@users.noreply.github.com>
# SPDX-FileCopyrightText: 2024 SoulFN <164462467+SoulFN@users.noreply.github.com>
# SPDX-FileCopyrightText: 2024 Stalen <33173619+stalengd@users.noreply.github.com>
# SPDX-FileCopyrightText: 2024 TakoDragon <69509841+BackeTako@users.noreply.github.com>
# SPDX-FileCopyrightText: 2024 Tayrtahn <tayrtahn@gmail.com>
# SPDX-FileCopyrightText: 2024 Thomas <87614336+Aeshus@users.noreply.github.com>
# SPDX-FileCopyrightText: 2024 Truoizys <153248924+Truoizys@users.noreply.github.com>
# SPDX-FileCopyrightText: 2024 TsjipTsjip <19798667+TsjipTsjip@users.noreply.github.com>
# SPDX-FileCopyrightText: 2024 Ubaser <134914314+UbaserB@users.noreply.github.com>
# SPDX-FileCopyrightText: 2024 Unkn0wn_Gh0st <shadowstalkermll@gmail.com>
# SPDX-FileCopyrightText: 2024 Vasilis <vasilis@pikachu.systems>
# SPDX-FileCopyrightText: 2024 Vigers Ray <60344369+VigersRay@users.noreply.github.com>
# SPDX-FileCopyrightText: 2024 Whisper <121047731+QuietlyWhisper@users.noreply.github.com>
# SPDX-FileCopyrightText: 2024 YourUsername <you@example.com>
# SPDX-FileCopyrightText: 2024 beck-thompson <107373427+beck-thompson@users.noreply.github.com>
# SPDX-FileCopyrightText: 2024 deathride58 <deathride58@users.noreply.github.com>
# SPDX-FileCopyrightText: 2024 deltanedas <39013340+deltanedas@users.noreply.github.com>
# SPDX-FileCopyrightText: 2024 deltanedas <@deltanedas:kde.org>
# SPDX-FileCopyrightText: 2024 dffdff2423 <dffdff2423@gmail.com>
# SPDX-FileCopyrightText: 2024 eoineoineoin <github@eoinrul.es>
# SPDX-FileCopyrightText: 2024 fishbait <gnesse@gmail.com>
# SPDX-FileCopyrightText: 2024 foboscheshir <156405958+foboscheshir@users.noreply.github.com>
# SPDX-FileCopyrightText: 2024 github-actions[bot] <41898282+github-actions[bot]@users.noreply.github.com>
# SPDX-FileCopyrightText: 2024 gluesniffler <159397573+gluesniffler@users.noreply.github.com>
# SPDX-FileCopyrightText: 2024 godisdeadLOL <169250097+godisdeadLOL@users.noreply.github.com>
# SPDX-FileCopyrightText: 2024 lzk <124214523+lzk228@users.noreply.github.com>
# SPDX-FileCopyrightText: 2024 metalgearsloth <31366439+metalgearsloth@users.noreply.github.com>
# SPDX-FileCopyrightText: 2024 metalgearsloth <comedian_vs_clown@hotmail.com>
# SPDX-FileCopyrightText: 2024 neutrino <67447925+neutrino-laser@users.noreply.github.com>
# SPDX-FileCopyrightText: 2024 nikthechampiongr <32041239+nikthechampiongr@users.noreply.github.com>
# SPDX-FileCopyrightText: 2024 no <165581243+pissdemon@users.noreply.github.com>
# SPDX-FileCopyrightText: 2024 osjarw <62134478+osjarw@users.noreply.github.com>
# SPDX-FileCopyrightText: 2024 plykiya <plykiya@protonmail.com>
# SPDX-FileCopyrightText: 2024 redfire1331 <Redfire1331@users.noreply.github.com>
# SPDX-FileCopyrightText: 2024 saintmuntzer <47153094+saintmuntzer@users.noreply.github.com>
# SPDX-FileCopyrightText: 2024 shamp <140359015+shampunj@users.noreply.github.com>
# SPDX-FileCopyrightText: 2024 strO0pwafel <153459934+strO0pwafel@users.noreply.github.com>
# SPDX-FileCopyrightText: 2024 stroopwafel <j.o.luijkx@student.tudelft.nl>
# SPDX-FileCopyrightText: 2024 themias <89101928+themias@users.noreply.github.com>
# SPDX-FileCopyrightText: 2024 to4no_fix <156101927+chavonadelal@users.noreply.github.com>
# SPDX-FileCopyrightText: 2024 voidnull000 <18663194+voidnull000@users.noreply.github.com>
# SPDX-FileCopyrightText: 2024 Арт <123451459+JustArt1m@users.noreply.github.com>
# SPDX-FileCopyrightText: 2025 Aiden <28298836+Aidenkrz@users.noreply.github.com>
# SPDX-FileCopyrightText: 2025 Aidenkrz <aiden@djkraz.com>
# SPDX-FileCopyrightText: 2025 Aviu00 <93730715+Aviu00@users.noreply.github.com>
# SPDX-FileCopyrightText: 2025 Errant <35878406+Errant-4@users.noreply.github.com>
# SPDX-FileCopyrightText: 2025 ExponentialWizard <38435756+ExponentialWizard@users.noreply.github.com>
# SPDX-FileCopyrightText: 2025 GoobBot <uristmchands@proton.me>
# SPDX-FileCopyrightText: 2025 Ilya246 <57039557+Ilya246@users.noreply.github.com>
# SPDX-FileCopyrightText: 2025 Ilya246 <ilyukarno@gmail.com>
# SPDX-FileCopyrightText: 2025 Rinary <72972221+Rinary1@users.noreply.github.com>
# SPDX-FileCopyrightText: 2025 Roudenn <romabond091@gmail.com>
# SPDX-FileCopyrightText: 2025 Spatison <137375981+Spatison@users.noreply.github.com>
# SPDX-FileCopyrightText: 2025 Theodore Lukin <66275205+pheenty@users.noreply.github.com>
# SPDX-FileCopyrightText: 2025 gus <august.eymann@gmail.com>
# SPDX-FileCopyrightText: 2025 slarticodefast <161409025+slarticodefast@users.noreply.github.com>
# SPDX-FileCopyrightText: 2025 thebiggestbruh <marcus2008stoke@gmail.com>
#
# SPDX-License-Identifier: AGPL-3.0-or-later

- type: entity
  parent: [ SimpleSpaceMobBase, FlyingMobBase ]
  id: BaseMobDragon
  suffix: ""
  name: space dragon
  description: A flying leviathan, loosely related to space carps.
  abstract: true
  components:
  - type: Body # Shitmed
    prototype: SpaceDragon
  - type: SurgeryTarget # Shitmed
  - type: UserInterface # Shitmed
    interfaces:
      enum.SurgeryUIKey.Key:
        type: SurgeryBui
  - type: Bloodstream
    bloodMaxVolume: 650
  - type: GhostRole
    allowMovement: true
    allowSpeech: true
    makeSentient: true
    name: ghost-role-information-space-dragon-name
    description: ghost-role-information-space-dragon-description
    rules: ghost-role-information-space-dragon-rules
    mindRoles:
    - MindRoleGhostRoleTeamAntagonist
    raffle:
      settings: default
    requirements: # Goobstation - ghost roles requirements
    - !type:OverallPlaytimeRequirement
      time: 18000 #5 hours
  - type: GhostTakeoverAvailable
  - type: HTN
    rootTask:
      task: XenoCompound
    blackboard:
      NavInteract: !type:Bool
        true
      NavPry: !type:Bool
        true
      NavSmash: !type:Bool
        true
  - type: NpcFactionMember
    factions:
    - Dragon
  - type: Speech
    speechVerb: LargeMob
  - type: CombatMode
  - type: MobMover
  - type: InputMover
  - type: MovementSpeedModifier
    baseWalkSpeed: 3
    baseSprintSpeed: 5
    baseWeightlessModifier: 1.5
  - type: RandomSprite
    available:
    - enum.DamageStateVisualLayers.Base:
        alive: Rainbow
  - type: Sprite
    sprite: Mobs/Aliens/Carps/dragon.rsi
    noRot: true
    layers:
    - map: [ "enum.DamageStateVisualLayers.Base" ]
      state: alive
    - map: [ "enum.DamageStateVisualLayers.BaseUnshaded" ]
      state: alive-unshaded
      shader: unshaded
  - type: Appearance
  - type: DamageStateVisuals
    states:
      Alive:
        Base: alive
        BaseUnshaded: alive-unshaded
      Critical:
        Base: crit
      Dead:
        Base: dead
        BaseUnshaded: dead-unshaded
  - type: Physics
    bodyType: KinematicController
  - type: Fixtures
    fixtures:
      fix1:
        shape:
          !type:PhysShapeCircle
          radius: 0.40
        density: 100
        mask:
        - FlyingMobMask
        layer:
        - FlyingMobLayer
  - type: MobState
  - type: MobStateActions
    actions:
      Critical:
      - ActionCritSuccumb
      - ActionCritLastWords
  - type: MobThresholds
    thresholds:
      0: Alive
      450: Critical
      500: Dead
  - type: SlowOnDamage
    speedModifierThresholds:
      250: 0.7
      400: 0.5
  # disable taking damage from fire, since its a fire breathing dragon
  - type: Flammable
    damage:
      types: {}
  - type: StatusEffects # Overwriting basesimplemob to remove flash, getting flashed as dragon just feelsbad
    allowed:
    - SlowedDown
    - Stutter
    - Electrocution
    - ForcedSleep
    - TemporaryBlindness
    - Pacified
    - RadiationProtection
    - Drowsiness
    - Adrenaline
  - type: Temperature
    heatDamageThreshold: 800
  - type: Metabolizer
    solutionOnBody: false
    updateInterval: 0.25
    metabolizerTypes: [ Dragon ]
    groups:
    - id: Medicine
    - id: Poison
  - type: Butcherable
    spawned:
    - id: FoodMeatDragon
      amount: 2
  - type: InteractionPopup
    successChance: 0.25 # It's no goose, but you better smell like carp.
    interactSuccessString: petting-success-dragon
    interactFailureString: petting-failure-dragon
    interactFailureSound:
      path: /Audio/Animals/space_dragon_roar.ogg
    soundPerceivedByOthers: false # A 75% chance for a loud roar would get old fast.
  - type: MeleeWeapon
    altDisarm: false
    soundHit:
      path: /Audio/Weapons/Xeno/alien_claw_flesh3.ogg
    damage:
      types:
        Piercing: 15
        Slash: 15
  - type: Devourer
    foodPreference: Humanoid
    shouldStoreDevoured: true
    chemical: Ichor
    healRate: 7.5
    whitelist:
      components:
      - MobState
      - Door
      - Item # Goobstation
      tags:
      - Wall
  - type: Tag
    tags:
    - CannotSuicide
    - DoorBumpOpener
  # Goobstation - Collective mind
  - type: CollectiveMind
    defaultChannel: Dragonmind
    channels:
    - Dragonmind
  - type: Damageable # Goobstation
    damageContainer: Biological
    damageModifierSet: Dragon
  - type: Puller
    needsHands: false
  - type: RandomMetadata
    nameSegments:
    - NamesDragon
    - NamesDragonTitle
    nameFormat: name-format-dragon
  - type: NightVision # Goobstation - Nigthvision
    color: "#808080"
    activateSound: null
    deactivateSound: null
  - type: ThermalVision # Goobstation - Thermal vision
  - type: CombatPower # Goobstation
    factor: 4 # times more dangerous than a crew-member
<<<<<<< HEAD
=======
  - type: Fauna # Lavaland Change
>>>>>>> 939b4882
  - type: Prying
    pryPowered: true
    force: true
    speedModifier: 2.5 # fast because dragon strong
    useSound:
      path: /Audio/Items/crowbar.ogg

- type: entity
  parent: BaseMobDragon
  id: MobDragon
  components:
  - type: Dragon
    spawnRiftAction: ActionSpawnRift
    carpRiftHealing:
      groups:
        Brute: -4
        Burn: -4
        Airloss: -3
  - type: GhostRole
    mindRoles:
    - MindRoleDragon
  #- type: ActionGun # Goobstation - remove fireball because it's tied to lungs now
  #  action: ActionDragonsBreath
  #  gunProto: DragonsBreathGun
  - type: GuideHelp
    guides:
    - MinorAntagonists

- type: entity
  categories: [ HideSpawnMenu ]
  id: DragonsBreathGun
  name: dragon's lung
  description: For dragon's breathing.
  components:
  - type: RechargeBasicEntityAmmo
    rechargeCooldown: 5
    rechargeSound:
      path: /Audio/Animals/space_dragon_roar.ogg
  - type: BasicEntityAmmoProvider
    proto: ProjectileDragonsBreath
    capacity: 1
    count: 1
  - type: Gun
    soundGunshot:
      path: /Audio/Animals/space_dragon_roar.ogg
    soundEmpty: null
    projectileSpeed: 5

- type: entity
  parent: BaseMobDragon
  id: MobDragonDungeon
  suffix: Dungeon
  components:
  - type: GhostRole
    description: ghost-role-information-space-dragon-dungeon-description
    rules: ghost-role-information-space-dragon-dungeon-rules
    raffle:
      settings: default
  - type: SlowOnDamage
    speedModifierThresholds:
      100: 0.7
  - type: MobThresholds
    thresholds:
      0: Alive
      200: Dead
  # less meat spawned since it's a lot easier to kill
  - type: Butcherable
    spawned:
    - id: FoodMeatDragon
      amount: 1
  - type: MeleeWeapon
    damage:
      groups:
        Brute: 12

- type: entity
  id: ActionSpawnRift
  name: Summon Carp Rift
  description: Summons a carp rift that will periodically spawns carps.
  components:
  - type: InstantAction
    icon:
      sprite: Interface/Actions/carp_rift.rsi
      state: icon
    event: !type:DragonSpawnRiftActionEvent
    useDelay: 1
    priority: 3

- type: entity
  id: ActionDevour
  name: "[color=red]Devour[/color]"
  description: Attempt to break a structure with your jaws or swallow a creature.
  components:
  - type: EntityTargetAction
    icon: { sprite : Interface/Actions/devour.rsi, state: icon }
    iconOn: { sprite : Interface/Actions/devour.rsi, state: icon-on }
    event: !type:DevourActionEvent
    priority: 1

- type: entity
  id: ActionDragonsBreath
  name: "[color=orange]Dragon's Breath[/color]"
  description: Spew out flames at anyone foolish enough to attack you!
  components:
  - type: WorldTargetAction
    # TODO: actual sprite
    icon: { sprite : Objects/Weapons/Guns/Projectiles/magic.rsi, state: fireball }
    event: !type:ActionGunShootEvent
    priority: 2
    checkCanAccess: false
    range: 0
    itemIconStyle: BigAction

# Goobstation start: dragon rework
- type: entity
  id: ActionRiseFish
  name: Summon Carp Horde
  description: Summons 3 carps on the spot to protect you from danger!
  components:
  - type: InstantAction
    icon:
      sprite: _Goobstation/Actions/dragon.rsi
      state: carp_horde
    event: !type:DragonSpawnCarpHordeActionEvent
    useDelay: 90
    priority: 4

- type: entity
  id: ActionDragonRoar
  name: Wing flap
  description: Flap your wings to stun all enemies around you!
  components:
  - type: InstantAction
    icon:
      sprite: _Goobstation/Actions/dragon.rsi
      state: wing_flap
    event: !type:DragonRoarActionEvent
    useDelay: 45
    priority: 5
# Goobstation end<|MERGE_RESOLUTION|>--- conflicted
+++ resolved
@@ -317,10 +317,7 @@
   - type: ThermalVision # Goobstation - Thermal vision
   - type: CombatPower # Goobstation
     factor: 4 # times more dangerous than a crew-member
-<<<<<<< HEAD
-=======
   - type: Fauna # Lavaland Change
->>>>>>> 939b4882
   - type: Prying
     pryPowered: true
     force: true
