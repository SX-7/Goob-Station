## Random humanoids

- type: randomHumanoidSettings
  id: EventHumanoid
  components:
    - type: RandomHumanoidAppearance
      randomizeName: false
    - type: GhostTakeoverAvailable

- type: randomHumanoidSettings
  id: EventHumanoidMindShielded
  parent: EventHumanoid
  components:
    - type: MindShield
    - type: InitialInfectedExempt

## Death Squad

- type: entity
  id: RandomHumanoidSpawnerDeathSquad
  name: Death Squad Agent
  suffix: ERTRole, Death Squad
  components:
    - type: Sprite
      sprite: Clothing/OuterClothing/Hardsuits/deathsquad.rsi
      state: icon
    - type: RandomMetadata
      nameSegments:
        - NamesFirstMilitaryLeader
        - NamesLastMilitary
    - type: RandomHumanoidSpawner
      settings: DeathSquad
    - type: InitialInfectedExempt

- type: randomHumanoidSettings
  id: DeathSquad
  parent: EventHumanoidMindShielded
  randomizeName: false
  components:        
    - type: GhostRole
      name: ghost-role-information-Death-Squad-name
      description: ghost-role-information-Death-Squad-description
      raffle:
        settings: short
    - type: Loadout
      prototypes: [ DeathSquadGear ]
    - type: RandomMetadata
      nameSegments:
        - NamesFirstMilitaryLeader
        - NamesLastMilitary


## ERT Leader

- type: entity
  id: RandomHumanoidSpawnerERTLeader
  name: ERT leader
  suffix: ERTRole, Basic
  components:
    - type: Sprite
      sprite: Markers/jobs.rsi
      state: ertleader
    - type: RandomMetadata
      nameSegments:
      - NamesFirstMilitaryLeader
      - NamesLastMilitary
    - type: RandomHumanoidSpawner
      settings: ERTLeader
    - type: InitialInfectedExempt

- type: randomHumanoidSettings
  id: ERTLeader
  parent: EventHumanoidMindShielded
  randomizeName: false
  components:
    - type: GhostRole
      name: ghost-role-information-ert-leader-name
      description: ghost-role-information-ert-leader-description
      raffle:
        settings: short
    - type: Loadout
      prototypes: [ ERTLeaderGear ]
    - type: RandomMetadata
      nameSegments:
      - NamesFirstMilitaryLeader
      - NamesLastMilitary

- type: entity
  id: RandomHumanoidSpawnerERTLeaderEVA
  parent: RandomHumanoidSpawnerERTLeader
  name: ERT leader
  suffix: ERTRole, Armored EVA
  components:
    - type: Sprite
      sprite: Markers/jobs.rsi
      state: ertleadereva
    - type: RandomHumanoidSpawner
      settings: ERTLeaderEVA
    - type: InitialInfectedExempt

- type: randomHumanoidSettings
  id: ERTLeaderEVA
  parent: ERTLeader
  components:
    - type: GhostRole
      name: ghost-role-information-ert-leader-name
      description: ghost-role-information-ert-leader-description
      raffle:
        settings: short
    - type: Loadout
      prototypes: [ ERTLeaderGearEVA ]

- type: entity
  id: RandomHumanoidSpawnerERTLeaderEVALecter
  parent: RandomHumanoidSpawnerERTLeaderEVA
  suffix: ERTRole, Lecter, EVA
  components:
    - type: RandomHumanoidSpawner
      settings: ERTLeaderEVALecter
    - type: InitialInfectedExempt

- type: randomHumanoidSettings
  id: ERTLeaderEVALecter
  parent: ERTLeaderEVA
  components:
    - type: GhostRole
      name: ghost-role-information-ert-leader-name
      description: ghost-role-information-ert-leader-description
      raffle:
        settings: short
    - type: Loadout
      prototypes: [ ERTLeaderGearEVALecter ]

## ERT Chaplain

- type: entity
  id: RandomHumanoidSpawnerERTChaplain
  parent: RandomHumanoidSpawnerERTLeader
  name: ERT chaplain
  suffix: ERTRole, Basic
  components:
    - type: Sprite
      sprite: Markers/jobs.rsi
      state: chaplain #needs an ERT variant once a good suit it made.
    - type: RandomMetadata
      nameSegments:
      - NamesFirstMilitary
      - NamesLastMilitary
    - type: RandomHumanoidSpawner
      settings: ERTChaplain

- type: randomHumanoidSettings
  id: ERTChaplain
  parent: ERTLeader
  components:
    - type: GhostRole
      name: ghost-role-information-ert-chaplain-name
      description: ghost-role-information-ert-chaplain-description
      raffle:
        settings: short
    - type: RandomMetadata
      nameSegments:
      - NamesFirstMilitary
      - NamesLastMilitary
    - type: Loadout
      prototypes: [ ERTChaplainGear ]

- type: entity
  id: RandomHumanoidSpawnerERTChaplainEVA
  parent: RandomHumanoidSpawnerERTChaplain
  name: ERT chaplain
  suffix: ERTRole, Enviro EVA
  components:
    - type: Sprite
      sprite: Markers/jobs.rsi
      state: chaplain #needs an ERT variant once a good suit it made.
    - type: RandomHumanoidSpawner
      settings: ERTChaplainEVA

- type: randomHumanoidSettings
  id: ERTChaplainEVA
  parent: ERTChaplain
  components:
    - type: GhostRole
      name: ghost-role-information-ert-chaplain-name
      description: ghost-role-information-ert-chaplain-description
      raffle:
        settings: short
    - type: Loadout
      prototypes: [ ERTChaplainGearEVA ]

## ERT Janitor

- type: entity
  id: RandomHumanoidSpawnerERTJanitor
  parent: RandomHumanoidSpawnerERTLeader
  name: ERT janitor
  suffix: ERTRole, Basic
  components:
    - type: Sprite
      sprite: Markers/jobs.rsi
      state: ertjanitor
    - type: RandomMetadata
      nameSegments:
      - NamesFirstMilitary
      - NamesLastMilitary
    - type: RandomHumanoidSpawner
      settings: ERTJanitor

- type: randomHumanoidSettings
  id: ERTJanitor
  parent: ERTLeader
  components:
    - type: GhostRole
      name: ghost-role-information-ert-janitor-name
      description: ghost-role-information-ert-janitor-description
      raffle:
        settings: short
    - type: RandomMetadata
      nameSegments:
      - NamesFirstMilitary
      - NamesLastMilitary
    - type: Loadout
      prototypes: [ ERTJanitorGear ]

- type: entity
  id: RandomHumanoidSpawnerERTJanitorEVA
  parent: RandomHumanoidSpawnerERTJanitor
  name: ERT janitor
  suffix: ERTRole, Enviro EVA
  components:
    - type: Sprite
      sprite: Markers/jobs.rsi
      state: ertjanitoreva
    - type: RandomHumanoidSpawner
      settings: ERTJanitorEVA

- type: randomHumanoidSettings
  id: ERTJanitorEVA
  parent: ERTJanitor
  components:
    - type: GhostRole
      name: ghost-role-information-ert-janitor-name
      description: ghost-role-information-ert-janitor-description
      raffle:
        settings: short
    - type: Loadout
      prototypes: [ ERTJanitorGearEVA ]

## ERT Engineer

- type: entity
  id: RandomHumanoidSpawnerERTEngineer
  parent: RandomHumanoidSpawnerERTLeader
  name: ERT engineer
  suffix: ERTRole, Basic
  components:
    - type: Sprite
      sprite: Markers/jobs.rsi
      state: ertengineer
    - type: RandomMetadata
      nameSegments:
      - NamesFirstMilitary
      - NamesLastMilitary
    - type: RandomHumanoidSpawner
      settings: ERTEngineer

- type: randomHumanoidSettings
  id: ERTEngineer
  parent: ERTLeader
  components:
    - type: GhostRole
      name: ghost-role-information-ert-engineer-name
      description: ghost-role-information-ert-engineer-description
      raffle:
        settings: short
    - type: RandomMetadata
      nameSegments:
      - NamesFirstMilitary
      - NamesLastMilitary
    - type: Loadout
      prototypes: [ ERTEngineerGear ]

- type: entity
  id: RandomHumanoidSpawnerERTEngineerEVA
  parent: RandomHumanoidSpawnerERTEngineer
  name: ERT engineer
  suffix: ERTRole, Enviro EVA
  components:
    - type: Sprite
      sprite: Markers/jobs.rsi
      state: ertengineereva
    - type: RandomHumanoidSpawner
      settings: ERTEngineerEVA

- type: randomHumanoidSettings
  id: ERTEngineerEVA
  parent: ERTEngineer
  components:
    - type: GhostRole
      name: ghost-role-information-ert-engineer-name
      description: ghost-role-information-ert-engineer-description
      raffle:
        settings: short
    - type: Loadout
      prototypes: [ ERTEngineerGearEVA ]

## ERT Security

- type: entity
  id: RandomHumanoidSpawnerERTSecurity
  parent: RandomHumanoidSpawnerERTLeader
  name: ERT security
  suffix: ERTRole, Basic
  components:
    - type: Sprite
      sprite: Markers/jobs.rsi
      state: ertsecurity
    - type: RandomMetadata
      nameSegments:
      - NamesFirstMilitary
      - NamesLastMilitary
    - type: RandomHumanoidSpawner
      settings: ERTSecurity

- type: randomHumanoidSettings
  id: ERTSecurity
  parent: ERTLeader
  components:
    - type: GhostRole
      name: ghost-role-information-ert-security-name
      description: ghost-role-information-ert-security-description
      raffle:
        settings: short
    - type: RandomMetadata
      nameSegments:
      - NamesFirstMilitary
      - NamesLastMilitary
    - type: Loadout
      prototypes: [ ERTSecurityGear ]

- type: entity
  id: RandomHumanoidSpawnerERTSecurityEVA
  parent: RandomHumanoidSpawnerERTSecurity
  name: ERT security
  suffix: ERTRole, Armored EVA
  components:
    - type: Sprite
      sprite: Markers/jobs.rsi
      state: ertsecurityeva
    - type: RandomHumanoidSpawner
      settings: ERTSecurityEVA

- type: randomHumanoidSettings
  id: ERTSecurityEVA
  parent: ERTSecurity
  components:
    - type: GhostRole
      name: ghost-role-information-ert-security-name
      description: ghost-role-information-ert-security-description
      raffle:
        settings: short
    - type: Loadout
      prototypes: [ ERTSecurityGearEVA ]

- type: entity
  id: RandomHumanoidSpawnerERTSecurityEVALecter
  parent: RandomHumanoidSpawnerERTSecurityEVA
  suffix: ERTRole, Lecter, EVA
  components:
    - type: RandomHumanoidSpawner
      settings: ERTSecurityEVALecter

- type: randomHumanoidSettings
  id: ERTSecurityEVALecter
  parent: ERTSecurityEVA
  components:
    - type: GhostRole
      name: ghost-role-information-ert-security-name
      description: ghost-role-information-ert-security-description
      raffle:
        settings: short
    - type: Loadout
      prototypes: [ ERTSecurityGearEVALecter ]

## ERT Medic

- type: entity
  id: RandomHumanoidSpawnerERTMedical
  parent: RandomHumanoidSpawnerERTLeader
  name: ERT medic
  suffix: ERTRole, Basic
  components:
    - type: Sprite
      sprite: Markers/jobs.rsi
      state: ertmedical
    - type: RandomMetadata
      nameSegments:
      - NamesFirstMilitary
      - NamesLastMilitary
    - type: RandomHumanoidSpawner
      settings: ERTMedical

- type: randomHumanoidSettings
  id: ERTMedical
  parent: ERTLeader
  components:
    - type: GhostRole
      name: ghost-role-information-ert-medical-name
      description: ghost-role-information-ert-medical-description
      raffle:
        settings: short
    - type: RandomMetadata
      nameSegments:
      - NamesFirstMilitary
      - NamesLastMilitary
    - type: Loadout
      prototypes: [ ERTMedicalGear ]

- type: entity
  id: RandomHumanoidSpawnerERTMedicalEVA
  parent: RandomHumanoidSpawnerERTMedical
  name: ERT medic
  suffix: ERTRole, Armored EVA
  components:
    - type: Sprite
      sprite: Markers/jobs.rsi
      state: ertmedicaleva
    - type: RandomHumanoidSpawner
      settings: ERTMedicalEVA

- type: randomHumanoidSettings
  id: ERTMedicalEVA
  parent: ERTMedical
  components:
    - type: GhostRole
      name: ghost-role-information-ert-medical-name
      description: ghost-role-information-ert-medical-description
      raffle:
        settings: short
    - type: Loadout
      prototypes: [ ERTMedicalGearEVA ]

## CBURN

- type: entity
  id: RandomHumanoidSpawnerCBURNUnit
  name: CBURN Agent
  suffix: ERTRole
  components:
    - type: Sprite
      sprite: Markers/jobs.rsi
      state: cburn
    - type: RandomHumanoidSpawner
      settings: CBURNAgent
    - type: InitialInfectedExempt

- type: randomHumanoidSettings
  id: CBURNAgent
  parent: EventHumanoidMindShielded
  components:
    - type: Loadout
      prototypes: [CBURNGear]
    - type: GhostRole
      name: ghost-role-information-cburn-agent-name
      description: ghost-role-information-cburn-agent-description
      raffle:
        settings: short
    - type: RandomMetadata
      nameSegments:
      - NamesFirstMilitary
      - NamesLastMilitary
## Central Command

- type: entity
  name: CentCom official
  id: RandomHumanoidSpawnerCentcomOfficial
  components:
    - type: Sprite
      sprite: Markers/jobs.rsi
      state: centcom
    - type: RandomHumanoidSpawner
      settings: CentcomOfficial
    - type: InitialInfectedExempt

- type: randomHumanoidSettings
  id: CentcomOfficial
  parent: EventHumanoidMindShielded
  components:
    - type: GhostRole
      name: ghost-role-information-centcom-official-name
      description: ghost-role-information-centcom-official-description
      raffle:
        settings: default
    - type: Loadout
      prototypes: [ CentcomGear ]

## Syndicate

- type: entity
  id: RandomHumanoidSpawnerSyndicateAgent
  name: syndicate agent
  components:
    - type: Sprite
      sprite: Mobs/Species/Human/parts.rsi
      state: full
    - type: RandomMetadata
      nameSegments: [ names_death_commando ]
    - type: RandomHumanoidSpawner
      settings: SyndicateAgent

- type: randomHumanoidSettings
  id: SyndicateAgent
  components:
    - type: RandomHumanoidAppearance
      randomizeName: false
    - type: Loadout
      prototypes: [SyndicateOperativeGearExtremelyBasic]

- type: entity
  id: RandomHumanoidSpawnerNukeOp
  name: Nuclear Operative
  components:
    - type: Sprite
      sprite: Mobs/Species/Human/parts.rsi
      state: full
    - type: RandomHumanoidSpawner
      settings: NukeOp

- type: randomHumanoidSettings
  id: NukeOp
  components:
    - type: RandomHumanoidAppearance
      randomizeName: false
    - type: NukeOperative

- type: entity
  id: RandomHumanoidSpawnerCluwne
  name: Cluwne
  suffix: spawns a cluwne
  components:
    - type: Sprite
      sprite: Markers/jobs.rsi
      state: cluwne
    - type: RandomHumanoidSpawner
      settings: Cluwne
    - type: RandomMetadata
      nameSegments:
      - names_first
      - names_last

- type: randomHumanoidSettings
  id: Cluwne
  parent: EventHumanoid
  randomizeName: false
  components:
    - type: GhostRole
      name: ghost-role-information-cluwne-name
      description: ghost-role-information-cluwne-description
      raffle:
        settings: default
    - type: Cluwne

<<<<<<< HEAD
#- type: entity
#  id: RandomHumanoidSpawnerWizard
#  name: wizard
#  components:
#    - type: Sprite
#      sprite: Mobs/Species/Human/parts.rsi
#      state: full
#    - type: RandomMetadata
#      nameSegments: [names_wizard_first]
#    - type: RandomHumanoidSpawner
#      settings: Wizard

#- type: entity
#  parent: BaseMobHuman
#  id: RandomHumanoidSpawnerWizardApprentice
#  name: wizard apprentice
#  components:
#    - type: Sprite
#      sprite: Mobs/Species/Human/parts.rsi
#      state: full
#    - type: Loadout
#      prototypes: [WizardBlueGearApprentice]
#    - type: RandomMetadata
#      nameSegments: [names_wizard_first, names_wizard_last]

#- type: randomHumanoidSettings
#  id: Wizard
#  components:
#    - type: Loadout
#      prototypes: [WizardBlueGear]
#    - type: NpcFactionMember
#      factions:
#      - WizardFederation


#- type: randomHumanoidSettings
#  id: WizardApprentice
#  components:
#    - type: Loadout
#      prototypes: [WizardBlueGearApprentice]
#    - type: NpcFactionMember
#      factions:
#      - WizardFederation
=======

## Shuttle roles

>>>>>>> 0d864d32
## Lost Cargo technician

- type: entity
  name: lost cargo technician spawner
  id: LostCargoTechnicianSpawner
  parent: MarkerBase
  components:
    - type: Sprite
      layers:
        - state: red
        - sprite: Objects/Tools/appraisal-tool.rsi
          state: icon
    - type: RandomSpawner
      prototypes:
      - RandomHumanoidLostCargoTechnician
      chance: 1

- type: entity
  id: RandomHumanoidLostCargoTechnician
  name: lost cargo technician ghost role
  components:
    - type: Sprite
      sprite: Objects/Tools/appraisal-tool.rsi
      state: icon
    - type: RandomHumanoidSpawner
      settings: LostCargoTechnician

- type: randomHumanoidSettings
  id: LostCargoTechnician
  parent: EventHumanoid
  components:
    - type: GhostRole
      name: ghost-role-information-lost-cargo-technical-name
      description: ghost-role-information-lost-cargo-technical-description
      rules: ghost-role-information-lost-cargo-technical-rules
      raffle:
        settings: short
    - type: Loadout
      prototypes: [ LostCargoTechGearSuit, LostCargoTechGearCoat ]

# Clown troupe

- type: entity
  name: clown troupe spawner
  id: ClownTroupeSpawner
  parent: MarkerBase
  components:
    - type: Sprite
      layers:
        - state: red
        - sprite: Objects/Fun/bikehorn.rsi
          state: icon
    - type: RandomSpawner
      prototypes:
      - RandomHumanoidClownTroupe
      rarePrototypes:
      - RandomHumanoidClownTroupeBanana
      rareChance: 0.3

- type: entity
  id: RandomHumanoidClownTroupe
  name: clown troupe ghost role
  components:
    - type: Sprite
      sprite: Objects/Tools/appraisal-tool.rsi
      state: icon
    - type: RandomHumanoidSpawner
      settings: ClownTroupe

- type: entity
  id: RandomHumanoidClownTroupeBanana
  name: banana clown troupe
  parent: RandomHumanoidClownTroupe
  components:
    - type: RandomHumanoidSpawner
      settings: ClownTroupeBanana

- type: randomHumanoidSettings
  id: ClownTroupe
  parent: EventHumanoid
  randomizeName: false
  components:
    - type: GhostRole
      name: ghost-role-information-clown-troupe-name
      description: ghost-role-information-clown-troupe-description
      rules: ghost-role-information-clown-troupe-rules
      raffle:
        settings: short
    - type: Loadout
      prototypes: [ ClownTroupe ]
    - type: RandomMetadata
      nameSegments:
      - names_clown

- type: randomHumanoidSettings
  id: ClownTroupeBanana
  parent: ClownTroupe
  randomizeName: false
  components:
    - type: Loadout
      prototypes: [ BananaClown ]

# Traveling exotic chef

- type: entity
  name: traveling chef spawner
  id: TravelingChefSpawner
  parent: MarkerBase
  components:
    - type: Sprite
      layers:
        - state: red
        - sprite: Objects/Weapons/Melee/kitchen_knife.rsi
          state: icon
    - type: RandomSpawner
      prototypes:
      - RandomHumanoidTravelingChef

- type: entity
  id: RandomHumanoidTravelingChef
  name: traveling chef ghost role
  components:
    - type: Sprite
      sprite: Objects/Tools/appraisal-tool.rsi
      state: icon
    - type: RandomHumanoidSpawner
      settings: TravelingChef

- type: randomHumanoidSettings
  id: TravelingChef
  parent: EventHumanoid
  components:
    - type: GhostRole
      name: ghost-role-information-traveling-chef-name
      description: ghost-role-information-traveling-chef-description
      rules: ghost-role-information-traveling-chef-rules
      raffle:
        settings: short
    - type: Loadout
      prototypes: [ TravelingChef ]

# Disaster victim

- type: entity
  name: disaster victim spawner
  id: DisasterVictimSpawner
  parent: MarkerBase
  components:
  - type: Sprite
    layers:
      - state: red
      - sprite: Clothing/OuterClothing/Hardsuits/basic.rsi
        state: icon
  - type: RandomSpawner
    prototypes:
    - RandomHumanoidDisasterVictimRD
    - RandomHumanoidDisasterVictimCMO
    - RandomHumanoidDisasterVictimCaptain
    - MobSkeletonCloset

- type: entity
  id: RandomHumanoidDisasterVictimRD
  name: disaster victim RD ghost role
  components:
    - type: Sprite
      sprite: Clothing/OuterClothing/Hardsuits/basic.rsi
      state: icon
    - type: RandomHumanoidSpawner
      settings: DisasterVictimResearchDirector

- type: entity
  id: RandomHumanoidDisasterVictimCMO
  parent: RandomHumanoidDisasterVictimRD
  name: disaster victim CMO ghost role
  components:
    - type: RandomHumanoidSpawner
      settings: DisasterVictimCMO

- type: entity
  id: RandomHumanoidDisasterVictimCaptain
  parent: RandomHumanoidDisasterVictimRD
  name: disaster victim Captain ghost role
  components:
    - type: RandomHumanoidSpawner
      settings: DisasterVictimCaptain

## Following use EventHumanoidMindShielded since they are heads and probably should have mindshields

- type: randomHumanoidSettings
  id: DisasterVictimHead
  parent: EventHumanoidMindShielded
  components:
    - type: GhostRole
      name: ghost-role-information-disaster-victim-name
      description: ghost-role-information-disaster-victim-description
      rules: ghost-role-information-disaster-victim-rules
      raffle:
        settings: default

- type: randomHumanoidSettings
  id: DisasterVictimResearchDirector
  parent: DisasterVictimHead
  components:
    - type: Loadout
      prototypes: [ DisasterVictimRD, DisasterVictimRDAlt ]

- type: randomHumanoidSettings
  id: DisasterVictimCMO
  parent: DisasterVictimHead
  components:
    - type: Loadout
      prototypes: [ DisasterVictimCMO, DisasterVictimCMOAlt ]

- type: randomHumanoidSettings
  id: DisasterVictimCaptain
  parent: DisasterVictimHead
  components:
    - type: Loadout
      prototypes: [ DisasterVictimCaptain, DisasterVictimCaptainAlt ]

# Syndie Disaster Victim

- type: entity
  name: syndie disaster victim spawner
  id: SyndieDisasterVictimSpawner
  parent: MarkerBase
  components:
  - type: Sprite
    layers:
      - state: red
      - sprite: Structures/Decoration/banner.rsi
        state: banner_syndicate
  - type: RandomSpawner
    prototypes:
    - RandomHumanoidSyndieDisasterVictim

- type: entity
  id: RandomHumanoidSyndieDisasterVictim
  name: syndie disaster victim ghost role
  components:
    - type: Sprite
      sprite: Structures/Decoration/banner.rsi
      state: banner_syndicate
    - type: RandomHumanoidSpawner
      settings: SyndieDisasterVictim

- type: randomHumanoidSettings
  id: SyndieDisasterVictim
  parent: EventHumanoid
  components:
    - type: NpcFactionMember
      factions:
      - Syndicate
    - type: GhostRole
      name: ghost-role-information-syndie-disaster-victim-name
      description: ghost-role-information-syndie-disaster-victim-description
      rules: ghost-role-information-syndie-disaster-victim-rules
      raffle:
        settings: short
    - type: Loadout
      prototypes: [ SyndicateOperativeGearCivilian ]<|MERGE_RESOLUTION|>--- conflicted
+++ resolved
@@ -36,7 +36,7 @@
   id: DeathSquad
   parent: EventHumanoidMindShielded
   randomizeName: false
-  components:        
+  components:
     - type: GhostRole
       name: ghost-role-information-Death-Squad-name
       description: ghost-role-information-Death-Squad-description
@@ -561,55 +561,9 @@
         settings: default
     - type: Cluwne
 
-<<<<<<< HEAD
-#- type: entity
-#  id: RandomHumanoidSpawnerWizard
-#  name: wizard
-#  components:
-#    - type: Sprite
-#      sprite: Mobs/Species/Human/parts.rsi
-#      state: full
-#    - type: RandomMetadata
-#      nameSegments: [names_wizard_first]
-#    - type: RandomHumanoidSpawner
-#      settings: Wizard
-
-#- type: entity
-#  parent: BaseMobHuman
-#  id: RandomHumanoidSpawnerWizardApprentice
-#  name: wizard apprentice
-#  components:
-#    - type: Sprite
-#      sprite: Mobs/Species/Human/parts.rsi
-#      state: full
-#    - type: Loadout
-#      prototypes: [WizardBlueGearApprentice]
-#    - type: RandomMetadata
-#      nameSegments: [names_wizard_first, names_wizard_last]
-
-#- type: randomHumanoidSettings
-#  id: Wizard
-#  components:
-#    - type: Loadout
-#      prototypes: [WizardBlueGear]
-#    - type: NpcFactionMember
-#      factions:
-#      - WizardFederation
-
-
-#- type: randomHumanoidSettings
-#  id: WizardApprentice
-#  components:
-#    - type: Loadout
-#      prototypes: [WizardBlueGearApprentice]
-#    - type: NpcFactionMember
-#      factions:
-#      - WizardFederation
-=======
 
 ## Shuttle roles
 
->>>>>>> 0d864d32
 ## Lost Cargo technician
 
 - type: entity
