--- conflicted
+++ resolved
@@ -158,12 +158,9 @@
       Unsexed: UnisexMoth
   - type: MovementSpeedModifier
     weightlessAcceleration: 3 # Goobstation value
-<<<<<<< HEAD
     weightlessFriction: 1
     baseWeightlessModifier: 1
-=======
     weightlessModifier: 0.8 # up from 0.7 base
->>>>>>> 939b4882
   - type: Flammable
     damage:
       types:
