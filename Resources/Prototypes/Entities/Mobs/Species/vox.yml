--- conflicted
+++ resolved
@@ -262,19 +262,6 @@
           32:
             sprite: Mobs/Species/Vox/displacement.rsi
             state: shoes
-<<<<<<< HEAD
-  - type: Hands
-    leftHandDisplacement:
-      sizeMaps:
-        32:
-          sprite: Mobs/Species/Vox/displacement.rsi
-          state: hand_l
-    rightHandDisplacement:
-      sizeMaps:
-        32:
-          sprite: Mobs/Species/Vox/displacement.rsi
-          state: hand_r
-=======
   # Goobstation start - voxes are uncloneable but do not rot - all the stuff from BaseMobSpeciesOrganic
   - type: Uncloneable
   - type: Absorbable # Goobstation - changelings
@@ -338,7 +325,17 @@
   - type: Carriable # Goobstation
   - type: CPRTraining # Goobstation - Just give to everyone! This ain't MRP.
   # Goobstation end
->>>>>>> 722a0160
+  - type: Hands
+    leftHandDisplacement:
+      sizeMaps:
+        32:
+          sprite: Mobs/Species/Vox/displacement.rsi
+          state: hand_l
+    rightHandDisplacement:
+      sizeMaps:
+        32:
+          sprite: Mobs/Species/Vox/displacement.rsi
+          state: hand_r
 
 - type: entity
   parent: BaseSpeciesDummy
