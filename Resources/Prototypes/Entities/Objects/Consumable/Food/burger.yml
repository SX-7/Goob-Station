--- conflicted
+++ resolved
@@ -34,12 +34,8 @@
   description: It's time to start building the burger tower.
   components:
   - type: Item
-<<<<<<< HEAD
     shape:
     - 0,0,1,0
-=======
-    size: Normal #patch until there is an adequate resizing system in place 
->>>>>>> c48a96ac
   - type: Food
   - type: Sprite
     drawdepth: Mobs
@@ -50,12 +46,8 @@
     - map: ["foodSequenceLayers"]
   - type: FoodSequenceStartPoint
     key: burger
-<<<<<<< HEAD
     acceptAll: true # Goobstation - anythingburgers
     maxLayers: 50 # Goobstation - anythingburgers
-=======
-    maxLayers: 10
->>>>>>> c48a96ac
     startPosition: 0, 0
     offset: 0, 0.1
     minLayerOffset: -0.05, 0
@@ -96,11 +88,6 @@
     entries:
       burger:
         final: true
-<<<<<<< HEAD
-
-=======
-  
->>>>>>> c48a96ac
 # Base
 
 - type: entity
@@ -1000,4 +987,4 @@
           Quantity: 7
   - type: Tag
     tags:
-    - Meat
+    - Meat