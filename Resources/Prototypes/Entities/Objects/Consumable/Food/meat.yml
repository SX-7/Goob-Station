# Base

- type: entity
  parent: FoodInjectableBase
  id: FoodMeatBase
  abstract: true
  components:
  - type: FlavorProfile
    flavors:
      - meaty
  - type: Sprite
    sprite: Objects/Consumable/Food/meat.rsi
  - type: Extractable
    grindableSolutionName: food
  - type: SolutionContainerManager
    solutions:
      food:
        maxVol: 20
        reagents:
        - ReagentId: Nutriment
          Quantity: 5
        - ReagentId: UncookedAnimalProteins
          Quantity: 1
        - ReagentId: Fat
          Quantity: 5
  - type: Item
    size: Tiny
  - type: Fixtures
    fixtures:
      fix1:
        shape:
          !type:PhysShapeAabb
          bounds: "-0.25,-0.25,0.25,0.25"
        # less mass so it can cook faster, a single strip of bacon isnt 5kg
        density: 1
        mask:
        - ItemMask
        restitution: 0.3  # fite me
        friction: 0.2
  # let air cook and freeze meat for cooking and preservation
  - type: AtmosExposed
  - type: Temperature
    currentTemperature: 290
  # required for cooking to work
  - type: InternalTemperature
    thickness: 0.02
    area: 0.02 # arbitrary number that sounds right for a slab of meat
  - type: Material
  - type: PhysicalComposition
    materialComposition:
      Meaterial: 300

- type: entity
  parent: FoodMeatBase
  id: FoodMeatRawBase
  abstract: true
  components:
  - type: Tag
    tags:
    - Raw
    - Meat
  - type: Perishable
    # raw meat rots in 5 minutes, get it into the freezer fast
    rotAfter: 300
    # don't want meat giving off ammonia only bodies
    molsPerSecondPerUnitMass: 0
  - type: RotInto
    entity: FoodMeatRotten
    # once it would say bloated, turn into the rotten prototype
    stage: 1

# bruh
- type: Tag
  id: Raw

- type: Tag
  id: Cooked

- type: Tag
  id: Cutlet

# Raw

- type: entity
  name: raw meat
  parent: FoodMeatRawBase
  id: FoodMeat
  description: A slab of raw meat.
  components:
  - type: Sprite
    state: plain
  - type: SolutionContainerManager
    solutions:
      food:
        reagents:
        - ReagentId: UncookedAnimalProteins
          Quantity: 9
        - ReagentId: Fat
          Quantity: 9
  - type: SliceableFood
    count: 3
    slice: FoodMeatCutlet
  - type: InternalTemperature
    conductivity: 0.43
  - type: Construction
    graph: MeatSteak
    node: start
    defaultTarget: meat steak
  - type: Tag
    tags:
    - Meat
  - type: FoodSequenceElement
    sprite:
      sprite: Objects/Consumable/Food/meat.rsi
      state: plain
    entries:
      burger:
        name: food-sequence-burger-content-raw-meat
      taco:
        name: food-sequence-content-raw-meat

- type: entity
  name: raw human meat
  parent: FoodMeatRawBase
  id: FoodMeatHuman
  description: Gross.
  components:
  - type: Sprite
    state: plain
  - type: SolutionContainerManager
    solutions:
      food:
        reagents:
        - ReagentId: UncookedAnimalProteins
          Quantity: 9
  - type: SliceableFood
    count: 3
    slice: FoodMeatCutlet

- type: entity
  name: raw carp fillet
  parent: FoodMeatBase
  # MeatFish?...
  id: FoodMeatFish
  description: Your last words being "Wow, exotic!" are not worth it. The taste itself though? Maybe.
  components:
  - type: FlavorProfile
    flavors:
      - fishy
  - type: Tag
    tags:
    - Raw
    - Meat
  - type: Sprite
    state: fish
  - type: SolutionContainerManager
    solutions:
      food:
        reagents:
        - ReagentId: CarpoToxin
          Quantity: 5
  - type: FoodSequenceElement
    sprite:
      sprite: Objects/Consumable/Food/meat.rsi
      state: fish
    entries:
      burger:
        name: food-sequence-burger-content-carp
      taco:
        name: food-sequence-content-carp
  - type: Extractable
    juiceSolution:
      reagents:
      - ReagentId: CarpoToxin
        Quantity: 5

- type: entity
  name: raw bacon
  # bacon is cured so not raw = cant rot
  parent: FoodMeatBase
  id: FoodMeatBacon
  description: A raw piece of bacon.
  components:
  - type: Tag
    tags:
    - Raw
    - Meat
  - type: Sprite
    state: bacon
  - type: SolutionContainerManager
    solutions:
      food:
        reagents:
        - ReagentId: UncookedAnimalProteins
          Quantity: 2
        - ReagentId: Fat
          Quantity: 9
  - type: InternalTemperature
    conductivity: 0.44
    thickness: 0.004 # bacon is thin so faster to cook than a steak
    area: 0.0075 # ~5x15cm
  - type: Construction
    graph: Bacon
    node: start
    defaultTarget: bacon
  - type: FoodSequenceElement
    sprite:
      sprite: Objects/Consumable/Food/meat.rsi
      state: bacon
    entries:
      burger:
        name: food-sequence-burger-content-meat
      taco:
        name: food-sequence-content-meat

- type: entity
  name: raw bear meat
  parent: FoodMeatRawBase
  id: FoodMeatBear
  description: A very manly slab of raw bear meat.
  components:
  - type: Sprite
    state: bear
  - type: SolutionContainerManager
    solutions:
      food:
        reagents:
        - ReagentId: UncookedAnimalProteins
          Quantity: 9
        - ReagentId: Fat
          Quantity: 9
  - type: SliceableFood
    count: 3
    slice: FoodMeatBearCutlet
  - type: Construction
    graph: BearSteak
    node: start
    defaultTarget: filet migrawr
  - type: FoodSequenceElement
    sprite:
      sprite: Objects/Consumable/Food/meat.rsi
      state: bear
    entries:
      burger:
        name: food-sequence-burger-content-bear
      taco:
        name: food-sequence-content-bear

- type: entity
  name: raw penguin meat
  parent: FoodMeatRawBase
  id: FoodMeatPenguin
  description: A slab of raw penguin meat. Can be used as a substitute for fish in recipes.
  components:
  - type: Sprite
    state: bird
  - type: SolutionContainerManager
    solutions:
      food:
        reagents:
        - ReagentId: UncookedAnimalProteins
          Quantity: 9
        - ReagentId: Fat
          Quantity: 9
  - type: SliceableFood
    count: 3
    slice: FoodMeatPenguinCutlet
  - type: Construction
    graph: PenguinSteak
    node: start
    defaultTarget: cooked penguin
  - type: FoodSequenceElement
    sprite:
      sprite: Objects/Consumable/Food/meat.rsi
      state: bird
    entries:
      burger:
        name: food-sequence-burger-content-penguin
      taco:
        name: food-sequence-content-penguin
- type: entity
  name: raw chicken meat
  parent: FoodMeatRawBase
  id: FoodMeatChicken
  description: A slab of raw chicken. Remember to wash your hands!
  components:
  - type: Sprite
    state: bird
  - type: SolutionContainerManager
    solutions:
      food:
        reagents:
        - ReagentId: UncookedAnimalProteins
          Quantity: 9
        - ReagentId: Fat
          Quantity: 9
  - type: SliceableFood
    count: 3
    slice: FoodMeatChickenCutlet
  - type: InternalTemperature
    conductivity: 0.41
  - type: Construction
    graph: ChickenSteak
    node: start
    defaultTarget: cooked chicken
  - type: FoodSequenceElement
    sprite:
      sprite: Objects/Consumable/Food/meat.rsi
      state: bird
    entries:
      burger:
        name: food-sequence-content-chicken
      taco:
        name: food-sequence-content-chicken
      skewer:
        name: food-sequence-content-chicken
        sprite: 
          sprite: Objects/Consumable/Food/skewer.rsi
          state: skewer-meat

- type: entity
  name: raw duck meat
  parent: FoodMeatRawBase
  id: FoodMeatDuck
  description: A slab of raw duck. Remember to wash your hands!
  components:
  - type: Sprite
    state: bird
  - type: SolutionContainerManager
    solutions:
      food:
        reagents:
        - ReagentId: UncookedAnimalProteins
          Quantity: 9
        - ReagentId: Fat
          Quantity: 9
  - type: SliceableFood
    count: 3
    slice: FoodMeatDuckCutlet
  - type: Construction
    graph: DuckSteak
    node: start
    defaultTarget: cooked duck
  - type: FoodSequenceElement
    sprite:
      sprite: Objects/Consumable/Food/meat.rsi
      state: bird
    entries:
      burger:
        name: food-sequence-content-duck
      taco:
        name: food-sequence-content-duck

- type: entity
  name: prime-cut corgi meat
  # can't rot since that would be very bad for syndies
  parent: [FoodMeatBase, BaseGrandTheftContraband]
  id: FoodMeatCorgi
  description: The tainted gift of an evil crime. The meat may be delicious, but at what cost?
  components:
  - type: Tag
    tags:
    - Raw
    - HighRiskItem
    - Meat
  - type: Sprite
    state: corgi
  - type: SolutionContainerManager
    solutions:
      food:
        reagents:
        - ReagentId: Bicaridine
          Quantity: 20
  - type: StaticPrice
    price: 750
  - type: StealTarget
    stealGroup: FoodMeatCorgi
  - type: FoodSequenceElement
    sprite:
      sprite: Objects/Consumable/Food/meat.rsi
      state: corgi
    entries:
      burger:
        name: food-sequence-burger-content-corgi
      taco:
        name: food-sequence-content-corgi

- type: entity
  name: raw crab meat
  parent: FoodMeatRawBase
  id: FoodMeatCrab
  description: A pile of raw crab meat.
  components:
  - type: FlavorProfile
    flavors:
      - crabby
  - type: Sprite
    state: crab
  - type: SolutionContainerManager
    solutions:
      food:
        reagents:
        - ReagentId: UncookedAnimalProteins
          Quantity: 1
        - ReagentId: Fat
          Quantity: 2
  - type: Construction
    graph: CrabSteak
    node: start
    defaultTarget: cooked crab
  - type: FoodSequenceElement
    sprite:
      sprite: Objects/Consumable/Food/meat.rsi
      state: crab
    entries:
      burger:
        name: food-sequence-content-crab
      taco:
        name: food-sequence-content-crab

- type: entity
  name: raw goliath meat
  parent: FoodMeatRawBase
  id: FoodMeatGoliath
  description: A slab of goliath meat. It's not very edible now, but it cooks great in lava.
  components:
  - type: Sprite
    state: goliath
  - type: SolutionContainerManager
    solutions:
      food:
        reagents:
        - ReagentId: UncookedAnimalProteins
          Quantity: 5
        - ReagentId: Fat
          Quantity: 3
  - type: InternalTemperature
    thickness: 0.1 # very big, do cook it in lava
  - type: Construction
    graph: GoliathSteak
    node: start
    defaultTarget: goliath steak
  - type: FoodSequenceElement
    sprite:
      sprite: Objects/Consumable/Food/meat.rsi
      state: goliath
    entries:
      burger:
        name: food-sequence-burger-content-goliath
      taco:
        name: food-sequence-content-goliath

- type: entity
  name: dragon flesh
  parent: FoodMeatBase
  id: FoodMeatDragon
  description: The dense meat of the space-era apex predator is oozing with its mythical ichor. Ironically, best eaten raw.
  components:
  - type: Tag
    tags:
    - Raw
    - Meat
  - type: Sprite
    layers:
    - state: dragon
    - state: dragon_veins
      shader: unshaded
  - type: SolutionContainerManager
    solutions:
      food:
        reagents:
        - ReagentId: Ichor
          Quantity: 10
  - type: Extractable
    juiceSolution:
      reagents:
      - ReagentId: Ichor
        Quantity: 10
  - type: FoodSequenceElement
    sprite:
      sprite: Objects/Consumable/Food/meat.rsi
      state: dragon
    entries:
      burger:
        name: food-sequence-content-dragon
      taco:
        name: food-sequence-content-dragon

- type: entity
  name: raw rat meat
  parent: FoodMeatRawBase
  id: FoodMeatRat
  description: Prime meat from maintenance!
  components:
  - type: Sprite
    state: plain
  - type: SolutionContainerManager
    solutions:
      food:
        reagents:
        - ReagentId: UncookedAnimalProteins
          Quantity: 3
        - ReagentId: Fat
          Quantity: 3
  - type: SliceableFood
    count: 3
    slice: FoodMeatCutlet
  - type: FoodSequenceElement
    sprite:
      sprite: Objects/Consumable/Food/meat.rsi
      state: plain
    entries:
      burger:
        name: food-sequence-burger-content-rat
      taco:
        name: food-sequence-content-rat

- type: entity
  name: raw lizard meat
  parent: FoodMeatRawBase
  id: FoodMeatLizard
  description: Delicious dino damage.
  components:
  - type: Sprite
    state: lizard
  - type: SolutionContainerManager
    solutions:
      food:
        reagents:
        - ReagentId: UncookedAnimalProteins
          Quantity: 9
        - ReagentId: Fat
          Quantity: 9
  - type: SliceableFood
    count: 3
    slice: FoodMeatLizardCutlet
  - type: Construction
    graph: LizardSteak
    node: start
    defaultTarget: lizard steak
  - type: FoodSequenceElement
    sprite:
      sprite: Objects/Consumable/Food/meat.rsi
      state: lizard
    entries:
      burger:
        name: food-sequence-burger-content-lizard
      taco:
        name: food-sequence-content-lizard
      skewer:
        name: food-sequence-content-lizard
        sprite: 
          sprite: Objects/Consumable/Food/skewer.rsi
          state: skewer-tail

- type: entity
  name: raw plant meat
  parent: FoodMeatBase
  id: FoodMeatPlant
  description: All the joys of healthy eating with all the fun of cannibalism.
  components:
  - type: Sprite
    state: plant
  - type: FoodSequenceElement
    sprite:
      sprite: Objects/Consumable/Food/meat.rsi
      state: plant
    entries:
      burger:
        name: food-sequence-burger-content-plant
      taco:
        name: food-sequence-content-plant

- type: entity
  name: rotten meat
  parent: FoodMeatBase
  id: FoodMeatRotten
  description: Halfway to becoming fertilizer for your garden.
  components:
  - type: Tag
    tags:
    - Raw
    - Meat
    - Trash
    - Recyclable
  - type: Sprite
    state: rotten
  - type: SolutionContainerManager
    solutions:
      food:
        reagents:
        - ReagentId: UncookedAnimalProteins
          Quantity: 5
        - ReagentId: GastroToxin
          Quantity: 4
        - ReagentId: Fat
          Quantity: 4
  - type: FoodSequenceElement
    sprite:
      sprite: Objects/Consumable/Food/meat.rsi
      state: rotten
    entries:
      burger:
        name: food-sequence-burger-content-rotten
      taco:
        name: food-sequence-content-rotten

- type: entity
  name: raw spider meat
  parent: FoodMeatRawBase
  id: FoodMeatSpider
  description: A slab of spider meat. That's so Kafkaesque.
  components:
  - type: Sprite
    state: spider
  - type: SolutionContainerManager
    solutions:
      food:
        reagents:
        - ReagentId: UncookedAnimalProteins
          Quantity: 9
        - ReagentId: Fat
          Quantity: 9
  - type: SliceableFood
    count: 3
    slice: FoodMeatSpiderCutlet
  - type: FoodSequenceElement
    sprite:
      sprite: Objects/Consumable/Food/meat.rsi
      state: spider
    entries:
      burger:
        name: food-sequence-burger-content-spider
      taco:
        name: food-sequence-content-spider

- type: entity
  name: raw spider leg
  parent: FoodMeatBase
  id: FoodMeatSpiderLeg
  description: A still twitching leg of a giant spider... you don't really want to eat this, do you?
  components:
  - type: Sprite
    state: spiderleg
  - type: SolutionContainerManager
    solutions:
      food:
        reagents:
        - ReagentId: UncookedAnimalProteins
          Quantity: 10
        - ReagentId: Fat
          Quantity: 3
  - type: FoodSequenceElement
    sprite:
      sprite: Objects/Consumable/Food/meat.rsi
      state: spiderleg
    entries:
      burger:
        name: food-sequence-burger-content-spider
      taco:
        name: food-sequence-content-spider

- type: entity
  name: meatwheat clump
  parent: FoodMeatBase
  id: FoodMeatWheat
  description: This doesn't look like meat, but your standards aren't that high to begin with.
  components:
  - type: Sprite
    state: clump
  - type: SolutionContainerManager
    solutions:
      food:
        reagents:
        - ReagentId: UncookedAnimalProteins
          Quantity: 1
  - type: FoodSequenceElement
    sprite:
      sprite: Objects/Consumable/Food/meat.rsi
      state: clump
    entries:
      burger:
        name: food-sequence-content-clump
      taco:
        name: food-sequence-content-clump

- type: entity
  name: raw snake meat
  parent: FoodMeatBase
  id: FoodMeatSnake
  description: A long piece of snake meat, hopefully not poisonous.
  components:
  - type: Tag
    tags:
    - Raw
  - type: Sprite
    state: snake
  - type: SolutionContainerManager
    solutions:
      food:
        reagents:
        - ReagentId: UncookedAnimalProteins
          Quantity: 10
        - ReagentId: Toxin
          Quantity: 2
  - type: FoodSequenceElement
    sprite:
      sprite: Objects/Consumable/Food/meat.rsi
      state: snake
    entries:
      burger:
        name: food-sequence-content-snake
      taco:
        name: food-sequence-content-snake
      skewer:
        name: food-sequence-content-snake
        sprite: 
          sprite: Objects/Consumable/Food/skewer.rsi
          state: skewer-snake

- type: entity
  name: raw xeno meat
  # not raw since acid kills bacteria or something, same as xeno
  parent: FoodMeatBase
  id: FoodMeatXeno
  description: A slab of xeno meat, dripping with acid.
  components:
  - type: FlavorProfile
    flavors:
      - meaty
      - acid
  - type: Tag
    tags:
    - Raw
    - Meat
  - type: Sprite
    state: xeno
  - type: SolutionContainerManager
    solutions:
      food:
        reagents:
        - ReagentId: SulfuricAcid
          Quantity: 20
  - type: SliceableFood
    count: 3
    slice: FoodMeatXenoCutlet
  - type: FoodSequenceElement
    sprite:
      sprite: Objects/Consumable/Food/meat.rsi
      state: xeno
    entries:
      burger:
        name: food-sequence-content-xeno
      taco:
        name: food-sequence-content-xeno

- type: entity
  name: raw rouny meat
  # not raw since rouny best
  parent: FoodMeatBase
  id: FoodMeatRouny
  description: A slab of meat from an innocent red friend.
  components:
  - type: FlavorProfile
    flavors:
    - meaty
    - acid
    - lostfriendship
  - type: Tag
    tags:
    - Raw
    - Meat
  - type: Sprite
    state: rouny
  - type: SolutionContainerManager
    solutions:
      food:
        reagents:
        - ReagentId: SulfuricAcid
          Quantity: 20
  - type: Construction
    graph: RounySteak
    node: start
    defaultTarget: rouny steak
  - type: FoodSequenceElement
    sprite:
      sprite: Objects/Consumable/Food/meat.rsi
      state: rouny
    entries:
      burger:
        name: food-sequence-content-rouny
      taco:
        name: food-sequence-content-rouny

- type: entity
  name: killer tomato meat
  parent: FoodMeatBase
  id: FoodMeatTomato
  description: A slice from a huge tomato.
  components:
  - type: Sprite
    state: tomato
  - type: SliceableFood
    count: 3
    slice: FoodMeatTomatoCutlet
  - type: StaticPrice
    price: 100
  - type: FoodSequenceElement
    sprite:
      sprite: Objects/Consumable/Food/meat.rsi
      state: tomato
    entries:
      burger:
        name: food-sequence-content-tomato
      taco:
        name: food-sequence-content-tomato
      skewer:
        name: food-sequence-content-tomato
        sprite: 
          sprite: Objects/Consumable/Food/skewer.rsi
          state: skewer-tomato

- type: entity
  name: salami
  parent: FoodMeatBase
  id: FoodMeatSalami
  description: A large tube of salami. Best not to ask what went into it.
  components:
  - type: Tag
    tags:
    - Raw
    - Meat
  - type: Sprite
    sprite: Objects/Consumable/Food/salami.rsi
    state: salami
  - type: SliceableFood
    slice: FoodMeatSalamiSlice
  - type: MeleeWeapon
    wideAnimationRotation: 100
    damage:
      types:
        Blunt: 6
  - type: Wieldable
  - type: IncreaseDamageOnWield
    damage:
      types:
        Blunt: 2
  - type: FoodSequenceElement
    sprite:
      sprite: Objects/Consumable/Food/salami.rsi
      state: salami
    entries:
      burger:
        name: food-sequence-content-salami
      taco:
        name: food-sequence-content-salami

- type: entity
  name: meat clown
  parent: FoodMeatBase
  id: FoodMeatClown
  description: A delicious, round piece of meat clown. How horrifying.
  components:
  - type: FlavorProfile
    flavors:
      - meaty
      - funny
  - type: Tag
    tags:
    - Raw
    - Meat
  - type: Sprite
    state: clown
  - type: SliceableFood
    slice: FoodMeatSalamiSlice
  - type: FoodSequenceElement
    sprite:
      sprite: Objects/Consumable/Food/meat.rsi
      state: clown
    entries:
      burger:
        name: food-sequence-content-clown
      taco:
        name: food-sequence-content-clown

- type: entity
  name: meatball
  parent: FoodMeatBase
  id: FoodMeatMeatball
  description: A raw ball of meat. Meat ball.
  components:
  - type: Tag
    tags:
    - Raw
    - Meat
  - type: Sprite
    state: meatball
  - type: FoodSequenceElement
    sprite:
      sprite: Objects/Consumable/Food/meat.rsi
      state: meatball
    entries:
      burger:
        name: food-sequence-burger-content-raw-meat
      taco:
        name: food-sequence-content-raw-meat

- type: entity
  name: slimeball
  parent: FoodMeatBase
  id: FoodMeatSlime
  description: A gelatinous shaping of slime jelly.
  components:
  - type: FlavorProfile
    flavors:
      - slimy
  - type: Tag
    tags:
    - Raw
    - Meat
  - type: Sprite
    state: slime
  - type: FoodSequenceElement
    sprite:
      sprite: Objects/Consumable/Food/meat.rsi
      state: slime
    entries:
      burger:
        name: food-sequence-content-slime
      taco:
        name: food-sequence-content-slime

# Cooked

- type: entity
  parent: FoodBase
  id: MaterialSmileExtract
  name: smile extract
  description: It's a real panacea. But at what cost?
  components:
  - type: Extractable
    grindableSolutionName: food
  - type: FlavorProfile
    flavors:
      - sweet
  - type: Sprite
    sprite: Mobs/Aliens/slimes.rsi
    layers:
    - map: [ "enum.DamageStateVisualLayers.Base" ]
      state: rainbow_slime_extract
  - type: SolutionContainerManager
    solutions:
      food:
        reagents:
        - ReagentId: Omnizine
          Quantity: 30
        - ReagentId: Nutriment
          Quantity: 10
        - ReagentId: Iron
          Quantity: 10
  - type: StaticPrice
    price: 3000 #It has so much Omnizin in it
  - type: Tag
    tags:
    - Meat

- type: entity
  name: steak
  parent: FoodMeatBase
  id: FoodMeatCooked
  description: A cooked slab of meat. Smells primal.
  components:
  - type: Tag
    tags:
    - Cooked
    - Meat
    - Steak
  - type: Sprite
    layers:
    - state: plain-cooked
  - type: SolutionContainerManager
    solutions:
      food:
        reagents:
        - ReagentId: Nutriment
          Quantity: 10
        - ReagentId: Protein
          Quantity: 5
  - type: SliceableFood
    count: 3
    slice: FoodMeatCutletCooked
  - type: Construction
    graph: MeatSteak
    node: meat steak
  - type: FoodSequenceElement
    sprite:
      sprite: Objects/Consumable/Food/meat.rsi
      state: plain-cooked
    entries:
      burger:
        name: food-sequence-burger-content-meat
      taco:
        name: food-sequence-content-meat
      skewer:
        name: food-sequence-content-meat
        sprite: 
          sprite: Objects/Consumable/Food/skewer.rsi
          state: skewer-meat

- type: entity
  name: bacon
  parent: FoodMeatBase
  id: FoodMeatBaconCooked
  description: A delicious piece of cooked bacon.
  components:
  - type: Tag
    tags:
    - Cooked
    - Meat
  - type: Sprite
    layers:
    - state: bacon-cooked
      map: [ "enum.DamageStateVisualLayers.Base" ]
  - type: RandomSprite
    available:
      - enum.DamageStateVisualLayers.Base:
          bacon-cooked: ""
          bacon2-cooked: ""
  - type: SolutionContainerManager
    solutions:
      food:
        reagents:
        - ReagentId: Nutriment
          Quantity: 5
        - ReagentId: Protein
          Quantity: 5
  - type: Construction
    graph: Bacon
    node: bacon
  - type: FoodSequenceElement
    sprite:
      sprite: Objects/Consumable/Food/meat.rsi
      state: bacon-cooked
    entries:
      burger:
        name: food-sequence-burger-content-meat
      taco:
        name: food-sequence-content-meat
      skewer:
        name: food-sequence-content-meat
        sprite: 
          sprite: Objects/Consumable/Food/skewer.rsi
          state: skewer-meat

- type: entity
  name: cooked bear
  parent: FoodMeatBase
  id: FoodMeatBearCooked
  description: A well-cooked slab of bear meat. Tough, but tasty with the right sides.
  components:
  - type: Tag
    tags:
    - Cooked
    - Meat
    - Steak
  - type: Sprite
    layers:
    - state: product-cooked
  - type: SolutionContainerManager
    solutions:
      food:
        reagents:
        - ReagentId: Nutriment
          Quantity: 5
        - ReagentId: Protein
          Quantity: 5
  - type: SliceableFood
    count: 3
    slice: FoodMeatBearCutletCooked
  - type: Construction
    graph: BearSteak
    node: filet migrawr
  - type: FoodSequenceElement
    sprite:
      sprite: Objects/Consumable/Food/meat.rsi
      state: product-cooked
    entries:
      burger:
        name: food-sequence-burger-content-bear
      taco:
        name: food-sequence-content-bear

- type: entity
  name: penguin filet
  parent: FoodMeatBase
  id: FoodMeatPenguinCooked
  description: A cooked filet of penguin. Can be used as a substitute for fish in recipes.
  components:
  - type: Tag
    tags:
    - Cooked
    - Meat
  - type: Sprite
    layers:
    - state: bird-cooked
  - type: SolutionContainerManager
    solutions:
      food:
        reagents:
        - ReagentId: Nutriment
          Quantity: 5
        - ReagentId: Protein
          Quantity: 5
  - type: SliceableFood
    count: 3
    slice: FoodMeatPenguinCutletCooked
  - type: Construction
    graph: PenguinSteak
    node: cooked penguin
  - type: FoodSequenceElement
    sprite:
      sprite: Objects/Consumable/Food/meat.rsi
      state: bird-cooked
    entries:
      burger:
        name: food-sequence-burger-content-penguin
      taco:
        name: food-sequence-content-penguin

- type: entity
  name: cooked chicken
  parent: FoodMeatBase
  id: FoodMeatChickenCooked
  description: A cooked piece of chicken. Best used in other recipes.
  components:
  - type: Tag
    tags:
    - Cooked
    - Meat
  - type: Sprite
    layers:
    - state: bird-cooked
  - type: SolutionContainerManager
    solutions:
      food:
        reagents:
        - ReagentId: Nutriment
          Quantity: 5
        - ReagentId: Protein
          Quantity: 5
  - type: SliceableFood
    count: 3
    slice: FoodMeatChickenCutletCooked
  - type: Construction
    graph: ChickenSteak
    node: cooked chicken
  - type: FoodSequenceElement
    sprite:
      sprite: Objects/Consumable/Food/meat.rsi
      state: bird-cooked
    entries:
      burger:
        name: food-sequence-content-chicken
      taco:
        name: food-sequence-content-chicken
      skewer:
        name: food-sequence-content-chicken
        sprite: 
          sprite: Objects/Consumable/Food/skewer.rsi
          state: skewer-meat

- type: entity
  name: fried chicken
  parent: FoodMeatBase
  id: FoodMeatChickenFried
  description: A juicy hunk of chicken meat, fried to perfection.
  components:
  - type: Tag
    tags:
    - Cooked
    - Meat
  - type: Sprite
    layers:
    - state: chicken-fried
      map: [ "enum.DamageStateVisualLayers.Base" ]
  - type: RandomSprite
    available:
      - enum.DamageStateVisualLayers.Base:
          chicken-fried: ""
          chicken2-fried: ""
  - type: SolutionContainerManager
    solutions:
      food:
        reagents:
        - ReagentId: Nutriment
          Quantity: 5
        - ReagentId: Protein
          Quantity: 5
  - type: FoodSequenceElement
    sprite:
      sprite: Objects/Consumable/Food/meat.rsi
      state: chicken-fried
    entries:
      burger:
        name: food-sequence-content-chicken
      taco:
        name: food-sequence-content-chicken
      skewer:
        name: food-sequence-content-chicken
        sprite: 
          sprite: Objects/Consumable/Food/skewer.rsi
          state: skewer-meat

- type: entity
  name: cooked duck
  parent: FoodMeatBase
  id: FoodMeatDuckCooked
  description: A cooked piece of duck. Best used in other recipes.
  components:
  - type: Tag
    tags:
    - Cooked
    - Meat
  - type: Sprite
    layers:
    - state: bird-cooked
  - type: SolutionContainerManager
    solutions:
      food:
        reagents:
        - ReagentId: Nutriment
          Quantity: 5
        - ReagentId: Protein
          Quantity: 5
  - type: SliceableFood
    count: 3
    slice: FoodMeatDuckCutletCooked
  - type: Construction
    graph: DuckSteak
    node: cooked duck
  - type: FoodSequenceElement
    sprite:
      sprite: Objects/Consumable/Food/meat.rsi
      state: bird-cooked
    entries:
      burger:
        name: food-sequence-content-duck
      taco:
        name: food-sequence-content-duck
      skewer:
        name: food-sequence-content-duck
        sprite: 
          sprite: Objects/Consumable/Food/skewer.rsi
          state: skewer-meat

- type: entity
  name: cooked crab
  parent: FoodMeatBase
  id: FoodMeatCrabCooked
  description: Some deliciously cooked crab meat.
  components:
  - type: FlavorProfile
    flavors:
      - crabby
  - type: Tag
    tags:
    - Cooked
    - Meat
  - type: Sprite
    layers:
    - state: crab-cooked
  - type: SolutionContainerManager
    solutions:
      food:
        reagents:
        - ReagentId: Nutriment
          Quantity: 5
        - ReagentId: Protein
          Quantity: 5
  - type: Construction
    graph: CrabSteak
    node: cooked crab
  - type: FoodSequenceElement
    sprite:
      sprite: Objects/Consumable/Food/meat.rsi
      state: crab-cooked
    entries:
      burger:
        name: food-sequence-content-crab
      taco:
        name: food-sequence-content-crab

- type: entity
  name: goliath steak
  parent: FoodMeatBase
  id: FoodMeatGoliathCooked
  description: A delicious, lava cooked steak.
  components:
  - type: Tag
    tags:
    - Cooked
    - Meat
    - Steak
  - type: Sprite
    layers:
    - state: goliath-cooked
  - type: SolutionContainerManager
    solutions:
      food:
        reagents:
        - ReagentId: Nutriment
          Quantity: 5
        - ReagentId: Protein
          Quantity: 5
  - type: Construction
    graph: GoliathSteak
    node: goliath steak
  - type: FoodSequenceElement
    sprite:
      sprite: Objects/Consumable/Food/meat.rsi
      state: goliath-cooked
    entries:
      burger:
        name: food-sequence-burger-content-goliath
      taco:
        name: food-sequence-content-goliath

- type: entity
  name: rouny steak
  parent: FoodMeatBase
  id: FoodMeatRounyCooked
  description: Some kill to survive. You on the other hand, kill for fun.
  components:
  - type: FlavorProfile
    flavors:
    - meaty
    - lostfriendship
  - type: Tag
    tags:
    - Cooked
    - Meat
    - Steak
  - type: Sprite
    layers:
    - state: rouny-cooked
  - type: SolutionContainerManager
    solutions:
      food:
        reagents:
        - ReagentId: Nutriment
          Quantity: 10
        - ReagentId: Protein
          Quantity: 10
  - type: Construction
    graph: RounySteak
    node: rouny steak
  - type: FoodSequenceElement
    sprite:
      sprite: Objects/Consumable/Food/meat.rsi
      state: rouny-cooked
    entries:
      burger:
        name: food-sequence-content-rouny
      taco:
        name: food-sequence-content-rouny

- type: entity
  name: lizard steak
  parent: FoodMeatBase
  id: FoodMeatLizardCooked
  description: Cooked, tough lizard meat.
  components:
  - type: Tag
    tags:
    - Cooked
    - Meat
    - Steak
  - type: Sprite
    layers:
    - state: lizard-cooked
  - type: SolutionContainerManager
    solutions:
      food:
        reagents:
        - ReagentId: Nutriment
          Quantity: 5
        - ReagentId: Protein
          Quantity: 5
  - type: SliceableFood
    count: 3
    slice: FoodMeatLizardCutletCooked
  - type: Construction
    graph: LizardSteak
    node: lizard steak
  - type: FoodSequenceElement
    sprite:
      sprite: Objects/Consumable/Food/meat.rsi
      state: lizard-cooked
    entries:
      burger:
        name: food-sequence-burger-content-lizard
      taco:
        name: food-sequence-content-lizard
      skewer:
        name: food-sequence-content-lizard
        sprite: 
          sprite: Objects/Consumable/Food/skewer.rsi
          state: skewer-tail-cooked

- type: entity
  name: boiled spider leg
  parent: FoodMeatBase
  id: FoodMeatSpiderlegCooked
  description: A giant spider's leg that's still twitching after being cooked. Gross!
  components:
  - type: Tag
    tags:
    - Cooked
    - Meat
  - type: Sprite
    layers:
    - state: spiderleg-cooked
  - type: SolutionContainerManager
    solutions:
      food:
        reagents:
        - ReagentId: Nutriment
          Quantity: 5
        - ReagentId: Protein
          Quantity: 5
  - type: FoodSequenceElement
    sprite:
      sprite: Objects/Consumable/Food/meat.rsi
      state: spiderleg-cooked
    entries:
      burger:
        name: food-sequence-burger-content-spider
      taco:
        name: food-sequence-content-spider

- type: entity
  name: meatball
  parent: FoodMeatBase
  id: FoodMeatMeatballCooked
  description: A cooked meatball. Perfect to add to other dishes... except fruity ones.
  components:
  - type: Tag
    tags:
    - Cooked
    - Meat
  - type: Sprite
    state: meatball-cooked
  - type: SolutionContainerManager
    solutions:
      food:
        reagents:
        - ReagentId: Nutriment
          Quantity: 5
        - ReagentId: Protein
          Quantity: 5
  - type: FoodSequenceElement
    sprite:
      sprite: Objects/Consumable/Food/meat.rsi
      state: meatball-cooked
    entries:
      burger:
        name: food-sequence-burger-content-meat
      taco:
        name: food-sequence-content-meat
      skewer:
        name: food-sequence-content-meat
        sprite: 
          sprite: Objects/Consumable/Food/skewer.rsi
          state: skewer-meat

# Cutlets

# Raw

- type: entity
  name: raw cutlet
  parent: FoodMeatBase
  id: FoodMeatCutlet
  description: A raw meat cutlet.
  components:
  - type: Tag
    tags:
    - Raw
    - Cutlet
    - Meat
  - type: Sprite
    state: cutlet
  - type: SolutionContainerManager
    solutions:
      food:
        reagents:
        - ReagentId: UncookedAnimalProteins
          Quantity: 3
        - ReagentId: Fat
          Quantity: 2
  - type: FoodSequenceElement
    sprite:
      sprite: Objects/Consumable/Food/meat.rsi
      state: cutlet
    entries:
      burger:
        name: food-sequence-burger-content-meat
      taco:
        name: food-sequence-content-meat
      skewer:
        name: food-sequence-content-meat
        sprite: 
          sprite: Objects/Consumable/Food/skewer.rsi
          state: skewer-meat
<<<<<<< HEAD
=======
  - type: Construction
    graph: Cutlet
    node: start
    defaultTarget: cutlet
>>>>>>> c48a96ac

- type: entity
  name: raw bear cutlet
  parent: FoodMeatBase
  id: FoodMeatBearCutlet
  description: A very manly cutlet of raw bear meat.
  components:
  - type: Tag
    tags:
    - Raw
    - Cutlet
    - Meat
  - type: Sprite
    layers:
    - state: cutlet
    - state: cutlet-alpha
      color: brown
  - type: SolutionContainerManager
    solutions:
      food:
        reagents:
        - ReagentId: UncookedAnimalProteins
          Quantity: 3
        - ReagentId: Fat
          Quantity: 2
  - type: FoodSequenceElement
    sprite:
      sprite: Objects/Consumable/Food/meat.rsi
      state: cutlet
      color: brown
    entries:
      burger:
        name: food-sequence-burger-content-bear
      taco:
        name: food-sequence-content-bear
<<<<<<< HEAD
=======
  - type: Construction
    graph: BearCutlet
    node: start
    defaultTarget: bear cutlet
>>>>>>> c48a96ac

- type: entity
  name: raw penguin cutlet
  parent: FoodMeatBase
  id: FoodMeatPenguinCutlet
  description: A cutlet of raw penguin meat. Can be used as a substitute for fish in recipes.
  components:
  - type: Tag
    tags:
    - Raw
    - Cutlet
    - Meat
  - type: Sprite
    state: cutlet
    color: white
  - type: SolutionContainerManager
    solutions:
      food:
        reagents:
        - ReagentId: UncookedAnimalProteins
          Quantity: 3
        - ReagentId: Fat
          Quantity: 2
  - type: FoodSequenceElement
    sprite:
      sprite: Objects/Consumable/Food/meat.rsi
      state: cutlet
      color: white
    entries:
      burger:
        name: food-sequence-burger-content-penguin
      taco:
        name: food-sequence-content-penguin
<<<<<<< HEAD
=======
  - type: Construction
    graph: PenguinCutlet
    node: start
    defaultTarget: penguin cutlet
>>>>>>> c48a96ac

- type: entity
  name: raw chicken cutlet
  parent: FoodMeatBase
  id: FoodMeatChickenCutlet
  description: A cutlet of raw chicken. Remember to wash your hands!
  components:
  - type: Tag
    tags:
    - Raw
    - Cutlet
    - Meat
  - type: Sprite
    state: cutlet
    color: white
  - type: SolutionContainerManager
    solutions:
      food:
        reagents:
        - ReagentId: UncookedAnimalProteins
          Quantity: 3
        - ReagentId: Fat
          Quantity: 2
  - type: FoodSequenceElement
    sprite:
      sprite: Objects/Consumable/Food/meat.rsi
      state: cutlet
      color: white
    entries:
      burger:
        name: food-sequence-content-chicken
      taco:
        name: food-sequence-content-chicken
      skewer:
        name: food-sequence-content-chicken
        sprite: 
          sprite: Objects/Consumable/Food/skewer.rsi
          state: skewer-meat
<<<<<<< HEAD
=======
  - type: Construction
    graph: ChickenCutlet
    node: start
    defaultTarget: chicken cutlet
>>>>>>> c48a96ac

- type: entity
  name: raw duck cutlet
  parent: FoodMeatBase
  id: FoodMeatDuckCutlet
  description: A cutlet of raw duck. Remember to wash your hands!
  components:
  - type: Tag
    tags:
    - Raw
    - Cutlet
    - Meat
  - type: Sprite
    state: cutlet
    color: white
  - type: SolutionContainerManager
    solutions:
      food:
        reagents:
        - ReagentId: UncookedAnimalProteins
          Quantity: 3
        - ReagentId: Fat
          Quantity: 2
  - type: FoodSequenceElement
    sprite:
      sprite: Objects/Consumable/Food/meat.rsi
      state: cutlet
      color: white
    entries:
      burger:
        name: food-sequence-content-duck
      taco:
        name: food-sequence-content-duck
      skewer:
        name: food-sequence-content-duck
        sprite: 
          sprite: Objects/Consumable/Food/skewer.rsi
          state: skewer-meat
<<<<<<< HEAD
=======
  - type: Construction
    graph: DuckCutlet
    node: start
    defaultTarget: duck cutlet
>>>>>>> c48a96ac

- type: entity
  name: raw lizard cutlet
  parent: FoodMeatBase
  id: FoodMeatLizardCutlet
  description: Delicious dino cutlet.
  components:
  - type: Tag
    tags:
    - Raw
    - Cutlet
    - Meat
  - type: Sprite
    layers:
    - state: cutlet
      color: green
    - state: cutlet-alpha
      color: pink
  - type: SolutionContainerManager
    solutions:
      food:
        reagents:
        - ReagentId: UncookedAnimalProteins
          Quantity: 3
        - ReagentId: Fat
          Quantity: 2
  - type: FoodSequenceElement
    sprite:
      sprite: Objects/Consumable/Food/meat.rsi
      state: cutlet
      color: pink
    entries:
      burger:
        name: food-sequence-burger-content-lizard
      taco:
        name: food-sequence-content-lizard
      skewer:
        name: food-sequence-content-lizard
        sprite: 
          sprite: Objects/Consumable/Food/skewer.rsi
          state: skewer-tail
<<<<<<< HEAD
=======
  - type: Construction
    graph: LizardCutlet
    node: start
    defaultTarget: lizard cutlet
>>>>>>> c48a96ac

- type: entity
  name: raw spider cutlet
  parent: FoodMeatBase
  id: FoodMeatSpiderCutlet
  description: A cutlet of raw spider meat. So Kafkaesque.
  components:
  - type: Tag
    tags:
    - Raw
    - Cutlet
    - Meat
  - type: Sprite
    state: spidercutlet
  - type: SolutionContainerManager
    solutions:
      food:
        reagents:
        - ReagentId: UncookedAnimalProteins
          Quantity: 3
        - ReagentId: Fat
          Quantity: 2
  - type: FoodSequenceElement
    sprite:
      sprite: Objects/Consumable/Food/meat.rsi
      state: spidercutlet
    entries:
      burger:
        name: food-sequence-burger-content-spider
      taco:
        name: food-sequence-content-spider
<<<<<<< HEAD
=======
  - type: Construction
    graph: SpiderCutlet
    node: start
    defaultTarget: spider cutlet
>>>>>>> c48a96ac

- type: entity
  name: raw xeno cutlet
  parent: FoodMeatBase
  id: FoodMeatXenoCutlet
  description: A slab of raw xeno meat, dripping with acid.
  components:
  - type: FlavorProfile
    flavors:
      - meaty
      - acid
  - type: Tag
    tags:
    - Raw
    - Cutlet
    - Meat
  - type: Sprite
    state: xenocutlet
  - type: SolutionContainerManager
    solutions:
      food:
        reagents:
        - ReagentId: SulfuricAcid
          Quantity: 20
  - type: FoodSequenceElement
    sprite:
      sprite: Objects/Consumable/Food/meat.rsi
      state: xenocutlet
    entries:
      burger:
        name: food-sequence-content-xeno
      taco:
        name: food-sequence-content-xeno
<<<<<<< HEAD
=======
  - type: Construction
    graph: XenoCutlet
    node: start
    defaultTarget: xeno cutlet
>>>>>>> c48a96ac

- type: entity
  name: raw killer tomato cutlet
  parent: FoodMeatBase
  id: FoodMeatTomatoCutlet
  description: A cutlet from a slab of tomato.
  components:
  - type: Tag
    tags:
    - Cutlet
    - Meat
  - type: Sprite
    state: salami-slice
    color: red
  - type: StaticPrice
    price: 30
  - type: FoodSequenceElement
    sprite:
      sprite: Objects/Consumable/Food/meat.rsi
      state: salami-slice
    entries:
      burger:
        name: food-sequence-content-tomato
      taco:
        name: food-sequence-content-tomato

- type: entity
  name: salami slice
  parent: FoodMeatBase
  id: FoodMeatSalamiSlice
  description: A slice of cured salami.
  components:
  - type: Tag
    tags:
    - Raw
    - Cutlet
    - Meat
  - type: Sprite
    state: salami-slice
  - type: SolutionContainerManager
    solutions:
      food:
        reagents:
        - ReagentId: Nutriment
          Quantity: 1
        - ReagentId: Protein
          Quantity: 1
  - type: FoodSequenceElement
    sprite:
      sprite: Objects/Consumable/Food/meat.rsi
      state: salami-slice
    entries:
      burger:
        name: food-sequence-content-salami
      taco:
        name: food-sequence-content-salami

# Cooked

- type: entity
  name: cutlet
  parent: FoodMeatBase
  id: FoodMeatCutletCooked
  description: A cooked meat cutlet. Needs some seasoning.
  components:
  - type: Tag
    tags:
    - Cooked
    - Cutlet
    - Meat
  - type: Sprite
    state: cutlet-cooked
  - type: SolutionContainerManager
    solutions:
      food:
        reagents:
        - ReagentId: Nutriment
          Quantity: 2
        - ReagentId: Protein
          Quantity: 2
  - type: FoodSequenceElement
    sprite:
      sprite: Objects/Consumable/Food/meat.rsi
      state: cutlet-cooked
    entries:
      burger:
        sprite:
          sprite: Objects/Consumable/Food/meat.rsi
          state: cutlet-cooked
  - type: Construction
    graph: Cutlet
    node: cutlet

- type: entity
  name: bear cutlet
  parent: FoodMeatBase
  id: FoodMeatBearCutletCooked
  description: A very manly cutlet of cooked bear meat.
  components:
  - type: Tag
    tags:
    - Cooked
    - Cutlet
    - Meat
  - type: Sprite
    layers:
    - state: cutlet-cooked
    - state: cutlet-alpha
      color: brown
  - type: SolutionContainerManager
    solutions:
      food:
        reagents:
        - ReagentId: Nutriment
          Quantity: 2
        - ReagentId: Protein
          Quantity: 2
  - type: FoodSequenceElement
    sprite:
      sprite: Objects/Consumable/Food/meat.rsi
      state: cutlet-cooked
    entries:
      burger:
        name: food-sequence-burger-content-bear
      taco:
        name: food-sequence-content-bear
<<<<<<< HEAD
=======
  - type: Construction
    graph: BearCutlet
    node: bear cutlet
>>>>>>> c48a96ac

- type: entity
  name: penguin cutlet
  parent: FoodMeatBase
  id: FoodMeatPenguinCutletCooked
  description: A cutlet of cooked penguin meat.
  components:
  - type: Tag
    tags:
    - Cooked
    - Cutlet
    - Meat
  - type: Sprite
    state: cutlet-cooked
    color: white
  - type: SolutionContainerManager
    solutions:
      food:
        reagents:
        - ReagentId: Nutriment
          Quantity: 2
        - ReagentId: Protein
          Quantity: 2
  - type: FoodSequenceElement
    sprite:
      sprite: Objects/Consumable/Food/meat.rsi
      state: cutlet-cooked
    entries:
      burger:
        name: food-sequence-burger-content-penguin
      taco:
        name: food-sequence-content-penguin
<<<<<<< HEAD
=======
  - type: Construction
    graph: PenguinCutlet
    node: penguin cutlet
>>>>>>> c48a96ac

- type: entity
  name: chicken cutlet
  parent: FoodMeatBase
  id: FoodMeatChickenCutletCooked
  description: A cutlet of cooked chicken. Remember to wash your hands!
  components:
  - type: Tag
    tags:
    - Cooked
    - Cutlet
    - Meat
  - type: Sprite
    state: cutlet-cooked
    color: white
  - type: SolutionContainerManager
    solutions:
      food:
        reagents:
        - ReagentId: Nutriment
          Quantity: 2
        - ReagentId: Protein
          Quantity: 2
  - type: FoodSequenceElement
    sprite:
      sprite: Objects/Consumable/Food/meat.rsi
      state: cutlet-cooked
    entries:
      burger:
        name: food-sequence-content-chicken
      taco:
        name: food-sequence-content-chicken
      skewer:
        name: food-sequence-content-chicken
        sprite: 
          sprite: Objects/Consumable/Food/skewer.rsi
          state: skewer-meat
<<<<<<< HEAD
=======
  - type: Construction
    graph: ChickenCutlet
    node: chicken cutlet
>>>>>>> c48a96ac

- type: entity
  name: duck cutlet
  parent: FoodMeatBase
  id: FoodMeatDuckCutletCooked
  description: A cutlet of cooked duck. Remember to wash your hands!
  components:
  - type: Tag
    tags:
    - Cooked
    - Cutlet
    - Meat
  - type: Sprite
    state: cutlet-cooked
    color: white
  - type: SolutionContainerManager
    solutions:
      food:
        reagents:
        - ReagentId: Nutriment
          Quantity: 2
        - ReagentId: Protein
          Quantity: 2
  - type: FoodSequenceElement
    sprite:
      sprite: Objects/Consumable/Food/meat.rsi
      state: cutlet-cooked
    entries:
      burger:
        name: food-sequence-content-duck
      taco:
        name: food-sequence-content-duck
      skewer:
        name: food-sequence-content-duck
        sprite: 
          sprite: Objects/Consumable/Food/skewer.rsi
          state: skewer-meat
<<<<<<< HEAD
=======
  - type: Construction
    graph: DuckCutlet
    node: duck cutlet
>>>>>>> c48a96ac

- type: entity
  name: lizard cutlet
  parent: FoodMeatBase
  id: FoodMeatLizardCutletCooked
  description: Delicious cooked dino cutlet.
  components:
  - type: Tag
    tags:
    - Cooked
    - Cutlet
    - Meat
  - type: Sprite
    layers:
    - state: cutlet-cooked
      color: green
  - type: SolutionContainerManager
    solutions:
      food:
        reagents:
        - ReagentId: Nutriment
          Quantity: 2
        - ReagentId: Protein
          Quantity: 2
  - type: FoodSequenceElement
    sprite:
      sprite: Objects/Consumable/Food/meat.rsi
      state: cutlet-cooked
    entries:
      burger:
        name: food-sequence-burger-content-lizard
      taco:
        name: food-sequence-content-lizard
      skewer:
        name: food-sequence-content-lizard
        sprite: 
          sprite: Objects/Consumable/Food/skewer.rsi
          state: skewer-tail-cooked
<<<<<<< HEAD
=======
  - type: Construction
    graph: LizardCutlet
    node: lizard cutlet
>>>>>>> c48a96ac

- type: entity
  name: spider cutlet
  parent: FoodMeatBase
  id: FoodMeatSpiderCutletCooked
  description: A cutlet of cooked spider meat. Finally edible.
  components:
  - type: Tag
    tags:
    - Cooked
    - Cutlet
    - Meat
  - type: Sprite
    state: spidercutlet-cooked
  - type: SolutionContainerManager
    solutions:
      food:
        reagents:
        - ReagentId: Nutriment
          Quantity: 1
        - ReagentId: Protein
          Quantity: 1
  - type: FoodSequenceElement
    sprite:
      sprite: Objects/Consumable/Food/meat.rsi
      state: cutlet-cooked
    entries:
      burger:
        name: food-sequence-burger-content-spider
<<<<<<< HEAD
=======
  - type: Construction
    graph: SpiderCutlet
    node: spider cutlet
>>>>>>> c48a96ac

- type: entity
  name: xeno cutlet
  parent: FoodMeatBase
  id: FoodMeatXenoCutletCooked
  description: A cutlet of cooked xeno, dripping with... tastiness?
  components:
  - type: Tag
    tags:
    - Cooked
    - Cutlet
    - Meat
  - type: Sprite
    state: xenocutlet-cooked
  - type: SolutionContainerManager
    solutions:
      food:
        reagents:
        - ReagentId: Nutriment
          Quantity: 1
        - ReagentId: Protein
          Quantity: 1
  - type: FoodSequenceElement
    sprite:
      sprite: Objects/Consumable/Food/meat.rsi
      state: xenocutlet-cooked
    entries:
      burger:
<<<<<<< HEAD
        name: food-sequence-content-xeno
=======
        name: food-sequence-content-xeno
  - type: Construction
    graph: XenoCutlet
    node: xeno cutlet
>>>>>>> c48a96ac
<|MERGE_RESOLUTION|>--- conflicted
+++ resolved
@@ -314,7 +314,7 @@
         name: food-sequence-content-chicken
       skewer:
         name: food-sequence-content-chicken
-        sprite: 
+        sprite:
           sprite: Objects/Consumable/Food/skewer.rsi
           state: skewer-meat
 
@@ -549,7 +549,7 @@
         name: food-sequence-content-lizard
       skewer:
         name: food-sequence-content-lizard
-        sprite: 
+        sprite:
           sprite: Objects/Consumable/Food/skewer.rsi
           state: skewer-tail
 
@@ -714,7 +714,7 @@
         name: food-sequence-content-snake
       skewer:
         name: food-sequence-content-snake
-        sprite: 
+        sprite:
           sprite: Objects/Consumable/Food/skewer.rsi
           state: skewer-snake
 
@@ -816,7 +816,7 @@
         name: food-sequence-content-tomato
       skewer:
         name: food-sequence-content-tomato
-        sprite: 
+        sprite:
           sprite: Objects/Consumable/Food/skewer.rsi
           state: skewer-tomato
 
@@ -1003,7 +1003,7 @@
         name: food-sequence-content-meat
       skewer:
         name: food-sequence-content-meat
-        sprite: 
+        sprite:
           sprite: Objects/Consumable/Food/skewer.rsi
           state: skewer-meat
 
@@ -1048,7 +1048,7 @@
         name: food-sequence-content-meat
       skewer:
         name: food-sequence-content-meat
-        sprite: 
+        sprite:
           sprite: Objects/Consumable/Food/skewer.rsi
           state: skewer-meat
 
@@ -1165,7 +1165,7 @@
         name: food-sequence-content-chicken
       skewer:
         name: food-sequence-content-chicken
-        sprite: 
+        sprite:
           sprite: Objects/Consumable/Food/skewer.rsi
           state: skewer-meat
 
@@ -1207,7 +1207,7 @@
         name: food-sequence-content-chicken
       skewer:
         name: food-sequence-content-chicken
-        sprite: 
+        sprite:
           sprite: Objects/Consumable/Food/skewer.rsi
           state: skewer-meat
 
@@ -1249,7 +1249,7 @@
         name: food-sequence-content-duck
       skewer:
         name: food-sequence-content-duck
-        sprite: 
+        sprite:
           sprite: Objects/Consumable/Food/skewer.rsi
           state: skewer-meat
 
@@ -1403,7 +1403,7 @@
         name: food-sequence-content-lizard
       skewer:
         name: food-sequence-content-lizard
-        sprite: 
+        sprite:
           sprite: Objects/Consumable/Food/skewer.rsi
           state: skewer-tail-cooked
 
@@ -1469,7 +1469,7 @@
         name: food-sequence-content-meat
       skewer:
         name: food-sequence-content-meat
-        sprite: 
+        sprite:
           sprite: Objects/Consumable/Food/skewer.rsi
           state: skewer-meat
 
@@ -1509,16 +1509,13 @@
         name: food-sequence-content-meat
       skewer:
         name: food-sequence-content-meat
-        sprite: 
+        sprite:
           sprite: Objects/Consumable/Food/skewer.rsi
           state: skewer-meat
-<<<<<<< HEAD
-=======
   - type: Construction
     graph: Cutlet
     node: start
     defaultTarget: cutlet
->>>>>>> c48a96ac
 
 - type: entity
   name: raw bear cutlet
@@ -1554,13 +1551,10 @@
         name: food-sequence-burger-content-bear
       taco:
         name: food-sequence-content-bear
-<<<<<<< HEAD
-=======
   - type: Construction
     graph: BearCutlet
     node: start
     defaultTarget: bear cutlet
->>>>>>> c48a96ac
 
 - type: entity
   name: raw penguin cutlet
@@ -1594,13 +1588,10 @@
         name: food-sequence-burger-content-penguin
       taco:
         name: food-sequence-content-penguin
-<<<<<<< HEAD
-=======
   - type: Construction
     graph: PenguinCutlet
     node: start
     defaultTarget: penguin cutlet
->>>>>>> c48a96ac
 
 - type: entity
   name: raw chicken cutlet
@@ -1636,16 +1627,13 @@
         name: food-sequence-content-chicken
       skewer:
         name: food-sequence-content-chicken
-        sprite: 
+        sprite:
           sprite: Objects/Consumable/Food/skewer.rsi
           state: skewer-meat
-<<<<<<< HEAD
-=======
   - type: Construction
     graph: ChickenCutlet
     node: start
     defaultTarget: chicken cutlet
->>>>>>> c48a96ac
 
 - type: entity
   name: raw duck cutlet
@@ -1681,16 +1669,13 @@
         name: food-sequence-content-duck
       skewer:
         name: food-sequence-content-duck
-        sprite: 
+        sprite:
           sprite: Objects/Consumable/Food/skewer.rsi
           state: skewer-meat
-<<<<<<< HEAD
-=======
   - type: Construction
     graph: DuckCutlet
     node: start
     defaultTarget: duck cutlet
->>>>>>> c48a96ac
 
 - type: entity
   name: raw lizard cutlet
@@ -1729,16 +1714,13 @@
         name: food-sequence-content-lizard
       skewer:
         name: food-sequence-content-lizard
-        sprite: 
+        sprite:
           sprite: Objects/Consumable/Food/skewer.rsi
           state: skewer-tail
-<<<<<<< HEAD
-=======
   - type: Construction
     graph: LizardCutlet
     node: start
     defaultTarget: lizard cutlet
->>>>>>> c48a96ac
 
 - type: entity
   name: raw spider cutlet
@@ -1770,13 +1752,10 @@
         name: food-sequence-burger-content-spider
       taco:
         name: food-sequence-content-spider
-<<<<<<< HEAD
-=======
   - type: Construction
     graph: SpiderCutlet
     node: start
     defaultTarget: spider cutlet
->>>>>>> c48a96ac
 
 - type: entity
   name: raw xeno cutlet
@@ -1810,13 +1789,10 @@
         name: food-sequence-content-xeno
       taco:
         name: food-sequence-content-xeno
-<<<<<<< HEAD
-=======
   - type: Construction
     graph: XenoCutlet
     node: start
     defaultTarget: xeno cutlet
->>>>>>> c48a96ac
 
 - type: entity
   name: raw killer tomato cutlet
@@ -1943,12 +1919,9 @@
         name: food-sequence-burger-content-bear
       taco:
         name: food-sequence-content-bear
-<<<<<<< HEAD
-=======
   - type: Construction
     graph: BearCutlet
     node: bear cutlet
->>>>>>> c48a96ac
 
 - type: entity
   name: penguin cutlet
@@ -1981,12 +1954,9 @@
         name: food-sequence-burger-content-penguin
       taco:
         name: food-sequence-content-penguin
-<<<<<<< HEAD
-=======
   - type: Construction
     graph: PenguinCutlet
     node: penguin cutlet
->>>>>>> c48a96ac
 
 - type: entity
   name: chicken cutlet
@@ -2021,15 +1991,12 @@
         name: food-sequence-content-chicken
       skewer:
         name: food-sequence-content-chicken
-        sprite: 
+        sprite:
           sprite: Objects/Consumable/Food/skewer.rsi
           state: skewer-meat
-<<<<<<< HEAD
-=======
   - type: Construction
     graph: ChickenCutlet
     node: chicken cutlet
->>>>>>> c48a96ac
 
 - type: entity
   name: duck cutlet
@@ -2064,15 +2031,12 @@
         name: food-sequence-content-duck
       skewer:
         name: food-sequence-content-duck
-        sprite: 
+        sprite:
           sprite: Objects/Consumable/Food/skewer.rsi
           state: skewer-meat
-<<<<<<< HEAD
-=======
   - type: Construction
     graph: DuckCutlet
     node: duck cutlet
->>>>>>> c48a96ac
 
 - type: entity
   name: lizard cutlet
@@ -2108,15 +2072,12 @@
         name: food-sequence-content-lizard
       skewer:
         name: food-sequence-content-lizard
-        sprite: 
+        sprite:
           sprite: Objects/Consumable/Food/skewer.rsi
           state: skewer-tail-cooked
-<<<<<<< HEAD
-=======
   - type: Construction
     graph: LizardCutlet
     node: lizard cutlet
->>>>>>> c48a96ac
 
 - type: entity
   name: spider cutlet
@@ -2146,12 +2107,9 @@
     entries:
       burger:
         name: food-sequence-burger-content-spider
-<<<<<<< HEAD
-=======
   - type: Construction
     graph: SpiderCutlet
     node: spider cutlet
->>>>>>> c48a96ac
 
 - type: entity
   name: xeno cutlet
@@ -2180,11 +2138,7 @@
       state: xenocutlet-cooked
     entries:
       burger:
-<<<<<<< HEAD
         name: food-sequence-content-xeno
-=======
-        name: food-sequence-content-xeno
   - type: Construction
     graph: XenoCutlet
-    node: xeno cutlet
->>>>>>> c48a96ac
+    node: xeno cutlet