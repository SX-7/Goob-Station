--- conflicted
+++ resolved
@@ -454,7 +454,6 @@
     pierceArmor: true
   - type: Extractable
     grindableSolutionName: food
-<<<<<<< HEAD
   - type: DamageOnInteract
     damage: 
       types:
@@ -487,13 +486,6 @@
     damage:
       types:
         Blunt: 5 # The nettle will "wilt" after 5 hits.
-  - type: Enchanter # Goobstation
-    minLevel: 1.5
-    maxLevel: 3.5 # good chance of thorns 3 from a deathnettle
-    enchants:
-    - EnchantThorns
-=======
->>>>>>> 1ab1aff3
 
 - type: entity
   name: banana
