- type: entity
  parent: BaseItem
  id: Holoprojector
  name: holographic sign projector
  description: A handy-dandy holographic projector that displays a janitorial sign.
  components:
  - type: Item
    storedRotation: -90
  - type: HolosignProjector
  - type: UseDelay
  - type: ContainerContainer
    containers:
      cell_slot: !type:ContainerSlot {}
  - type: PowerCellSlot
    cellSlotId: cell_slot
  - type: ItemSlots
    slots:
      cell_slot:
        name: power-cell-slot-component-slot-name-default
        startingItem: PowerCellMedium
  - type: Sprite
    sprite: Objects/Devices/Holoprojectors/custodial.rsi
    state: icon
  - type: Tag
    tags:
      - HolosignProjector
  - type: PhysicalComposition #Goobstation - Recycle update
    materialComposition:
      Plastic: 62
      Glass: 37

- type: entity
  parent: Holoprojector
  id: HoloprojectorEmpty
  suffix: Empty
  components:
  - type: ItemSlots
    slots:
      cell_slot:
        name: power-cell-slot-component-slot-name-default

- type: entity
  parent: Holoprojector
  id: HoloprojectorBorg
  suffix: borg
  components:
  - type: HolosignProjector
    chargeUse: 240
  - type: ItemSlots
    slots:
      cell_slot:
        name: power-cell-slot-component-slot-name-default
        startingItem: PowerCellMicroreactor
        disableEject: true
        swap: false

- type: entity
  parent: Holoprojector
  id: HolofanProjector
  name: holofan projector
  description: Stop suicidal passengers from killing everyone during atmos emergencies.
  components:
  - type: HolosignProjector
    signProto: HoloFan
    chargeUse: 120
  - type: Sprite
    sprite: Objects/Devices/Holoprojectors/atmos.rsi
    state: icon
  - type: Tag
    tags:
      - HolofanProjector
  - type: StaticPrice
    price: 80
<<<<<<< HEAD
  - type: PhysicalComposition #Goobstation - Recycle update
    materialComposition:
      Steel: 75
      Plastic: 12
      Glass: 12
=======
  - type: GuideHelp
    guides:
    - AtmosTools
    - Fires
    - Spacing
>>>>>>> e286baa3

- type: entity
  parent: HolofanProjector
  id: HolofanProjectorEmpty
  suffix: Empty
  components:
  - type: ItemSlots
    slots:
      cell_slot:
        name: power-cell-slot-component-slot-name-default

- type: entity
  parent: Holoprojector
  id: HoloprojectorField
  name: force field projector
  description: Creates an impassable forcefield that won't let anything through. Close proximity may or may not cause cancer.
  components:
    - type: HolosignProjector
      signProto: HolosignForcefield
      chargeUse: 120
    - type: Sprite
      sprite: Objects/Devices/Holoprojectors/field.rsi
      state: icon
    - type: Tag
      tags:
        - HolofanProjector
    - type: StaticPrice
      price: 130

- type: entity
  parent: HoloprojectorField
  id: HoloprojectorFieldEmpty
  suffix: Empty
  components:
  - type: ItemSlots
    slots:
      cell_slot:
        name: power-cell-slot-component-slot-name-default

- type: entity
  parent: Holoprojector
  id: HoloprojectorSecurity
  name: holobarrier projector
  description: Creates a solid but fragile holographic barrier.
  components:
    - type: HolosignProjector
      signProto: HolosignSecurity
      chargeUse: 120
    - type: Sprite
      sprite: Objects/Devices/Holoprojectors/security.rsi
      state: icon
    - type: Tag
      tags:
        - HolofanProjector
        - SecBeltEquip
    - type: StaticPrice
      price: 50

- type: entity
  parent: HoloprojectorSecurity
  id: HoloprojectorSecurityEmpty
  suffix: Empty
  components:
  - type: ItemSlots
    slots:
      cell_slot:
        name: power-cell-slot-component-slot-name-default
  - type: PhysicalComposition #Goobstation - Recycle update
    materialComposition:
      Steel: 75
      Plastic: 12
      Glass: 12<|MERGE_RESOLUTION|>--- conflicted
+++ resolved
@@ -71,19 +71,16 @@
       - HolofanProjector
   - type: StaticPrice
     price: 80
-<<<<<<< HEAD
   - type: PhysicalComposition #Goobstation - Recycle update
     materialComposition:
       Steel: 75
       Plastic: 12
       Glass: 12
-=======
   - type: GuideHelp
     guides:
     - AtmosTools
     - Fires
     - Spacing
->>>>>>> e286baa3
 
 - type: entity
   parent: HolofanProjector
