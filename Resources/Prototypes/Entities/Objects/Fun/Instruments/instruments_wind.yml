--- conflicted
+++ resolved
@@ -59,16 +59,8 @@
     quickEquip: false
     slots:
     - neck
-<<<<<<< HEAD
-  - type: ActivatableUI
-    inHandsOnly: false  
-=======
 #  - type: ActivatableUI # Goob edit
 #    inHandsOnly: false # Goob edit
-  - type: Tag
-    tags:
-    - WoodwindInstrument
->>>>>>> d11ada8b
 
 - type: entity
   parent: BaseWoodwindInstrument
