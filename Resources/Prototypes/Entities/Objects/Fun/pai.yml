--- conflicted
+++ resolved
@@ -69,15 +69,12 @@
           Searching: { state: pai-searching-overlay }
           On: { state: pai-on-overlay }
   - type: StationMap
-<<<<<<< HEAD
   - type: StationAiVision # Goobstation - AI can see through NT silicon
     range: 1
-=======
   - type: ChangeVoiceInContainer
     whitelist:
       components:
         - SecretStash
->>>>>>> ac16a05f
 
 - type: entity
   parent: [ PersonalAI, BaseSyndicateContraband]
