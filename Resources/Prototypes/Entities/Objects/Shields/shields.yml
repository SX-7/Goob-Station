- type: entity
  name: base shield
  parent: BaseItem
  id: BaseShield
  description: A shield!
  abstract: true
  components:
    - type: Sprite
      sprite: Objects/Weapons/Melee/shields.rsi
      state: riot-icon
    - type: Item
      sprite: Objects/Weapons/Melee/shields.rsi
      size: Ginormous
      heldPrefix: riot
    - type: Blocking
      passiveBlockModifier:
        coefficients:
          Blunt: 0.9
          Slash: 0.9
          Piercing: 0.9
          Heat: 0.9
      activeBlockModifier:
        coefficients:
          Blunt: 0.8
          Slash: 0.8
          Piercing: 0.8
          Heat: 0.8
        flatReductions:
          Blunt: 1
          Slash: 1
          Piercing: 1
          Heat: 1
    - type: Damageable
      damageContainer: Shield
    - type: Destructible
      thresholds:
        - trigger:
            !type:DamageTrigger
            damage: 140
          behaviors:
            - !type:DoActsBehavior
              acts: [ "Destruction" ]
        - trigger:
            !type:DamageTrigger
            damage: 100 #This is probably enough damage before it breaks
          behaviors:
            - !type:DoActsBehavior
              acts: [ "Destruction" ]
            - !type:PlaySoundBehavior
              sound:
                collection: MetalBreak
            - !type:SpawnEntitiesBehavior
              spawn:
                SheetSteel:
                  min: 2
                  max: 2
                SheetGlass:
                  min: 2
                  max: 2
    - type: StaticPrice
      price: 100

#Security Shields

- type: entity
  name: riot shield
  parent: [ BaseShield, BaseSecurityContraband ]
  id: RiotShield
  description: A large tower shield. Good for controlling crowds.
  components:
    - type: StaticPrice
      price: 90
    - type: Blocking
      passiveBlockModifier:
        coefficients:
          Blunt: 0.7
          Slash: 0.7
      activeBlockModifier:
        coefficients:
          Blunt: 0.5
          Slash: 0.5
        flatReductions:
          Blunt: 1
          Slash: 1

- type: entity
  name: laser shield
<<<<<<< HEAD
  parent: [ BaseShield, BaseSecurityContraband ]
=======
  parent: [ BaseShield, BaseRestrictedContraband ]
>>>>>>> 2e9fe1e2
  id: RiotLaserShield
  description: A shield built for withstanding lasers, but not much else.
  components:
    - type: Sprite
      state: riot_laser-icon
    - type: Item
      heldPrefix: riot_laser
    - type: Blocking
      passiveBlockModifier:
        coefficients:
          Heat: 0.7
      activeBlockModifier:
        coefficients:
          Heat: 0.5
        flatReductions:
          Heat: 1

- type: entity
  name: ballistic shield
<<<<<<< HEAD
  parent: [ BaseShield, BaseSecurityContraband ]
=======
  parent: [ BaseShield, BaseRestrictedContraband ]
>>>>>>> 2e9fe1e2
  id: RiotBulletShield
  description: A shield built for protecting against ballistics, but not much else.
  components:
    - type: Sprite
      sprite: Objects/Weapons/Melee/shields.rsi
      state: riot_bullet-icon
    - type: Item
      heldPrefix: riot_bullet
    - type: Blocking
      passiveBlockModifier:
        coefficients:
          Piercing: 0.7
      activeBlockModifier:
        coefficients:
          Piercing: 0.5
        flatReductions:
          Piercing: 1

#Craftable shields

- type: entity
  name: wooden buckler
  parent: BaseShield
  id: WoodenBuckler
  description: A small round wooden makeshift shield.
  components:
    - type: Sprite
      state: buckler-icon
    - type: Item
      heldPrefix: buckler
    - type: Blocking
      passiveBlockModifier:
        coefficients:
          Blunt: 0.95
          Slash: 0.95
          Piercing: 0.95
          Heat: 2
      activeBlockModifier:
        coefficients:
          Blunt: 0.85
          Slash: 0.85
          Piercing: 0.85
          Heat: 2
        flatReductions:
          Blunt: 1
          Slash: 1
          Piercing: 1
    - type: Construction
      graph: WoodenBuckler
      node: woodenBuckler
    - type: Destructible
      thresholds:
        - trigger:
            !type:DamageTrigger
            damage: 60
          behaviors:
            - !type:DoActsBehavior
              acts: [ "Destruction" ]
        - trigger:
            !type:DamageTrigger
            damage: 30 #Weaker shield
          behaviors:
            - !type:DoActsBehavior
              acts: [ "Destruction" ]
            - !type:PlaySoundBehavior
              sound:
                collection: WoodDestroy
            - !type:SpawnEntitiesBehavior
              spawn:
                MaterialWoodPlank:
                  min: 5
                  max: 5
    - type: StaticPrice
      price: 150

- type: entity
  name: makeshift shield
  parent: BaseShield
  id: MakeshiftShield
  description: A rundown looking shield, not good for much.
  components:
    - type: Sprite
      state: makeshift-icon
    - type: Item
      heldPrefix: metal
    - type: Blocking
      passiveBlockModifier:
        coefficients:
          Blunt: 0.95
          Slash: 0.95
          Piercing: 0.95
          Heat: 0.9
      activeBlockModifier:
        coefficients:
          Blunt: 0.85
          Slash: 0.85
          Piercing: 0.85
          Heat: 0.8
        flatReductions:
          Blunt: 0.5
          Slash: 0.5
          Piercing: 0.5
          Heat: 1
    - type: Construction
      graph: MakeshiftShield
      node: makeshiftShield
    - type: Destructible
      thresholds:
        - trigger:
            !type:DamageTrigger
            damage: 40
          behaviors:
            - !type:DoActsBehavior
              acts: [ "Destruction" ]
        - trigger:
            !type:DamageTrigger
            damage: 20 #Very weak shield
          behaviors:
            - !type:DoActsBehavior
              acts: [ "Destruction" ]
            - !type:PlaySoundBehavior
              sound:
                collection: MetalBreak
            - !type:SpawnEntitiesBehavior
              spawn:
                SheetSteel:
                  min: 1
                  max: 2

- type: entity
  name: web shield
  parent: BaseShield
  id: WebShield
  description: A stringy shield. It's weak, and doesn't seem to do well against heat.
  components:
    - type: Sprite
      sprite: Objects/Weapons/Melee/web-shield.rsi
      state: icon
    - type: Item
      sprite: Objects/Weapons/Melee/web-shield.rsi
      heldPrefix: icon
    - type: Blocking
      passiveBlockModifier:
        coefficients:
          Blunt: 0.95
          Slash: 0.95
          Piercing: 0.95
      activeBlockModifier:
        coefficients:
          Blunt: 0.85
          Slash: 0.85
          Piercing: 0.85
        flatReductions:
          Blunt: 0.5
          Slash: 0.5
          Piercing: 0.5
    - type: Construction
      graph: WebObjects
      node: shield
    - type: Destructible
      thresholds:
        - trigger:
            !type:DamageTrigger
            damage: 40
          behaviors:
            - !type:DoActsBehavior
              acts: [ "Destruction" ]
        - trigger:
            !type:DamageTrigger
            damage: 20
          behaviors:
            - !type:DoActsBehavior
              acts: [ "Destruction" ]
            - !type:SpawnEntitiesBehavior
              spawn:
                MaterialWebSilk:
                  min: 1
                  max: 1
            - !type:PlaySoundBehavior
              sound:
                collection: WoodDestroy

#Magic/Cult Shields (give these to wizard for now)

- type: entity
  name: clockwork shield
  parent: BaseShield
  id: ClockworkShield
  description: Ratvar oyrffrf lbh jvgu uvf cebgrpgvba.
  components:
    - type: Sprite
      state: ratvarian-icon
    - type: Item
      heldPrefix: ratvarian
    - type: Blocking
      passiveBlockModifier:
        coefficients:
          Blunt: 0.8
          Slash: 0.8
          Piercing: 0.8
          Heat: 1.5
      activeBlockModifier:
        coefficients:
          Blunt: 0.7
          Slash: 0.7
          Piercing: 0.7
          Heat: 1.5
        flatReductions:
          Blunt: 1
          Slash: 1
          Piercing: 1
      #Have it break into brass when clock cult is in

- type: entity
  name: mirror shield
  parent: BaseShield
  id: MirrorShield
  description: Eerily glows red... you hear the geometer whispering
  components:
    - type: Sprite
      state: mirror-icon
    - type: Item
      heldPrefix: mirror
    - type: Reflect
      reflectProb: 0.95
      reflects:
        - Energy
    - type: Blocking #Mirror shield reflects heat/laser, but is relatively weak to everything else.
      passiveBlockModifier:
        coefficients:
          Blunt: 1.2
          Slash: 1.2
          Piercing: 1.2
          Heat: .7
      activeBlockModifier:
        coefficients:
          Blunt: 1.2
          Slash: 1.2
          Piercing: 1.2
          Heat: .6
        flatReductions:
          Heat: 1
      blockSound: !type:SoundPathSpecifier
        path: /Audio/Effects/glass_step.ogg
    - type: Destructible
      thresholds:
        - trigger:
            !type:DamageTrigger
            damage: 40
          behaviors:
            - !type:DoActsBehavior
              acts: [ "Destruction" ]
            - !type:PlaySoundBehavior
              sound:
                collection: GlassBreak
            - !type:SpawnEntitiesBehavior
              spawn:
                SheetGlass:
                  min: 5
                  max: 5

- type: entity
  name: energy shield
  parent: [BaseItem, BaseSyndicateContraband]
  id: EnergyShield
  description: Exotic energy shield, when folded, can even fit in your pocket.
  components:
    - type: ItemToggle
      predictable: false # WD EDIT
      soundActivate:
        path: /Audio/Weapons/ebladeon.ogg
      soundDeactivate:
        path: /Audio/Weapons/ebladeoff.ogg
      # WD EDIT START
      soundFailToActivate:
        path: /Audio/Machines/button.ogg
        params:
          variation: 0.250
      # WD EDIT END
    - type: ItemToggleActiveSound
      activeSound:
        path: /Audio/Weapons/ebladehum.ogg
    - type: ItemToggleSize
      activatedSize: Huge
    - type: ComponentToggler
      components:
      - type: DisarmMalus
        malus: 0.6
    - type: Sprite
      sprite: Objects/Weapons/Melee/e_shield.rsi
      layers:
        - state: eshield-icon
        - state: eshield-on
          color: "#FFFFFF"
          visible: false
          shader: unshaded
          map: [ "shield" ]
    - type: Item
      size: Small
      sprite: Objects/Weapons/Melee/e_shield.rsi
      heldPrefix: eshield
    - type: UseDelay
      delay: 0.5
    - type: ToggleableLightVisuals
      spriteLayer: shield
      inhandVisuals:
        left:
          - state: inhand-left-shield
            shader: unshaded
        right:
          - state: inhand-right-shield
            shader: unshaded
    - type: PointLight
      netsync: false
      enabled: false
      radius: 1.5
      energy: 0.7 # WD EDIT
      color: "#678AD9" # WD EDIT
    - type: ItemTogglePointLight
    - type: Reflect
      reflectProb: 1 # WD EDIT
      damageOnReflectModifier: 1 # Goob edit
      reflects:
        - Energy
    - type: Blocking
      passiveBlockModifier:
        coefficients:
          Blunt: 1.0
          Slash: 0.9
          Piercing: 0.85
          Heat: 0.5 # WD EDIT
      activeBlockModifier:
        coefficients:
          Blunt: 1.2
          Slash: 0.85
          Piercing: 0.5
          Heat: 0.4
        flatReductions:
          Heat: 1
          Piercing: 1
    - type: Appearance
    - type: Damageable
      damageContainer: Shield
    - type: StaticPrice
      price: 350
      # WD EDIT START
    - type: Battery
      maxCharge: 20
      startingCharge: 20
    - type: BatterySelfRecharger
      autoRecharge: true
      autoRechargeRate: 2
    - type: RechargeableBlocking
      # WD EDIT END

- type: entity
  name: broken energy shield
  parent: BaseItem
  id: BrokenEnergyShield
  description: Something inside is burned out, it is no longer functional.
  components:
    - type: Sprite
      sprite: Objects/Weapons/Melee/e_shield.rsi
      state: eshield-icon
    - type: Item
      sprite: Objects/Weapons/Melee/e_shield.rsi
      size: Small
      heldPrefix: eshield

- type: entity
  name: telescopic shield
  parent: BaseShield
  id: TelescopicShield
  description: An advanced riot shield made of lightweight materials that collapses for easy storage.
  components:
    - type: ItemToggle
      soundActivate:
        path: /Audio/Weapons/telescopicon.ogg
        params:
          volume: -5
      soundDeactivate:
        path: /Audio/Weapons/telescopicoff.ogg
        params:
          volume: -5
    - type: ComponentToggler
      components:
      - type: DisarmMalus
        malus: 0.6
    - type: ItemToggleSize
      activatedSize: Huge
    - type: Sprite
      sprite: Objects/Weapons/Melee/teleriot_shield.rsi
      layers:
        - state: teleriot-icon
        - state: teleriot-on
          visible: false
          map: [ "shield" ]
    - type: Item
      size: Small
      sprite: Objects/Weapons/Melee/teleriot_shield.rsi
      heldPrefix: teleriot
    - type: UseDelay
      delay: 0.5
    - type: ToggleableLightVisuals
      spriteLayer: shield
      inhandVisuals:
        left:
          - state: inhand-left-shield
        right:
          - state: inhand-right-shield
    - type: Appearance
    - type: Destructible
      thresholds:
        - trigger:
            !type:DamageTrigger
            damage: 100
          behaviors:
            - !type:DoActsBehavior
              acts: [ "Destruction" ]
        - trigger:
            !type:DamageTrigger
            damage: 70
          behaviors:
            - !type:DoActsBehavior
              acts: [ "Destruction" ]
            - !type:PlaySoundBehavior
              sound:
                collection: MetalGlassBreak
            - !type:SpawnEntitiesBehavior
              spawn:
                SheetSteel:
                  min: 1
                  max: 1
                SheetGlass:
                  min: 2
                  max: 2
    - type: StaticPrice
      price: 250<|MERGE_RESOLUTION|>--- conflicted
+++ resolved
@@ -85,11 +85,7 @@
 
 - type: entity
   name: laser shield
-<<<<<<< HEAD
-  parent: [ BaseShield, BaseSecurityContraband ]
-=======
   parent: [ BaseShield, BaseRestrictedContraband ]
->>>>>>> 2e9fe1e2
   id: RiotLaserShield
   description: A shield built for withstanding lasers, but not much else.
   components:
@@ -109,11 +105,7 @@
 
 - type: entity
   name: ballistic shield
-<<<<<<< HEAD
-  parent: [ BaseShield, BaseSecurityContraband ]
-=======
   parent: [ BaseShield, BaseRestrictedContraband ]
->>>>>>> 2e9fe1e2
   id: RiotBulletShield
   description: A shield built for protecting against ballistics, but not much else.
   components:
