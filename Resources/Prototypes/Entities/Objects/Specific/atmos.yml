--- conflicted
+++ resolved
@@ -30,16 +30,11 @@
     price: 80
   - type: PhysicalComposition #Goobstation - Recycle update
     materialComposition:
-<<<<<<< HEAD
       Steel: 200
       Glass: 75
-=======
-      Steel: 400
-      Glass: 100
   - type: GuideHelp
     guides:
     - AtmosTools
     - PipeNetworks
     - Pipes
-    - GasCanisters
->>>>>>> e286baa3
+    - GasCanisters