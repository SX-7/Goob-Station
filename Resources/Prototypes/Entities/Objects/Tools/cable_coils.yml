--- conflicted
+++ resolved
@@ -34,7 +34,10 @@
   - type: PhysicalComposition
     materialComposition:
       Steel: 15
-<<<<<<< HEAD
+  - type: GuideHelp
+    guides:
+    - VoltageNetworks
+    - Power
   # EE Change Start
   #MORE than ointment Estacao Pirata IPCs
   - type: Healing
@@ -57,12 +60,6 @@
   #    path: /Audio/_Shitmed/Medical/Surgery/retractor1.ogg
   #  endSound:
   #    path: /Audio/_Shitmed/Medical/Surgery/hemostat1.ogg
-=======
-  - type: GuideHelp
-    guides:
-    - VoltageNetworks
-    - Power
->>>>>>> e286baa3
 
 - type: entity
   id: CableHVStack
