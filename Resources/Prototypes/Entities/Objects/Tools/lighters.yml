# SPDX-FileCopyrightText: 2021 Mith-randalf <84274729+Mith-randalf@users.noreply.github.com>
# SPDX-FileCopyrightText: 2021 Paul Ritter <ritter.paul1@googlemail.com>
# SPDX-FileCopyrightText: 2022 Kara <lunarautomaton6@gmail.com>
# SPDX-FileCopyrightText: 2022 PrPleGoo <PrPleGoo@users.noreply.github.com>
# SPDX-FileCopyrightText: 2022 ike709 <ike709@github.com>
# SPDX-FileCopyrightText: 2022 ike709 <ike709@users.noreply.github.com>
# SPDX-FileCopyrightText: 2023 Darkie <darksaiyanis@gmail.com>
# SPDX-FileCopyrightText: 2023 Scribbles0 <91828755+Scribbles0@users.noreply.github.com>
# SPDX-FileCopyrightText: 2024 12rabbits <53499656+12rabbits@users.noreply.github.com>
# SPDX-FileCopyrightText: 2024 778b <33431126+778b@users.noreply.github.com>
# SPDX-FileCopyrightText: 2024 AJCM-git <60196617+AJCM-git@users.noreply.github.com>
# SPDX-FileCopyrightText: 2024 Alzore <140123969+Blackern5000@users.noreply.github.com>
# SPDX-FileCopyrightText: 2024 ArtisticRoomba <145879011+ArtisticRoomba@users.noreply.github.com>
# SPDX-FileCopyrightText: 2024 AutoOtter <joshuademorris@gmail.com>
# SPDX-FileCopyrightText: 2024 Brandon Hu <103440971+Brandon-Huu@users.noreply.github.com>
# SPDX-FileCopyrightText: 2024 DieselMohawk <gavin.drinka@gmail.com>
# SPDX-FileCopyrightText: 2024 Dimastra <65184747+Dimastra@users.noreply.github.com>
# SPDX-FileCopyrightText: 2024 Dimastra <dimastra@users.noreply.github.com>
# SPDX-FileCopyrightText: 2024 Ed <96445749+TheShuEd@users.noreply.github.com>
# SPDX-FileCopyrightText: 2024 Emisse <99158783+Emisse@users.noreply.github.com>
# SPDX-FileCopyrightText: 2024 Eoin Mcloughlin <helloworld@eoinrul.es>
# SPDX-FileCopyrightText: 2024 Errant <35878406+Errant-4@users.noreply.github.com>
# SPDX-FileCopyrightText: 2024 I.K <45953835+notquitehadouken@users.noreply.github.com>
# SPDX-FileCopyrightText: 2024 IProduceWidgets <107586145+IProduceWidgets@users.noreply.github.com>
# SPDX-FileCopyrightText: 2024 JIPDawg <51352440+JIPDawg@users.noreply.github.com>
# SPDX-FileCopyrightText: 2024 JIPDawg <JIPDawg93@gmail.com>
# SPDX-FileCopyrightText: 2024 JustCone <141039037+JustCone14@users.noreply.github.com>
# SPDX-FileCopyrightText: 2024 Mervill <mervills.email@gmail.com>
# SPDX-FileCopyrightText: 2024 MisterMecky <mrmecky@hotmail.com>
# SPDX-FileCopyrightText: 2024 Moomoobeef <62638182+Moomoobeef@users.noreply.github.com>
# SPDX-FileCopyrightText: 2024 Nemanja <98561806+EmoGarbage404@users.noreply.github.com>
# SPDX-FileCopyrightText: 2024 PJBot <pieterjan.briers+bot@gmail.com>
# SPDX-FileCopyrightText: 2024 Partmedia <kevinz5000@gmail.com>
# SPDX-FileCopyrightText: 2024 Pieter-Jan Briers <pieterjan.briers+git@gmail.com>
# SPDX-FileCopyrightText: 2024 Pieter-Jan Briers <pieterjan.briers@gmail.com>
# SPDX-FileCopyrightText: 2024 Piras314 <p1r4s@proton.me>
# SPDX-FileCopyrightText: 2024 PopGamer46 <yt1popgamer@gmail.com>
# SPDX-FileCopyrightText: 2024 PursuitInAshes <pursuitinashes@gmail.com>
# SPDX-FileCopyrightText: 2024 QueerNB <176353696+QueerNB@users.noreply.github.com>
# SPDX-FileCopyrightText: 2024 RumiTiger <154005209+RumiTiger@users.noreply.github.com>
# SPDX-FileCopyrightText: 2024 Saphire Lattice <lattice@saphi.re>
# SPDX-FileCopyrightText: 2024 ShadowCommander <10494922+ShadowCommander@users.noreply.github.com>
# SPDX-FileCopyrightText: 2024 Simon <63975668+Simyon264@users.noreply.github.com>
# SPDX-FileCopyrightText: 2024 SkaldetSkaeg <impotekh@gmail.com>
# SPDX-FileCopyrightText: 2024 SlamBamActionman <83650252+SlamBamActionman@users.noreply.github.com>
# SPDX-FileCopyrightText: 2024 Spessmann <156740760+Spessmann@users.noreply.github.com>
# SPDX-FileCopyrightText: 2024 Tayrtahn <tayrtahn@gmail.com>
# SPDX-FileCopyrightText: 2024 Thomas <87614336+Aeshus@users.noreply.github.com>
# SPDX-FileCopyrightText: 2024 Unisol <1929445+Unisol@users.noreply.github.com>
# SPDX-FileCopyrightText: 2024 Volodius <43648983+Volotomite@users.noreply.github.com>
# SPDX-FileCopyrightText: 2024 Winkarst <74284083+Winkarst-cpu@users.noreply.github.com>
# SPDX-FileCopyrightText: 2024 beck-thompson <107373427+beck-thompson@users.noreply.github.com>
# SPDX-FileCopyrightText: 2024 coolboy911 <85909253+coolboy911@users.noreply.github.com>
# SPDX-FileCopyrightText: 2024 deathride58 <deathride58@users.noreply.github.com>
# SPDX-FileCopyrightText: 2024 deltanedas <39013340+deltanedas@users.noreply.github.com>
# SPDX-FileCopyrightText: 2024 deltanedas <@deltanedas:kde.org>
# SPDX-FileCopyrightText: 2024 eoineoineoin <github@eoinrul.es>
# SPDX-FileCopyrightText: 2024 github-actions[bot] <41898282+github-actions[bot]@users.noreply.github.com>
# SPDX-FileCopyrightText: 2024 gluesniffler <159397573+gluesniffler@users.noreply.github.com>
# SPDX-FileCopyrightText: 2024 lunarcomets <140772713+lunarcomets@users.noreply.github.com>
# SPDX-FileCopyrightText: 2024 lzk <124214523+lzk228@users.noreply.github.com>
# SPDX-FileCopyrightText: 2024 metalgearsloth <31366439+metalgearsloth@users.noreply.github.com>
# SPDX-FileCopyrightText: 2024 metalgearsloth <comedian_vs_clown@hotmail.com>
# SPDX-FileCopyrightText: 2024 nikthechampiongr <32041239+nikthechampiongr@users.noreply.github.com>
# SPDX-FileCopyrightText: 2024 osjarw <oskariwjarvinen@gmail.com>
# SPDX-FileCopyrightText: 2024 saintmuntzer <47153094+saintmuntzer@users.noreply.github.com>
# SPDX-FileCopyrightText: 2024 slarticodefast <161409025+slarticodefast@users.noreply.github.com>
# SPDX-FileCopyrightText: 2024 stellar-novas <stellar_novas@riseup.net>
# SPDX-FileCopyrightText: 2024 themias <89101928+themias@users.noreply.github.com>
# SPDX-FileCopyrightText: 2025 Aiden <28298836+Aidenkrz@users.noreply.github.com>
# SPDX-FileCopyrightText: 2025 Armok <155400926+ARMOKS@users.noreply.github.com>
# SPDX-FileCopyrightText: 2025 Eagle <lincoln.mcqueen@gmail.com>
# SPDX-FileCopyrightText: 2025 GoobBot <uristmchands@proton.me>
# SPDX-FileCopyrightText: 2025 VMSolidus <evilexecutive@gmail.com>
# SPDX-FileCopyrightText: 2025 gus <august.eymann@gmail.com>
# SPDX-FileCopyrightText: 2025 vanx <61917534+Vaaankas@users.noreply.github.com>
#
# SPDX-License-Identifier: AGPL-3.0-or-later

- type: entity
  name: basic lighter
  parent: BaseItem
  id: Lighter
  description: "A simple plastic cigarette lighter."
  components:
  - type: IgnitionSource
    ignited: false
  - type: ItemToggle
    predictable: false
    soundActivate:
      collection: lighterOnSounds
    soundDeactivate:
      collection: lighterOffSounds
  - type: ItemToggleMeleeWeapon
    activatedDamage:
        types:
            Heat: 1
  - type: ItemToggleSize
    activatedSize: Small
  - type: ItemToggleHot
  - type: Sprite
    sprite: Objects/Tools/lighters.rsi
    layers:
    - state: icon_map
    - state: cheap_icon_base
      map: [ "skin" ]
    - state: basic_icon_top
    - state: lighter_flame
      visible: false
      shader: unshaded
      map: [ "flame" ]
  - type: Appearance
  - type: RandomSprite
    available:
      - skin:
          basic_icon_base-1: ""
          basic_icon_base-2: ""
          basic_icon_base-3: ""
          basic_icon_base-4: ""
          basic_icon_base-5: ""
          basic_icon_base-6: ""
          basic_icon_base-7: ""
          basic_icon_base-8: ""
          basic_icon_base-9: ""
          basic_icon_base-10: ""
          basic_icon_base-11: ""
  - type: GenericVisualizer
    visuals:
      enum.ToggleVisuals.Toggled:
        flame:
          True: { visible: true }
          False: { visible: false }
  - type: ToggleableLightVisuals
    spriteLayer: lighter_flame
    inhandVisuals:
      left:
      - state: inhand-left-flame
        shader: unshaded
      right:
      - state: inhand-right-flame
        shader: unshaded
  - type: Item
    size: Tiny
    sprite: Objects/Tools/lighters.rsi
  - type: UseDelay
  - type: RefillableSolution
    solution: Welder
  - type: SolutionContainerManager
    solutions:
      Welder:
        reagents:
        - ReagentId: WeldingFuel
          Quantity: 8
        maxVol: 8 #uses less fuel than a welder, so this isnt as bad as it looks
  - type: MeleeWeapon
    animationRotation: 180 # WWDP
    wideAnimationRotation: 180
    damage:
      types:
        Blunt: 0
  - type: Welder
    fuelConsumption: 0.01
    fuelLitCost: 0.1
    tankSafe: true
  - type: PointLight
    enabled: false
    netsync: false
    radius: 1.1 #smallest possible
    color: orange
  - type: ItemTogglePointLight
  - type: Cautery # Shitmed
    speed: 0.45
  - type: SurgeryTool # Shitmed
    startSound:
      collection: lighterOnSounds
    endSound:
      collection: lighterOffSounds
<<<<<<< HEAD
  - type: PhysicalComposition
=======
  - type: Tool #Goob
    qualities:
    - Ignition
>>>>>>> 24dca464

- type: entity
  name: cheap lighter
  parent: Lighter
  id: CheapLighter
  description: "A dangerously inexpensive plastic lighter, don't burn your thumb!"
  components:
  - type: Sprite
    sprite: Objects/Tools/lighters.rsi
    layers:
    - state: icon_map
    - state: cheap_icon_base
      map: [ "skin" ]
    - state: cheap_icon_top
    - state: lighter_flame
      visible: false
      shader: unshaded
      map: [ "flame" ]
  - type: RandomSprite
    available:
      - skin:
          cheap_icon_base: Rainbow
  - type: SolutionContainerManager
    solutions:
      Welder:
        reagents:
        - ReagentId: WeldingFuel
          Quantity: 4
        maxVol: 4 #uses less fuel than a welder, so this isnt as bad as it looks

- type: entity
  name: flippo lighter
  parent: BaseItem
  id: FlippoLighter
  description: "A rugged metal lighter, lasts quite a while."
  components:
  - type: Sprite
    sprite: Objects/Tools/lighters.rsi
    layers:
    - state: zippo_icon_base
      map: ["base"]
    - state: zippo_top
      map: ["top"]
      visible: false
    - state: zippo_open
      map: ["open"]
      visible: false
    - state: lighter_flame
      map: ["flame"]
      visible: false
      shader: unshaded
  - type: ItemToggle
    predictable: false
    soundActivate:
      path: /Audio/Items/Lighters/zippo_open.ogg
      params:
        volume: -5
    soundDeactivate:
      path: /Audio/Items/Lighters/zippo_close.ogg
      params:
        volume: -5
  - type: ItemToggleMeleeWeapon
    activatedDamage:
        types:
            Heat: 1
  - type: ItemToggleSize
    activatedSize: Small
  - type: ItemToggleHot
  - type: Item
    size: Tiny
    sprite: Objects/Tools/lighters.rsi
    heldPrefix: zippo
  - type: Appearance
  - type: GenericVisualizer
    visuals:
      enum.ToggleVisuals.Toggled:
        flame:
          True: { visible: true }
          False: { visible: false }
        open:
          True: { visible: true }
          False: { visible: false }
        top:
          True: { visible: true }
          False: { visible: false }
        base:
          True: { visible: false }
          False: { visible: true }
  - type: SolutionContainerManager
    solutions:
      Welder:
        reagents:
        - ReagentId: WeldingFuel
          Quantity: 12
        maxVol: 12 #uses less fuel than a welder, so this isnt as bad as it looks
  - type: Welder
    fuelConsumption: 0.01
    fuelLitCost: 0.1
    tankSafe: true
  - type: ToggleableLightVisuals
    spriteLayer: lighter_flame
    inhandVisuals:
      left:
      - state: zippo-inhand-left-flame
        shader: unshaded
      right:
      - state: zippo-inhand-right-flame
        shader: unshaded
  - type: MeleeWeapon
    animationRotation: 180 # WWDP
    wideAnimationRotation: 180
    damage:
      types:
        Blunt: 1 # does a little bit of damage on hit when off
  - type: PointLight
    enabled: false
    netsync: false
    radius: 1.2 #slightly stronger than the other lighters
    color: orange
  - type: ItemTogglePointLight
  - type: UseDelay
  - type: IgnitionSource
    ignited: false

- type: entity
  name: flippo engraved lighter
  parent: FlippoLighter
  id: FlippoEngravedLighter
  description: "A rugged golden lighter, lasts quite a while. Engravings serve no tactical advantage whatsoever."
  components:
  - type: Sprite
    sprite: Objects/Tools/lighters.rsi
    layers:
    - state: zippo_engraved_icon_base
      map: ["base"]
    - state: zippo_top
      map: ["top"]
      visible: false
    - state: zippo_engraved_open
      map: ["open"]
      visible: false
    - state: lighter_flame
      map: ["flame"]
      visible: false
      shader: unshaded
  - type: StealTarget
    stealGroup: FlippoEngravedLighter<|MERGE_RESOLUTION|>--- conflicted
+++ resolved
@@ -175,13 +175,10 @@
       collection: lighterOnSounds
     endSound:
       collection: lighterOffSounds
-<<<<<<< HEAD
   - type: PhysicalComposition
-=======
   - type: Tool #Goob
     qualities:
     - Ignition
->>>>>>> 24dca464
 
 - type: entity
   name: cheap lighter
