--- conflicted
+++ resolved
@@ -5,18 +5,12 @@
   name: bullet (.60 anti-materiel)
   components:
   - type: Projectile
-    damage: # Goobstation
+    damage:
       types:
-<<<<<<< HEAD
-        Piercing: 60
-        Structural: 90
-    ignoreResistances: true
-=======
         Piercing: 75
         Structural: 226
     penetrationThreshold: 360
     penetrationDamageTypeRequirement:
     - Structural
   - type: StaminaDamageOnCollide
-    damage: 60
->>>>>>> 11e5d591
+    damage: 60