--- conflicted
+++ resolved
@@ -31,7 +31,6 @@
     fireStacks: 0.35
 
 - type: entity
-<<<<<<< HEAD
   id: ProjectileFireballNuke
   name: nuclear fireball
   description: Guh oh.
@@ -46,24 +45,11 @@
     damage:
       types:
         Heat: 1000
-=======
-  noSpawn: true
-  parent: BaseBulletTrigger
-  id: ProjectileDragonsBreath
-  name: dragon's breath
-  description: Try not to get toasted.
-  components:
-  - type: PointLight
-    color: "#E25822"
-    radius: 3.0
-    energy: 5.0
->>>>>>> db4c9787
   - type: Sprite
     sprite: Objects/Weapons/Guns/Projectiles/magic.rsi
     layers:
     - state: fireball
       shader: unshaded
-<<<<<<< HEAD
   - type: Explosive
     explosionType: Default
     maxIntensity: 50
@@ -118,7 +104,18 @@
       shader: unshaded
   - type: StaminaDamageOnHit
     damage: 25
-=======
+
+- type: entity
+  noSpawn: true
+  parent: BaseBulletTrigger
+  id: ProjectileDragonsBreath
+  name: dragon's breath
+  description: Try not to get toasted.
+  components:
+  - type: PointLight
+    color: "#E25822"
+    radius: 3.0
+    energy: 5.0
   - type: IgnitionSource
     temperature: 1000
     ignited: true
@@ -135,7 +132,6 @@
     repeatable: true
   - type: TimedDespawn
     lifetime: 5
->>>>>>> db4c9787
 
 - type: entity
   id: ProjectileAnomalyFireball
