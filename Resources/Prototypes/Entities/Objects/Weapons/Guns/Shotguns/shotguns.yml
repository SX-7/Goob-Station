- type: entity
  name: BaseWeaponShotgun
  parent: BaseItem
  id: BaseWeaponShotgun
  description: A rooty tooty point and shooty.
  abstract: true
  components:
  - type: Sprite
    layers:
    - state: icon
      map: [ "enum.GunVisualLayers.Base" ]
  - type: Item
    # If you update this also update the bulldog's size.
    size: Large
  - type: Clothing
    sprite: Objects/Weapons/Guns/Shotguns/db_shotgun.rsi
    quickEquip: false
    slots:
    - Back
    - suitStorage
  - type: AmmoCounter
  - type: Gun
    fireRate: 2
    selectedMode: SemiAuto
    availableModes:
    - SemiAuto
    soundGunshot:
      path: /Audio/Weapons/Guns/Gunshots/shotgun.ogg
    soundEmpty:
      path: /Audio/Weapons/Guns/Empty/empty.ogg
  - type: BallisticAmmoProvider
    whitelist:
      tags:
      - ShellShotgun
    capacity: 7
    proto: ShellShotgun
    soundInsert:
      path: /Audio/Weapons/Guns/MagIn/shotgun_insert.ogg
  - type: ContainerContainer
    containers:
      ballistic-ammo: !type:Container
        ents: []
  - type: StaticPrice
    price: 500

- type: entity
  name: Bulldog
  # Don't parent to BaseWeaponShotgun because it differs significantly
  parent: [BaseItem, BaseGunWieldable, BaseSyndicateContraband]
  id: WeaponShotgunBulldog
  description: It's a magazine-fed shotgun designed for close quarters combat. Uses .50 shotgun shells.
  components:
  - type: Sprite
    sprite: Objects/Weapons/Guns/Shotguns/bulldog.rsi
    layers:
    - state: base
      map: ["enum.GunVisualLayers.Base"]
    - state: mag-0
      map: ["enum.GunVisualLayers.Mag"]
  - type: Item
    size: Large
  - type: Clothing
    sprite: Objects/Weapons/Guns/Shotguns/bulldog.rsi
    quickEquip: false
    slots:
    - Back
    - suitStorage
  - type: AmmoCounter
  - type: GunRequiresWield #remove when inaccuracy on spreads is fixed
  - type: Gun
    fireRate: 2
    selectedMode: FullAuto
    availableModes:
    - FullAuto
    soundGunshot:
      path: /Audio/Weapons/Guns/Gunshots/shotgun.ogg
    soundEmpty:
      path: /Audio/Weapons/Guns/Empty/empty.ogg
  - type: ItemSlots
    slots:
      gun_magazine:
        name: Magazine
        startingItem: MagazineShotgun
        priority: 2
        whitelist:
          tags:
          - MagazineShotgun
        whitelistFailPopup: gun-magazine-whitelist-fail
        insertSound: /Audio/Weapons/Guns/MagIn/smg_magin.ogg
        ejectSound: /Audio/Weapons/Guns/MagOut/smg_magout.ogg
  - type: ContainerContainer
    containers:
      gun_magazine: !type:ContainerSlot
      gun_chamber: !type:ContainerSlot
  - type: MagazineAmmoProvider
  - type: MagazineVisuals
    magState: mag
    steps: 1
    zeroVisible: true
  - type: Appearance
  - type: StaticPrice
    price: 500

- type: entity
  name: double-barreled shotgun
  parent: [BaseWeaponShotgun, BaseGunWieldable, BaseSecurityBartenderContraband]
  id: WeaponShotgunDoubleBarreled
  description: An immortal classic. Uses .50 shotgun shells.
  components:
  - type: Sprite
    sprite: Objects/Weapons/Guns/Shotguns/db_shotgun.rsi
  - type: Item
    size: Normal
    shape:
    - 0,0,4,0
    sprite: Objects/Weapons/Guns/Shotguns/db_shotgun_inhands_64x.rsi
  - type: GunRequiresWield #remove when inaccuracy on spreads is fixed
  - type: Gun
    fireRate: 2
  - type: BallisticAmmoProvider
    capacity: 2
  - type: Construction
    graph: ShotgunSawn
    node: start
    deconstructionTarget: null

- type: entity
  name: double-barreled shotgun
  parent: WeaponShotgunDoubleBarreled
  id: WeaponShotgunDoubleBarreledRubber
  description: An immortal classic. Uses .50 shotgun shells.
  suffix: Non-Lethal
  components:
  - type: BallisticAmmoProvider
    proto: ShellShotgunBeanbag

- type: entity
  name: Enforcer
  parent: [BaseWeaponShotgun, BaseGunWieldable, BaseRestrictedContraband]
  id: WeaponShotgunEnforcer
  description: A premium combat shotgun based on the Kammerer design, featuring an upgraded clip capacity. .50 shotgun shells.
  components:
  - type: Sprite
    sprite: Objects/Weapons/Guns/Shotguns/enforcer.rsi
  - type: Clothing
    sprite: Objects/Weapons/Guns/Shotguns/enforcer.rsi
  - type: Item
    sprite: Objects/Weapons/Guns/Shotguns/enforcer_inhands_64x.rsi
  - type: BallisticAmmoProvider
  - type: GunRequiresWield #remove when inaccuracy on spreads is fixed

- type: entity
  parent: WeaponShotgunEnforcer
  id: WeaponShotgunEnforcerRubber
  suffix: Non-Lethal
  components:
  - type: BallisticAmmoProvider
    proto: ShellShotgunBeanbag

- type: entity
  name: Kammerer
  parent: [BaseWeaponShotgun, BaseGunWieldable, BaseRestrictedContraband]
  id: WeaponShotgunKammerer
  description: When an old Remington design meets modern materials, this is the result. A favourite weapon of militia forces throughout many worlds. Uses .50 shotgun shells.
  components:
  - type: Item
    size: Normal
    shape:
    - 0,0,4,0
    sprite: Objects/Weapons/Guns/Shotguns/pump_inhands_64x.rsi
  - type: Sprite
    sprite: Objects/Weapons/Guns/Shotguns/pump.rsi
  - type: Clothing
    sprite: Objects/Weapons/Guns/Shotguns/pump.rsi
  - type: GunRequiresWield #remove when inaccuracy on spreads is fixed
  - type: BallisticAmmoProvider
    capacity: 4
  - type: Tag
    tags:
    - WeaponShotgunKammerer

- type: entity
  name: sawn-off shotgun
<<<<<<< HEAD
  parent: [BaseWeaponShotgun, BaseMinorContraband]
=======
  parent: [ BaseWeaponShotgun, BaseSecurityBartenderContraband ]
>>>>>>> 7db3595f
  id: WeaponShotgunSawn
  description: Groovy! Uses .50 shotgun shells.
  components:
  - type: Sprite
    sprite: Objects/Weapons/Guns/Shotguns/sawn.rsi
  - type: Clothing
    sprite: Objects/Weapons/Guns/Shotguns/sawn.rsi
  - type: Item
    size: Small
    sprite: Objects/Weapons/Guns/Shotguns/sawn_inhands_64x.rsi
  - type: Gun
    fireRate: 4
  - type: BallisticAmmoProvider
    capacity: 2
  - type: Construction
    graph: ShotgunSawn
    node: shotgunsawn
    deconstructionTarget: null
  - type: Multishot # Goobstation

- type: entity
  name: sawn-off shotgun
  parent: WeaponShotgunSawn
  id: WeaponShotgunSawnEmpty
  description: Groovy! Uses .50 shotgun shells.
  suffix: Empty
  components:
  - type: BallisticAmmoProvider
    proto: null
  - type: Construction
    graph: ShotgunSawn
    node: shotgunsawn
    deconstructionTarget: null

- type: entity
  name: handmade pistol
  parent: [BaseWeaponShotgun, BaseMinorContraband]
  id: WeaponShotgunHandmade
  description: Looks unreliable. Uses .50 shotgun shells.
  components:
  - type: Item
    size: Small
    storedRotation: 90
  - type: Sprite
    sprite: Objects/Weapons/Guns/Shotguns/hm_pistol.rsi
  - type: Clothing
    sprite: Objects/Weapons/Guns/Shotguns/hm_pistol.rsi
  - type: Gun
    fireRate: 4
  - type: BallisticAmmoProvider
    capacity: 1
  - type: Construction
    graph: ShotgunSawn
    node: shotgunsawn
    deconstructionTarget: null
  - type: StaticPrice
    price: 0
  - type: Multishot # Goobstation

- type: entity
  name: blunderbuss
  parent: [BaseWeaponShotgun, BaseGunWieldable, BaseMinorContraband]
  id: WeaponShotgunBlunderbuss
  suffix: Pirate
  description: Deadly at close range.
  components:
  - type: Item
    size: Normal
    shape:
    - 0,0,4,0
  - type: Sprite
    sprite: Objects/Weapons/Guns/Shotguns/blunderbuss.rsi
  - type: GunRequiresWield #remove when inaccuracy on spreads is fixed
  - type: Gun
    fireRate: 2
  - type: BallisticAmmoProvider
    capacity: 1
  - type: StaticPrice
    price: 0

- type: entity
  name: improvised shotgun
  parent: [BaseWeaponShotgun, BaseGunWieldable, BaseMinorContraband]
  id: WeaponShotgunImprovised
  description: A shitty, hand-made shotgun that uses .50 shotgun shells. It can only hold one round in the chamber.
  components:
  - type: Sprite
    sprite: Objects/Weapons/Guns/Shotguns/improvised_shotgun.rsi
  - type: Clothing
    sprite: Objects/Weapons/Guns/Shotguns/improvised_shotgun.rsi
  - type: Item
    size: Normal
    shape:
    - 0,0,4,0
    sprite: Objects/Weapons/Guns/Shotguns/improvised_shotgun_inhands_64x.rsi
  - type: GunRequiresWield #remove when inaccuracy on spreads is fixed
  - type: Gun
    fireRate: 4 #No reason to stifle the firerate since you have to manually reload every time anyways.
  - type: BallisticAmmoProvider
    capacity: 1
    proto: null
  - type: Construction
    graph: ImprovisedShotgunGraph
    node: shotgun
  - type: StaticPrice
    price: 20

- type: entity
  name: improvised shotgun
  parent: WeaponShotgunImprovised
  suffix: Loaded
  id: WeaponShotgunImprovisedLoaded
  components:
  - type: BallisticAmmoProvider
    proto: ShellShotgunImprovised<|MERGE_RESOLUTION|>--- conflicted
+++ resolved
@@ -181,11 +181,7 @@
 
 - type: entity
   name: sawn-off shotgun
-<<<<<<< HEAD
-  parent: [BaseWeaponShotgun, BaseMinorContraband]
-=======
   parent: [ BaseWeaponShotgun, BaseSecurityBartenderContraband ]
->>>>>>> 7db3595f
   id: WeaponShotgunSawn
   description: Groovy! Uses .50 shotgun shells.
   components:
