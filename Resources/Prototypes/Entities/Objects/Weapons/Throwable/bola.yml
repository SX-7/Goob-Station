# Goob edit - energy bola

- type: entity
  name: bola
  parent: [BaseItem, BaseRestrictedContraband]
  id: BaseBola
  description: Linked together with some spare cuffs and metal.
  abstract: true
  components:
  - type: Item
    size: Normal
  - type: Sprite
    sprite: Objects/Weapons/Throwable/bola.rsi
    state: icon
  - type: EmitSoundOnThrow
    sound: /Audio/Weapons/bolathrow.ogg
  - type: EmitSoundOnLand
    sound: /Audio/Effects/snap.ogg
  - type: LandAtCursor
  - type: Ensnaring
    freeTime: 2.0
    breakoutTime: 3.5 #all bola should generally be fast to remove
    walkSpeed: 0.7 #makeshift bola shouldn't slow too much
    sprintSpeed: 0.7
    staminaDamage: 0
    canThrowTrigger: true
    canMoveBreakout: true
  - type: KnockdownOnCollide

- type: entity
  name: bola
  parent: BaseBola
  id: Bola
  components:
  - type: Construction
    graph: Bola
    node: bola
  - type: Damageable
    damageContainer: Inorganic
  - type: Destructible
    thresholds:
    - trigger:
        !type:DamageTrigger
        damage: 75
      behaviors:
        - !type:DoActsBehavior
          acts: [ "Destruction" ]
    - trigger:
        !type:DamageTrigger
        damage: 15
      behaviors:
      - !type:PlaySoundBehavior
        sound:
          collection: MetalBreak
      - !type:DoActsBehavior
        acts: [ "Destruction" ]
  - type: DamageOnLand
    damage:
      types:
        Blunt: 5

- type: entity
  name: energy bola
  description: A specialized hardlight bola designed to ensnare fleeing criminals and aid in arrests.
  parent: BaseBola
  id: BolaEnergy
  components:
  - type: Item
    size: Small
  - type: Sprite
    sprite: _Goobstation/Objects/Weapons/Throwable/energy_bola.rsi
  - type: Ensnaring
<<<<<<< HEAD
    destroyOnRemove: true
  - type: Tag
    tags:
    - BolaEnergy
=======
    freeTime: 2.0
    breakoutTime: 3.5 #all bola should generally be fast to remove
    walkSpeed: 0.5 #makeshift bola shouldn't slow too much
    sprintSpeed: 0.5
    staminaDamage: 0 # anything but this is gamebreaking
    canThrowTrigger: true
    canMoveBreakout: true
  - type: LandAtCursor
>>>>>>> 59e955a5
<|MERGE_RESOLUTION|>--- conflicted
+++ resolved
@@ -70,12 +70,6 @@
   - type: Sprite
     sprite: _Goobstation/Objects/Weapons/Throwable/energy_bola.rsi
   - type: Ensnaring
-<<<<<<< HEAD
-    destroyOnRemove: true
-  - type: Tag
-    tags:
-    - BolaEnergy
-=======
     freeTime: 2.0
     breakoutTime: 3.5 #all bola should generally be fast to remove
     walkSpeed: 0.5 #makeshift bola shouldn't slow too much
@@ -83,5 +77,8 @@
     staminaDamage: 0 # anything but this is gamebreaking
     canThrowTrigger: true
     canMoveBreakout: true
-  - type: LandAtCursor
->>>>>>> 59e955a5
+    destroyOnRemove: true
+  - type: Tag
+    tags:
+    - BolaEnergy
+  - type: LandAtCursor