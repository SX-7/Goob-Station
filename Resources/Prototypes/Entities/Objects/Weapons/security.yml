--- conflicted
+++ resolved
@@ -32,25 +32,18 @@
     activatedDamage:
       types:
         Blunt: 0
-  - type: MeleeWeapon # goob edited
-    angle: 0
+  - type: MeleeWeapon
     wideAnimationRotation: -135
     damage:
       types:
         Blunt: 7
     bluntStaminaDamageFactor: 2.0
-<<<<<<< HEAD
-    animation: WeaponArcSlash
+    angle: 60
+    animation: WeaponArcThrust
   # it was ~35 now it's 55 so it's a buff ig
   - type: StaminaDamageOnHit # goob edited
     damage: 15
     overtime: 40
-=======
-    angle: 60
-    animation: WeaponArcThrust
-  - type: StaminaDamageOnHit
-    damage: 35
->>>>>>> e286baa3
     sound: /Audio/Weapons/egloves.ogg
   - type: StaminaDamageOnCollide # goob edited
     damage: 15
