<<<<<<< HEAD
=======
# SPDX-FileCopyrightText: 2022 Francesco <frafonia@gmail.com>
# SPDX-FileCopyrightText: 2023 DrSmugleaf <DrSmugleaf@users.noreply.github.com>
# SPDX-FileCopyrightText: 2023 Leon Friedrich <60421075+ElectroJr@users.noreply.github.com>
# SPDX-FileCopyrightText: 2023 Moony <moony@hellomouse.net>
# SPDX-FileCopyrightText: 2023 Morb <14136326+Morb0@users.noreply.github.com>
# SPDX-FileCopyrightText: 2023 Sir Winters <7543955+Owai-Seek@users.noreply.github.com>
# SPDX-FileCopyrightText: 2024 Emisse <99158783+Emisse@users.noreply.github.com>
# SPDX-FileCopyrightText: 2024 Errant <35878406+Errant-4@users.noreply.github.com>
# SPDX-FileCopyrightText: 2024 Fildrance <fildrance@gmail.com>
# SPDX-FileCopyrightText: 2024 IProduceWidgets <107586145+IProduceWidgets@users.noreply.github.com>
# SPDX-FileCopyrightText: 2024 Ilya246 <57039557+Ilya246@users.noreply.github.com>
# SPDX-FileCopyrightText: 2024 JustCone <141039037+JustCone14@users.noreply.github.com>
# SPDX-FileCopyrightText: 2024 Kara <lunarautomaton6@gmail.com>
# SPDX-FileCopyrightText: 2024 Mervill <mervills.email@gmail.com>
# SPDX-FileCopyrightText: 2024 PJBot <pieterjan.briers+bot@gmail.com>
# SPDX-FileCopyrightText: 2024 Pieter-Jan Briers <pieterjan.briers+git@gmail.com>
# SPDX-FileCopyrightText: 2024 Piras314 <p1r4s@proton.me>
# SPDX-FileCopyrightText: 2024 PopGamer46 <yt1popgamer@gmail.com>
# SPDX-FileCopyrightText: 2024 Spessmann <156740760+Spessmann@users.noreply.github.com>
# SPDX-FileCopyrightText: 2024 Winkarst <74284083+Winkarst-cpu@users.noreply.github.com>
# SPDX-FileCopyrightText: 2024 chromiumboy <50505512+chromiumboy@users.noreply.github.com>
# SPDX-FileCopyrightText: 2024 coolboy911 <85909253+coolboy911@users.noreply.github.com>
# SPDX-FileCopyrightText: 2024 deltanedas <39013340+deltanedas@users.noreply.github.com>
# SPDX-FileCopyrightText: 2024 deltanedas <@deltanedas:kde.org>
# SPDX-FileCopyrightText: 2024 lunarcomets <140772713+lunarcomets@users.noreply.github.com>
# SPDX-FileCopyrightText: 2024 lzk <124214523+lzk228@users.noreply.github.com>
# SPDX-FileCopyrightText: 2024 metalgearsloth <31366439+metalgearsloth@users.noreply.github.com>
# SPDX-FileCopyrightText: 2024 pa.pecherskij <pa.pecherskij@interfax.ru>
# SPDX-FileCopyrightText: 2024 saintmuntzer <47153094+saintmuntzer@users.noreply.github.com>
# SPDX-FileCopyrightText: 2025 Aiden <28298836+Aidenkrz@users.noreply.github.com>
#
# SPDX-License-Identifier: AGPL-3.0-or-later

>>>>>>> 76f46790
- type: entity
  parent: [BaseStructure, ConstructibleMachine] # Not a BaseMachinePowered since we don't want the anchorable component
  id: CryoPod
  name: cryo pod
  description: A special machine intended to create a safe environment for the use of chemicals that react in cold environments.
  components:
  - type: Sprite
    sprite: Structures/Machines/Medical/cryopod.rsi
    drawdepth: Mobs
    noRot: true
    offset: 0, 0.5
    layers:
      - sprite: Structures/Piping/Atmospherics/pipe.rsi
        state: pipeHalf
        offset: 0, -0.5
        map: [ "enum.PipeVisualLayers.Pipe" ]
      - state: pod-open
        map: [ "enum.CryoPodVisualLayers.Base" ]
      - state: cover-on
        map: [ "enum.CryoPodVisualLayers.Cover" ]
        visible: false
      - state: pod-panel
        map: [ "enum.WiresVisualLayers.MaintenancePanel" ]
        visible: false
  - type: InteractionOutline
  - type: Transform
    noRot: true
  - type: Fixtures
    fixtures:
      fix1:
        shape:
          !type:PhysShapeAabb
          bounds: "-0.5,-0.5,0.5,0.90"
        density: 200
        mask:
          - MachineMask
        layer:
          - MachineLayer
  - type: ContainerContainer
    containers:
      scanner-body:
        !type:ContainerSlot
        showEnts: true
      beakerSlot: !type:ContainerSlot {}
      machine_board: !type:Container
      machine_parts: !type:Container
  - type: AtmosDevice
  - type: Appearance
  - type: Machine
    board: CryoPodMachineCircuitboard
  - type: WiresVisuals
  - type: WiresPanel
  - type: Wires
    boardName: wires-board-name-cryopod
    layoutId: CryoPod
  - type: Damageable
    damageContainer: StructuralInorganic
    damageModifierSet: StructuralMetallic
  - type: Destructible
    thresholds:
    - trigger:
        !type:DamageTrigger
        damage: 100
      behaviors:
        - !type:EmptyAllContainersBehaviour
        - !type:PlaySoundBehavior
          sound:
            collection: WindowShatter
        - !type:ChangeConstructionNodeBehavior
          node: machineFrame
        - !type:DoActsBehavior
          acts: [ "Destruction" ]
  - type: ApcPowerReceiver
    powerLoad: 3000
  - type: ExtensionCableReceiver
  - type: NodeContainer
    nodes:
      port:
        !type:PortablePipeNode
        nodeGroupID: Pipe
        pipeDirection: South
  - type: AtmosMonitoringConsoleDevice
    navMapBlip: Thermoregulator
  - type: ItemSlots
    slots:
      beakerSlot:
        whitelist:
          components:
            - FitsInDispenser
  - type: ItemToggle
  - type: HealthAnalyzer
    scanDelay: 0
  - type: UserInterface
    interfaces:
      enum.HealthAnalyzerUiKey.Key:
        type: HealthAnalyzerBoundUserInterface
      enum.WiresUiKey.Key:
        type: WiresBoundUserInterface
  - type: ActivatableUI
    key: enum.HealthAnalyzerUiKey.Key
    requiresComplex: false
  - type: ActivatableUIRequiresPower
  - type: PointLight
    color: "#3a807f"
    radius: 2
    energy: 10
    enabled: false
  - type: EmptyOnMachineDeconstruct
    containers:
      - scanner-body
  - type: CryoPod
  - type: CryoPodAir
  - type: ContainerTemperatureDamageThresholds
    coldDamageThreshold: 10
  - type: GuideHelp
    guides:
    - Cryogenics<|MERGE_RESOLUTION|>--- conflicted
+++ resolved
@@ -1,5 +1,3 @@
-<<<<<<< HEAD
-=======
 # SPDX-FileCopyrightText: 2022 Francesco <frafonia@gmail.com>
 # SPDX-FileCopyrightText: 2023 DrSmugleaf <DrSmugleaf@users.noreply.github.com>
 # SPDX-FileCopyrightText: 2023 Leon Friedrich <60421075+ElectroJr@users.noreply.github.com>
@@ -33,7 +31,6 @@
 #
 # SPDX-License-Identifier: AGPL-3.0-or-later
 
->>>>>>> 76f46790
 - type: entity
   parent: [BaseStructure, ConstructibleMachine] # Not a BaseMachinePowered since we don't want the anchorable component
   id: CryoPod
