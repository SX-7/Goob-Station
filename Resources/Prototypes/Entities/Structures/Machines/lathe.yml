--- conflicted
+++ resolved
@@ -136,59 +136,6 @@
     - LatheMiscStatic
     - MedicalVehiclesStatic
   - type: EmagLatheRecipes
-<<<<<<< HEAD
-    emagStaticRecipes:
-      - BoxLethalshot
-      - BoxShotgunSlug
-      - CombatKnife
-      - MagazineBoxLightRifle
-      - MagazineBoxMagnum
-      - MagazineBoxPistol
-      - MagazineBoxRifle
-      - MagazineLightRifle
-      - MagazineLightRifleEmpty
-      - MagazinePistol
-      - MagazinePistolEmpty
-      - MagazinePistolSubMachineGun
-      - MagazinePistolSubMachineGunEmpty
-      - MagazinePistolSubMachineGunTopMounted
-      - MagazinePistolSubMachineGunTopMountedEmpty
-      - MagazineRifle
-      - MagazineRifleEmpty
-      - MagazineShotgun
-      - MagazineShotgunEmpty
-      - MagazineShotgunSlug
-      - RiotShield
-      - SpeedLoaderMagnum
-      - SpeedLoaderMagnumEmpty
-      - GrenadeFlashBang # Goobstation
-      - BolaEnergy # Goobstation
-      - CartridgeEpinephrine # Goobstation
-      - CartridgeBicaridine # Goobstation
-      - CartridgeDermaline # Goobstation
-      - CartridgeEphedrine # Goobstation
-      - CartridgeAtropine # Goobstation
-      - CartridgePuncturase # Goobstation
-      - SecHypo # Goobstation
-      - ParamedHypo # Goobstation - ParamedHypo
-      - MagazinePistolCaselessRifle # Goobstation
-      - MagazineBoxCaselessRifle # Goobstation
-      - MagazineLightRifleBoxEmpty # Goobstation
-      - MagazineLightRifleBox # Goobstation
-      - MagazineHighCaliberEmpty # Goobstation
-      - MagazineHighCaliber # Goobstation
-      - MagazineBoxHighCaliber # Goobstation
-      - MagazineMagnumEmpty # Goobstation
-      - MagazineMagnum # Goobstation
-      - MagazineShotgunLeverRifleEmpty # Goobstation
-      - MagazineShotgunLeverRifle # Goobstation
-      - MagazineBoxShotgunHighCaliber # Goobstation
-      - MagazineBoxShotgunSlugHighCaliber # Goobstation
-      - MagazineBoxShotgunIncendiaryHighCaliber # Goobstation
-      - MagazineBoxShotgunUraniumHighCaliber # Goobstation
-      - MagazineBoxShotgunBeanbagHighCaliber # Goobstation
-      - MagazineBoxShotgunPracticeHighCaliber # Goobstation
-=======
     emagStaticPacks:
     - SecurityAmmoStatic
     # Goobstation
@@ -198,7 +145,6 @@
     - SecurityHypoStatic
     - ParamedHypoStatic
     - SyndicateCatridgesStatic
->>>>>>> 2e9fe1e2
   - type: BlueprintReceiver
     whitelist:
       tags:
@@ -255,93 +201,6 @@
     runningState: building
     unlitIdleState: unlit
     unlitRunningState: unlit-building
-<<<<<<< HEAD
-    staticRecipes:
-    - LargeBeaker
-    - Dropper
-    - ClothingEyesGlassesChemical
-    - MaterialBSCrystal
-    dynamicRecipes:
-      - PrescriptionGlasses # Goobstation
-      - PowerDrill
-      - MiningDrill
-      - MiningDrillDiamond
-      - AnomalyScanner
-      - AnomalyLocator
-      - AnomalyLocatorWide
-      - Scalpel
-      - Retractor
-      - Cautery
-      - Drill
-      - WeaponParticleDecelerator
-      - HoloprojectorField
-      - Saw
-      - Hemostat
-      - CryostasisBeaker
-      - SyringeCryostasis
-      - Syringe
-      - Implanter
-      - PillCanister
-      - ChemistryEmptyBottle01
-      - VehicleWheelchairFolded # Goobstation
-      - AdvMopItem
-      - WeaponSprayNozzle
-      - ClothingBackpackWaterTank
-      - MegaSprayBottle
-      - TimerTrigger
-      - ChemicalPayload
-      - FlashPayload
-      - Signaller
-      - SignallerAdvanced
-      - SignalTrigger
-      - VoiceTrigger
-      - Igniter
-#      - HandHeldMassScanner - Removed by Lavaland
-      - PowerCellMicroreactor
-      - PowerCellHigh
-      - WeaponPistolCHIMP
-      - ClothingMaskWeldingGas
-      - MineralScannerEmpty
-      - AdvancedMineralScannerEmpty
-      - WeaponGauntletGorilla
-      - SynthesizerInstrument
-      - ClothingShoesBootsMagSci
-      - ClothingShoesBootsMoon
-      - ClothingShoesBootsSpeed
-      - NodeScanner
-      - HolofanProjector
-      - BluespaceBeaker
-      - SyringeBluespace
-      - WeaponForceGun
-      - WeaponLaserSvalinn
-      - WeaponProtoKineticAccelerator
-      - WeaponTetherGun
-      - ClothingBackpackHolding
-      - ClothingBackpackSatchelHolding
-      - ClothingBackpackDuffelHolding
-      - WelderExperimental
-      - JawsOfLife
-      - FauxTileAstroGrass
-      - FauxTileMowedAstroGrass
-      - FauxTileJungleAstroGrass
-      - FauxTileAstroIce
-      - FauxTileAstroSnow
-      - FauxTileAstroAsteroidSand
-      - OreBagOfHolding
-      - DeviceQuantumSpinInverter
-      - WeaponPlasmaCutter # Goobstation
-      - WeaponPlasmaRifle # Goobstation
-      - PKAUpgradeDamage # Lavaland Change
-      - PKAUpgradeRange # Lavaland Change
-      - PKAUpgradeFireRate # Lavaland Change
-      - EnergyScalpel # Shitmed Change
-      - EnergyCautery # Shitmed Change
-      - AdvancedRetractor # Shitmed Change
-      # WD EDIT START
-      - ClothingEyesNightVisionGoggles
-      - ClothingEyesThermalVisionGoggles
-      # WD EDIT END
-=======
     staticPacks:
     - ChemistryStatic
     - SurgeryStatic
@@ -368,7 +227,6 @@
     - Surgery
     - SpecOpsGoogles
     - MedicalMisc
->>>>>>> 2e9fe1e2
   - type: EmagLatheRecipes
     emagDynamicPacks:
     - SecurityAmmo
@@ -479,116 +337,6 @@
   - type: Lathe
     idleState: fab-idle
     runningState: fab-active
-<<<<<<< HEAD
-    staticRecipes:
-    - MMI
-    - PositronicBrain
-    - SciFlash
-    - BorgModuleCable
-    - BorgModuleFireExtinguisher
-    - BorgModuleRadiationDetection
-    - BorgModuleTool
-    - CyborgEndoskeleton
-    - LeftArmBorg
-    - RightArmBorg
-    - LeftLegBorg
-    - RightLegBorg
-    - LightHeadBorg
-    - TorsoBorg
-    - MechAirTank # Goobstation
-    - MechThruster # Goobstation
-    # Shitmed Change
-    - BorgModuleSurgery
-    - TorsoIPC
-    - LeftArmIPC
-    - RightArmIPC
-    - LeftLegIPC
-    - RightLegIPC
-    - HeadIPC
-    - LeftHandIPC
-    - RightHandIPC
-    - LeftFootIPC
-    - RightFootIPC
-    - OrganIPCEyes
-    - OrganIPCPump
-    - PowerCageMedium # Goobstation - Powercell to exosuit fab
-    - PowerCageSmall # Goobstation - Powercell to exosuit fab
-    dynamicRecipes:
-    - ProximitySensor
-    - BorgModuleLollipop # Goobstation
-    - BorgModuleAdvancedCleaning
-    - BorgModuleAdvancedTool
-    - BorgModuleGPS
-    - BorgModuleArtifact
-    - BorgModuleAnomaly
-    - BorgModuleGardening
-    - BorgModuleHarvesting
-    - BorgModuleDefibrillator
-    - BorgModuleAdvancedTreatment
-    - RipleyHarness
-    - RipleyLArm
-    - RipleyRArm
-    - RipleyLLeg
-    - RipleyRLeg
-    - RipleyMKIIHarness
-    - RipleyUpgradeKit
-    - MechEquipmentGrabber
-    - HonkerHarness
-    - HonkerLArm
-    - HonkerRArm
-    - HonkerLLeg
-    - HonkerRLeg
-    - MechEquipmentHorn
-    - MechEquipmentGrabberSmall
-    - HamtrHarness
-    - HamtrLArm
-    - HamtrRArm
-    - HamtrLLeg
-    - HamtrRLeg
-    - VimHarness
-    # Shitmed Change
-    - BorgModuleAdvancedSurgery
-    - JawsOfLifeLeftArm
-    - JawsOfLifeRightArm
-    - SpeedLeftLeg
-    - SpeedRightLeg
-    - DexLeftHand
-    - DexRightHand
-    - BasicCyberneticEyes
-    # Goobstation - Mechs
-    - ClarkeHarness
-    - ClarkeHead
-    - ClarkeLArm
-    - ClarkeRArm
-    - ClarkeTreads
-    - DurandHarness
-    - DurandArmor
-    - DurandHead
-    - DurandLArm
-    - DurandLLeg
-    - DurandRArm
-    - DurandRLeg
-    - GygaxHarness
-    - GygaxArmor
-    - GygaxHead
-    - GygaxLArm
-    - GygaxLLeg
-    - GygaxRArm
-    - GygaxRLeg
-    - MechEquipmentDrill
-    - MechEquipmentDrillDiamond
-    - MechEquipmentKineticAccelerator
-    - MechEquipmentHonkerBananaMortar
-    - MechEquipmentHonkerMousetrapMortar
-    # Goobstation - Modsuits
-    - ModsuitChestplate
-    - ModsuitBoots
-    - ModsuitHelmet
-    - ModsuitGauntlets
-    - ModsuitShell
-    - ModsuitPlatingExternal
-    - PowerCageHigh # Goobstation - Powercell to exosuit fab
-=======
     staticPacks:
     - RoboticsStatic
     - BorgModulesStatic
@@ -609,7 +357,6 @@
     - PowerCages
     - BorgModulesGoob
     - Cybernetics
->>>>>>> 2e9fe1e2
   - type: EmagLatheRecipes
     emagStaticPacks:
     # Goobstation Packs
@@ -694,134 +441,6 @@
   - type: Lathe
     idleState: icon
     runningState: icon
-<<<<<<< HEAD
-    staticRecipes:
-      - BoxLethalshot
-      - BoxShotgunPractice
-      - BoxShotgunSlug
-      - ClothingEyesHudSecurity
-      - CombatKnife
-      - Flash
-      - ForensicPad
-      - Handcuffs
-      - MagazineBoxLightRifle
-      - MagazineBoxLightRiflePractice
-      - MagazineBoxMagnum
-      - MagazineBoxMagnumPractice
-      - MagazineBoxPistol
-      - MagazineBoxPistolPractice
-      - MagazineBoxRifle
-      - MagazineBoxRiflePractice
-      - MagazineLightRifle
-      - MagazineLightRifleEmpty
-      - MagazinePistol
-      - MagazinePistolEmpty
-      - MagazinePistolSubMachineGun
-      - MagazinePistolSubMachineGunEmpty
-      - MagazinePistolSubMachineGunTopMounted
-      - MagazinePistolSubMachineGunTopMountedEmpty
-      - MagazineRifle
-      - MagazineRifleEmpty
-      - MagazineShotgun
-      - MagazineShotgunEmpty
-      - MagazineShotgunSlug
-      - RiotShield
-      - SpeedLoaderMagnum
-      - SpeedLoaderMagnumEmpty
-      - Stunbaton
-      - TargetClown
-      - TargetHuman
-      - TargetSyndicate
-      - WeaponDisablerPractice
-      - WeaponFlareGunSecurity
-      - WeaponLaserCarbinePractice
-      - Zipties
-      - GrenadeFlashBang # Goobstation
-      - BolaEnergy # Goobstation
-      - CartridgeEpinephrine # Goobstation
-      - CartridgeBicaridine # Goobstation
-      - CartridgeDermaline # Goobstation
-      - CartridgeAtropine # Goobstation
-      - SecHypo # Goobstation
-      - SyringeGun # Goobstation
-      - MagazineMagnumEmpty # Goobstation
-      - MagazineMagnum # Goobstation
-      - MagazineShotgunLeverRifle # Goobstation
-      - MagazineShotgunLeverRifleEmpty # Goobstation
-      - ContrabandDetectorCircuitboard # Goobstation
-      - MagazineBoxShotgunHighCaliber # Goobstation
-      - MagazineBoxShotgunSlugHighCaliber # Goobstation
-      - MagazineBoxShotgunPracticeHighCaliber # Goobstation
-    dynamicRecipes:
-      - BoxBeanbag
-      - BoxShotgunIncendiary
-      - BoxShotgunUranium
-      - BoxShellTranquilizer
-      - ClothingBackpackElectropack
-      - ExplosivePayload
-      - FlashPayload
-      - GrenadeBlast
-      - GrenadeEMP
-      - GrenadeFlash
-      - HoloprojectorSecurity
-      - MagazineBoxLightRifleIncendiary
-      - MagazineBoxLightRifleUranium
-      - MagazineBoxMagnumIncendiary
-      - MagazineBoxMagnumUranium
-      - MagazineBoxPistolIncendiary
-      - MagazineBoxPistolUranium
-      - MagazineBoxRifleIncendiary
-      - MagazineBoxRifleUranium
-      - MagazineGrenadeEmpty
-      - MagazineLightRifleIncendiary
-      - MagazineLightRifleUranium
-      - MagazinePistolIncendiary
-      - MagazinePistolUranium
-      - MagazineRifleIncendiary
-      - MagazineRifleUranium
-      - MagazineShotgunBeanbag
-      - MagazineShotgunIncendiary
-      - MagazineBoxShotgunIncendiaryHighCaliber # Goobstation
-      - MagazineBoxShotgunUraniumHighCaliber # Goobstation
-      - MagazineBoxShotgunBeanbagHighCaliber # Goobstation
-      - PortableRecharger
-      - PowerCageHigh
-      - PowerCageMedium
-      - PowerCageSmall
-      - ShuttleGunDusterCircuitboard
-      - ShuttleGunFriendshipCircuitboard
-      - ShuttleGunPerforatorCircuitboard
-      - ShuttleGunSvalinnMachineGunCircuitboard
-      - Signaller
-      - SignalTrigger
-      - SpeedLoaderMagnumIncendiary
-      - SpeedLoaderMagnumUranium
-      - TelescopicShield
-      - TimerTrigger
-      - Truncheon
-      - VoiceTrigger
-      - WeaponAdvancedLaser
-      - WeaponDisabler
-      - WeaponDisablerSMG
-      - WeaponLaserCannon
-      - WeaponLaserCarbine
-      - WeaponXrayCannon
-      - RapidSyringeGun # Goobstation
-      - SecurityCyberneticEyes # Shitmed Change
-      - MedicalCyberneticEyes # Shitmed Change
-      - WeaponSubMachineSmart # Goobstation
-      - MagazineSmart # Goobstation
-      # Goobstation - Mechs
-      - WeaponMechCombatImmolationGun
-      - WeaponMechCombatSolarisLaser
-      - WeaponMechCombatFiredartLaser
-      - WeaponMechCombatUltraRifle
-      - WeaponMechCombatShotgun
-      - WeaponMechCombatShotgunIncendiary
-      - WeaponMechCombatDisabler
-      - WeaponMechCombatFlashbangLauncher
-      - WeaponMechCombatMissileRack8
-=======
     staticPacks:
     - SecurityEquipmentStatic
     - SecurityPracticeStatic
@@ -845,7 +464,6 @@
     - MechWeapons
     - SecurityAmmoGoob
     - SecurityCybernetics
->>>>>>> 2e9fe1e2
   - type: EmagLatheRecipes # Goobstation
     emagStaticPacks:
     - SyndicateAmmoStatic
@@ -880,44 +498,6 @@
     - type: Lathe
       idleState: icon
       runningState: icon
-<<<<<<< HEAD
-      staticRecipes:
-        - BoxLethalshot
-        - BoxShotgunSlug
-        - BoxShellTranquilizer
-        - MagazineBoxLightRifle
-        - MagazineBoxMagnum
-        - MagazineBoxPistol
-        - MagazineBoxRifle
-        - MagazineLightRifle
-        - MagazineLightRifleEmpty
-        - MagazinePistol
-        - MagazinePistolEmpty
-        - MagazineRifle
-        - MagazineRifleEmpty
-        - MagazineShotgun
-        - MagazineShotgunEmpty
-        - MagazineShotgunSlug
-        - SpeedLoaderMagnum
-        - SpeedLoaderMagnumEmpty
-        - MagazineMagnumEmpty # Goobstation
-        - MagazineMagnum # Goobstation
-        - MagazineBoxShotgunHighCaliber # Goobstation
-        - MagazineBoxShotgunSlugHighCaliber # Goobstation
-        - MagazineBoxShotgunPracticeHighCaliber # Goobstation
-    - type: EmagLatheRecipes # Goobstation
-      emagStaticRecipes:
-      - MagazinePistolCaselessRifle # Goobstation
-      - MagazineBoxCaselessRifle # Goobstation
-      - MagazineLightRifleBoxEmpty # Goobstation
-      - MagazineLightRifleBox # Goobstation
-      - MagazineHighCaliberEmpty # Goobstation
-      - MagazineHighCaliber # Goobstation
-      - MagazineBoxHighCaliber # Goobstation
-      - MagazineBoxShotgunIncendiaryHighCaliber # Goobstation
-      - MagazineBoxShotgunUraniumHighCaliber # Goobstation
-      - MagazineBoxShotgunBeanbagHighCaliber # Goobstation
-=======
       staticPacks:
       - SecurityAmmoStatic
       # Goobstation Packs
@@ -925,7 +505,6 @@
     - type: EmagLatheRecipes # Goobstation Packs
       emagStaticPacks:
       - SyndicateAmmoStatic
->>>>>>> 2e9fe1e2
     - type: MaterialStorage
       whitelist:
         tags:
@@ -955,73 +534,6 @@
   - type: Lathe
     idleState: icon
     runningState: icon
-<<<<<<< HEAD
-    staticRecipes:
-      - Brutepack
-      - Ointment
-      - Gauze
-      - HandLabeler
-      - Defibrillator
-      - HandheldHealthAnalyzer
-      - ClothingHandsGlovesLatex
-      - ClothingHandsGlovesNitrile
-      - ClothingMaskSterile
-      - DiseaseSwab
-      - Beaker
-      - LargeBeaker
-      - Dropper
-      - Jug
-      - Syringe
-      - Implanter
-      - PillCanister
-      - BodyBag
-      - ChemistryEmptyBottle01
-      - RollerBedSpawnFolded
-      - CheapRollerBedSpawnFolded
-      - EmergencyRollerBedSpawnFolded
-      - Medkit
-      - MedkitBurn
-      - MedkitToxin
-      - MedkitO2
-      - MedkitBrute
-      - MedkitAdvanced
-      - MedkitRadiation
-      - MedkitCombat
-      - Scalpel
-      - Retractor
-      - Cautery
-      - Drill
-      - Saw
-      - Hemostat
-      - ClothingEyesGlassesChemical
-      - WhiteCane
-      - SyringeGun #Goobstation
-      - MedicalPatchBasic  #Goobstation - MedicalPatch
-      - MedicalPatchRapid #Goobstation - MedicalPatch
-      - MedicalPatchTherapeutic #Goobstation - MedicalPatch
-      - MedicalPatchLarge #Goobstation - MedicalPatch
-      - BoneGel # Shitmed Change
-      - VehicleWheelchairFolded # Goobstation - Vehicles
-      - CartridgeEpinephrine # Goobstation - ParamedHypo
-      - CartridgeBicaridine # Goobstation - ParamedHypo
-      - CartridgeDermaline # Goobstation - ParamedHypo
-      - CartridgeAtropine # Goobstation
-      - ParamedHypo # Goobstation - ParamedHypo
-    dynamicRecipes:
-      - PrescriptionGlasses # Goobstation
-      - ChemicalPayload
-      - CryostasisBeaker
-      - BluespaceBeaker
-      - SyringeBluespace
-      - SyringeCryostasis
-      - RapidSyringeGun # Goobstation
-      # Shitmed Change
-      - EnergyScalpel
-      - EnergyCautery
-      - AdvancedRetractor
-      - OmnimedTool
-      - MedicalCyberneticEyes
-=======
     staticPacks:
     - TopicalsStatic
     - ChemistryStatic
@@ -1043,7 +555,6 @@
     - MedicalCybernetics
     - MedicalWeapons
     - MedicalMisc
->>>>>>> 2e9fe1e2
   - type: Machine
     board: MedicalTechFabCircuitboard
   - type: StealTarget
