--- conflicted
+++ resolved
@@ -491,11 +491,8 @@
     - SpaceHeaterMachineCircuitBoard
     - CutterMachineCircuitboard
     - SalvageMagnetMachineCircuitboard
-<<<<<<< HEAD
+    - BorgChargerCircuitboard
     - OperatingTableCircuitboard # Shitmed Change
-=======
-    - BorgChargerCircuitboard
->>>>>>> 7d0b1357
     dynamicRecipes:
       - ThermomachineFreezerMachineCircuitBoard
       - HellfireFreezerMachineCircuitBoard
