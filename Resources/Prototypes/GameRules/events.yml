- type: entityTable
  id: BasicCalmEventsTable
  table: !type:AllSelector # we need to pass a list of rules, since rules have further restrictions to consider via StationEventComp
    children:
    - id: AnomalySpawn
    - id: BluespaceArtifact
    - id: BluespaceLocker
    - id: BreakerFlip
    - id: BureaucraticError
    - id: ClericalError
    - id: CockroachMigration
    - id: GasLeak
    - id: GreytideVirus
    - id: IonStorm # its calm like 90% of the time smh
    - id: KudzuGrowth
    - id: MassHallucinations
    - id: MimicVendorRule
    - id: MouseMigration
    - id: PowerGridCheck
    - id: RandomSentience
    - id: SlimesSpawn
    - id: SolarFlare
    - id: SnakeSpawn
    - id: SpiderClownSpawn
    - id: SpiderSpawn
    - id: VentClog

- type: entityTable
  id: BasicAntagEventsTable
  table: !type:AllSelector # we need to pass a list of rules, since rules have further restrictions to consider via StationEventComp
    children:
    - id: ClosetSkeleton
    - id: DragonSpawn
    - id: KingRatMigration
    - id: NinjaSpawn
    - id: RevenantSpawn
    - id: SleeperAgents
    - id: ZombieOutbreak
    - id: LoneOpsSpawn
<<<<<<< HEAD
   # - id: BlobSpawn #Goobstation - Blob  (not added wile undergoing playtesting)
=======
    - id: DerelictCyborgSpawn
>>>>>>> 59e955a5

- type: entity
  id: BaseStationEvent
  parent: BaseGameRule
  abstract: true
  components:
  - type: GameRule
    delay:
      min:  10
      max:  20

- type: entity
  id: BaseStationEventShortDelay
  parent: BaseGameRule
  abstract: true
  components:
  - type: GameRule
    delay:
      min:  10
      max:  20

- type: entity
  id: BaseStationEventLongDelay
  parent: BaseGameRule
  abstract: true
  components:
  - type: GameRule
    delay:
      min:  40
      max:  60

- type: entity
  id: AnomalySpawn
  parent: BaseStationEventShortDelay
  components:
  - type: StationEvent
    startAnnouncementColor: "#18abf5"
    startAudio:
      path: /Audio/Announcements/announce.ogg
    weight: 8
    duration: 35
  - type: AnomalySpawnRule

- type: entity
  id: BluespaceArtifact
  parent: BaseStationEventShortDelay
  components:
  - type: GameRule
    delay:
      min:  30
      max:  30
  - type: StationEvent
    startAnnouncementColor: "#18abf5"
    startAudio:
      path: /Audio/Announcements/announce.ogg
    weight: 8
    duration: 35
  - type: BluespaceArtifactRule

- type: entity
  id: BluespaceLocker
  parent: BaseGameRule
  components:
  - type: StationEvent
    weight: 2
    reoccurrenceDelay: 5
    earliestStart: 1
    duration: 1
  - type: BluespaceLockerRule

- type: entity
  id: BreakerFlip
  parent: BaseGameRule
  components:
  - type: StationEvent
    weight: 7
    duration: 1
    minimumPlayers: 15
  - type: BreakerFlipRule

- type: entity
  id: BureaucraticError
  parent: BaseGameRule
  components:
  - type: StationEvent
    startAnnouncement: station-event-bureaucratic-error-announcement
    minimumPlayers: 25
    weight: 3
    duration: 1
  - type: BureaucraticErrorRule
    ignoredJobs:
    - StationAi

- type: entity
  id: ClericalError
  parent: BaseGameRule
  components:
  - type: StationEvent
    startAnnouncement: station-event-clerical-error-announcement
    minimumPlayers: 15
    weight: 5
    duration: 1
  - type: ClericalErrorRule

- type: entity
  parent: BaseGameRule
  id: ClosetSkeleton
  components:
  - type: StationEvent
    weight: 5
    duration: 1
    minimumPlayers: 10
  - type: RandomEntityStorageSpawnRule
    prototype: MobSkeletonCloset

- type: entity
  parent: BaseGameRule
  id: DragonSpawn
  components:
  - type: StationEvent
    weight: 2
    earliestStart: 75
    reoccurrenceDelay: 20
    minimumPlayers: 60
    duration: null
  - type: SpaceSpawnRule
    spawnDistance: 0
  - type: AntagSpawner
    prototype: MobDragon
  - type: DragonRule
  - type: AntagObjectives
    objectives:
    - CarpRiftsObjective
    - DragonSurviveObjective
  - type: AntagSelection
    agentName: dragon-round-end-agent-name
    definitions:
    - spawnerPrototype: SpawnPointGhostDragon
      min: 1
      max: 1
      pickPlayer: false
      mindRoles:
      - MindRoleDragon

- type: entity
  parent: BaseGameRule
  id: NinjaSpawn
  components:
  - type: StationEvent
    weight: 6
    duration: null
    earliestStart: 45
    reoccurrenceDelay: 20
    minimumPlayers: 30
  - type: SpaceSpawnRule
  - type: AntagLoadProfileRule
  - type: AntagObjectives
    objectives:
    - StealResearchObjective
    - DoorjackObjective
    - SpiderChargeObjective
    - TerrorObjective
    - MassArrestObjective
    - NinjaSurviveObjective
  - type: AntagSelection
    agentName: ninja-round-end-agent-name
    definitions:
    - spawnerPrototype: SpawnPointGhostSpaceNinja
      min: 1
      max: 1
      pickPlayer: false
      startingGear: SpaceNinjaGear
      roleLoadout:
      - RoleSurvivalEVA
      briefing:
        text: ninja-role-greeting
        color: Green
        sound: /Audio/Misc/ninja_greeting.ogg
      components:
      - type: SpaceNinja
      - type: NpcFactionMember
        factions:
        - Syndicate
      - type: AutoImplant
        implants:
        - DeathAcidifierImplant
      - type: RandomMetadata
        nameSegments:
        - names_ninja_title
        - names_ninja
      mindRoles:
      - MindRoleNinja

- type: entity
  parent: BaseGameRule
  id: RevenantSpawn
  components:
  - type: StationEvent
    weight: 3.5
    duration: 1
    earliestStart: 30
    minimumPlayers: 20
  - type: RandomSpawnRule
    prototype: MobRevenant

# disabled until event is rewritten to be more interesting
#- type: entity
#  id: FalseAlarm
#  parent: BaseGameRule
#  components:
#  - type: StationEvent
#    weight: 15
#    duration: 1
#  - type: FalseAlarmRule

- type: entity
  id: GasLeak
  parent: BaseStationEventShortDelay
  components:
  - type: StationEvent
    startAnnouncement: station-event-gas-leak-start-announcement
    startAudio:
      path: /Audio/Announcements/attention.ogg
    endAnnouncement: station-event-gas-leak-end-announcement
    weight: 8
  - type: GasLeakRule

- type: entity
  id: KudzuGrowth
  parent: BaseStationEventLongDelay
  components:
  - type: StationEvent
    earliestStart: 15
    minimumPlayers: 15
    weight: 7
    duration: 240
  - type: KudzuGrowthRule

- type: entity
  id: PowerGridCheck
  parent: BaseStationEventShortDelay
  components:
  - type: StationEvent
    weight: 5
    startAnnouncement: station-event-power-grid-check-start-announcement
    endAnnouncement: station-event-power-grid-check-end-announcement
    startAudio:
      path: /Audio/Announcements/power_off.ogg
      params:
        volume: -4
    duration: 60
    maxDuration: 120
  - type: PowerGridCheckRule

- type: entity
  parent: BaseGameRule
  id: SolarFlare
  components:
  - type: StationEvent
    weight: 8
    startAnnouncement: station-event-solar-flare-start-announcement
    endAnnouncement: station-event-solar-flare-end-announcement
    startAudio:
      path: /Audio/Announcements/attention.ogg
    duration: 120
    maxDuration: 240
  - type: SolarFlareRule
    onlyJamHeadsets: true
    affectedChannels:
    - Common
    extraChannels:
    - Command
    - Engineering
    - Medical
    - Science
    - Security
    - Service
    - Supply
    extraCount: 2
    lightBreakChancePerSecond: 0.0003
    doorToggleChancePerSecond: 0.001

- type: entity
  id: VentClog
  parent: BaseStationEventLongDelay
  components:
  - type: StationEvent
    startAnnouncement: station-event-vent-clog-start-announcement
    startAudio:
      path: /Audio/Announcements/attention.ogg
    earliestStart: 15
    minimumPlayers: 15
    weight: 5
    duration: 60
  - type: VentClogRule

- type: entity
  id: SlimesSpawn
  parent: BaseStationEventShortDelay
  components:
  - type: StationEvent
    startAnnouncement: station-event-vent-creatures-start-announcement
    startAudio:
      path: /Audio/Announcements/aliens.ogg
    earliestStart: 20
    minimumPlayers: 15
    weight: 0.5 # GoobStation: was 5, vent critters bad
    duration: 60
  - type: VentCrittersRule
    entries:
    - id: MobAdultSlimesBlueAngry
      prob: 0.02
    - id: MobAdultSlimesGreenAngry
      prob: 0.02
    - id: MobAdultSlimesYellowAngry
      prob: 0.02

- type: entity
  id: SnakeSpawn
  parent: BaseStationEventShortDelay
  components:
  - type: StationEvent
    startAnnouncement: station-event-vent-creatures-start-announcement
    startAudio:
      path: /Audio/Announcements/attention.ogg
    earliestStart: 20
    minimumPlayers: 15
    weight: 2 # GoobStation: was 5, critters because bad
    duration: 60
  - type: VentCrittersRule
    entries:
    - id: MobPurpleSnake
      prob: 0.02
    - id: MobSmallPurpleSnake
      prob: 0.02
    - id: MobCobraSpace
      prob: 0.02

- type: entity
  id: SpiderSpawn
  parent: BaseStationEventShortDelay
  components:
  - type: StationEvent
    startAnnouncement: station-event-vent-creatures-start-announcement
    startAudio:
      path: /Audio/Announcements/aliens.ogg
    earliestStart: 20
    minimumPlayers: 15
    weight: 1 # GoobStation: was 1, vent critters bad
    duration: 60
  - type: VentCrittersRule
    entries:
    - id: MobGiantSpiderAngry
      prob: 0.05

- type: entity
  id: SpiderClownSpawn
  parent: BaseStationEventShortDelay
  components:
  - type: StationEvent
    startAnnouncement: station-event-vent-creatures-start-announcement
    startAudio:
      path: /Audio/Announcements/aliens.ogg
    earliestStart: 20
    minimumPlayers: 20
    weight: 0.5 # GoobStation: was 1.5, vent critters bad
    duration: 60
  - type: VentCrittersRule
    entries:
    - id: MobClownSpider
      prob: 0.05

- type: entity
  id: ZombieOutbreak
  parent: BaseGameRule
  components:
  - type: StationEvent
    earliestStart: 90
    minimumPlayers: 40
    weight: 1 # Zombies was happening basically every single survival round, so now it's super rare
    duration: 1
  - type: ZombieRule
  - type: AntagSelection
    definitions:
    - prefRoles: [ InitialInfected ]
      max: 3
      playerRatio: 10
      blacklist:
        components:
        - ZombieImmune
        - AntagImmune
      briefing:
        text: zombie-patientzero-role-greeting
        color: Plum
        sound: "/Audio/Ambience/Antag/zombie_start.ogg"
      components:
      - type: PendingZombie #less time to prepare than normal
        minInitialInfectedGrace: 300
        maxInitialInfectedGrace: 450
      - type: ZombifyOnDeath
      - type: IncurableZombie
      - type: InitialInfected
      mindRoles:
      - MindRoleInitialInfected

- type: entity
  parent: BaseNukeopsRule
  id: LoneOpsSpawn
  components:
  - type: StationEvent
    earliestStart: 35
    weight: 5.5
    minimumPlayers: 20
    duration: 1
  - type: RuleGrids
  - type: LoadMapRule
    mapPath: /Maps/Shuttles/ShuttleEvent/striker.yml
  - type: NukeopsRule
    roundEndBehavior: Nothing
  - type: AntagSelection
    definitions:
    - spawnerPrototype: SpawnPointLoneNukeOperative
      min: 1
      max: 1
      pickPlayer: false
      startingGear: SyndicateLoneOperativeGearFull
      roleLoadout:
      - RoleSurvivalNukie
      components:
      - type: NukeOperative
      - type: RandomMetadata
        nameSegments:
        - SyndicateNamesPrefix
        - SyndicateNamesNormal
      - type: NpcFactionMember
        factions:
        - Syndicate
      mindRoles:
      - MindRoleNukeops

- type: entity
  parent: BaseTraitorRule
  id: SleeperAgents
  components:
  - type: StationEvent
    earliestStart: 30
    weight: 8
    minimumPlayers: 15
    maxOccurrences: 1 # can only happen once per round
    startAnnouncement: station-event-communication-interception
    startAudio:
      path: /Audio/Announcements/intercept.ogg
    duration: null # the rule has to last the whole round not 1 second
    occursDuringRoundEnd: false
  - type: AlertLevelInterceptionRule
  - type: AntagSelection
    definitions:
    - prefRoles: [ TraitorSleeper ]
      fallbackRoles: [ Traitor ]
      min: 1
      max: 2
      playerRatio: 10
      blacklist:
        components:
        - AntagImmune
      mindRoles:
      - MindRoleTraitorSleeper

- type: entity
  id: MassHallucinations
  parent: BaseGameRule
  components:
  - type: StationEvent
    weight: 7
    duration: 150
    maxDuration: 300
    reoccurrenceDelay: 30
  - type: MassHallucinationsRule
    minTimeBetweenIncidents: 0.1
    maxTimeBetweenIncidents: 300
    maxSoundDistance: 7
    sounds:
      collection: Paracusia

- type: entity
  parent: BaseGameRule
  id: IonStorm
  components:
  - type: StationEvent
    weight: 8
    reoccurrenceDelay: 20
    duration: 1
  - type: IonStormRule

- type: entity
  id: MimicVendorRule
  parent: BaseGameRule
  components:
  - type: StationEvent
    earliestStart: 0
    minimumPlayers: 20
    maxOccurrences: 1 # this event has diminishing returns on interesting-ness, so we cap it
    weight: 5
  - type: MobReplacementRule

- type: entity
  id: GreytideVirus
  parent: BaseStationEventShortDelay
  components:
  - type: StationEvent
    startAudio:
      path: /Audio/Announcements/attention.ogg
    weight: 5
    minimumPlayers: 25
    reoccurrenceDelay: 20
  - type: GreytideVirusRule
    accessGroups:
    - Cargo
    - Command
    - Engineering
    - Research
    - Security
    - Service
    blacklist:
    - External # don't space everything

- type: entity
  parent: BaseGameRule
  id: DerelictCyborgSpawn
  components:
  - type: StationEvent
    weight: 5
    earliestStart: 15
    reoccurrenceDelay: 20
    minimumPlayers: 4
    duration: null
  - type: SpaceSpawnRule
    spawnDistance: 0
  - type: AntagSpawner
    prototype: PlayerBorgDerelict
  - type: AntagSelection
    definitions:
    - spawnerPrototype: SpawnPointGhostDerelictCyborg
      min: 1
      max: 1
      pickPlayer: false<|MERGE_RESOLUTION|>--- conflicted
+++ resolved
@@ -37,11 +37,8 @@
     - id: SleeperAgents
     - id: ZombieOutbreak
     - id: LoneOpsSpawn
-<<<<<<< HEAD
    # - id: BlobSpawn #Goobstation - Blob  (not added wile undergoing playtesting)
-=======
     - id: DerelictCyborgSpawn
->>>>>>> 59e955a5
 
 - type: entity
   id: BaseStationEvent
