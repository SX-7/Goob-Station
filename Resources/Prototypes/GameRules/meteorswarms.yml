# Event Tables

- type: entityTable
  id: MeteorSwarmDustEventsTable
  table: !type:AllSelector # we need to pass a list of rules, since rules have further restrictions to consider via StationEventComp
    children:
    - id: GameRuleSpaceDustMinor
    - id: GameRuleSpaceDustMajor

- type: entityTable
  id: MeteorSwarmSmallChanceEventsTable
  table: !type:AllSelector # we need to pass a list of rules, since rules have further restrictions to consider via StationEventComp
    children:
    - id: GameRuleMeteorSwarmSmall
      prob: 0.15

- type: entityTable
  id: MeteorSwarmMildTable
  table: !type:AllSelector # we need to pass a list of rules, since rules have further restrictions to consider via StationEventComp
    children:
    - !type:NestedSelector
        tableId: MeteorSwarmDustEventsTable
    - !type:NestedSelector
        tableId: MeteorSwarmSmallChanceEventsTable

- type: entityTable
  id: BasicMeteorSwarmEventsTable
  table: !type:AllSelector # we need to pass a list of rules, since rules have further restrictions to consider via StationEventComp
    children:
    - !type:NestedSelector
        tableId: MeteorSwarmDustEventsTable
    - id: GameRuleMeteorSwarmSmall
    - id: GameRuleMeteorSwarmMedium
    - id: GameRuleMeteorSwarmLarge
    - id: GameRuleUristSwarm
    - id: ImmovableRodSpawn

- type: weightedRandomEntity
  id: MeteorSpawnAsteroidWallTable
  weights:
    AsteroidRock: 10
    AsteroidRockCoal: 5
    AsteroidRockQuartz: 5
    AsteroidRockTin: 5
    AsteroidRockSilver: 2
    AsteroidRockGold: 2
    AsteroidRockPlasma: 2
    AsteroidRockDiamond: 2
    AsteroidRockUranium: 0.5
    AsteroidRockBananium: 0.5

# Event Schedulers

- type: entity
  parent: BaseGameRule
  id: MeteorSwarmScheduler
  components:
  - type: GameRule
  - type: BasicStationEventScheduler
    minimumTimeUntilFirstEvent: 300 # 5 min
    minMaxEventTiming:
      min: 750 # 12.5 min
      max: 930 # 17.5 min
    scheduledGameRules: !type:NestedSelector
      tableId: BasicMeteorSwarmEventsTable

- type: entity
  parent: BaseGameRule
  id: MeteorSwarmMildScheduler
  components:
  - type: GameRule
  - type: BasicStationEventScheduler
    minimumTimeUntilFirstEvent: 300 # 5 min 
    minMaxEventTiming:
      min: 750 # 12.5 min
      max: 930 # 17.5 min
    scheduledGameRules: !type:NestedSelector
      tableId: MeteorSwarmMildTable

- type: entity
  parent: BaseGameRule
  id: KesslerSyndromeScheduler
  components:
  - type: GameRule
  - type: RampingStationEventScheduler
    scheduledGameRules: !type:NestedSelector
      tableId: BasicMeteorSwarmEventsTable

# Game Rules

- type: entity
  parent: BaseGameRule
  id: GameRuleMeteorSwarm
  abstract: true
  components:
  - type: GameRule
  - type: StationEvent
<<<<<<< HEAD
=======
    reoccurrenceDelay: 1
>>>>>>> c48a96ac
    earliestStart: 12
    minimumPlayers: 25
  - type: MeteorSwarm

- type: entity
  parent: GameRuleMeteorSwarm
  id: GameRuleSpaceDustMinor
  components:
  - type: StationEvent
    weight: 44
    earliestStart: 2
    minimumPlayers: 0
  - type: MeteorSwarm
    announcement: null
    announcementSound: null
    nonDirectional: true
    meteors:
      MeteorSpaceDust: 1
    waves:
      min: 2
      max: 3
    meteorsPerWave:
      min: 3
      max: 5

- type: entity
  parent: GameRuleMeteorSwarm
  id: GameRuleSpaceDustMajor
  components:
  - type: StationEvent
    weight: 22
    minimumPlayers: 0
  - type: MeteorSwarm
    announcement: station-event-space-dust-start-announcement
    announcementSound: /Audio/Announcements/attention.ogg
    nonDirectional: true
    meteors:
      MeteorSpaceDust: 1
    waves:
      min: 2
      max: 3
    meteorsPerWave:
      min: 8
      max: 12

- type: entity
  parent: GameRuleMeteorSwarm
  id: GameRuleMeteorSwarmSmall
  components:
  - type: StationEvent
    weight: 18
    minimumPlayers: 15
  - type: MeteorSwarm
    meteors:
      MeteorSmall: 7
      MeteorMedium: 3

- type: entity
  parent: GameRuleMeteorSwarm
  id: GameRuleMeteorSwarmMedium
  components:
  - type: StationEvent
    weight: 10
  - type: MeteorSwarm
    meteors:
      MeteorSmall: 3
      MeteorMedium: 6
      MeteorLarge: 1

- type: entity
  parent: GameRuleMeteorSwarm
  id: GameRuleMeteorSwarmLarge
  components:
  - type: StationEvent
    weight: 5
  - type: MeteorSwarm
    meteors:
      MeteorSmall: 2
      MeteorMedium: 4
      MeteorLarge: 4

- type: entity
  parent: GameRuleMeteorSwarm
  id: GameRuleUristSwarm
  components:
  - type: StationEvent
    weight: 0.05
  - type: MeteorSwarm
    announcement: station-event-meteor-urist-start-announcement
    announcementSound: /Audio/Announcements/attention.ogg
    meteors:
      MeteorUrist: 1
    waves:
      min: 3
      max: 3
    meteorsPerWave:
      min: 10
      max: 10

- type: entity
  id: ImmovableRodSpawn
  parent: BaseGameRule
  components:
  - type: StationEvent
    startAnnouncement: station-event-immovable-rod-start-announcement
    startAudio:
      path: /Audio/Announcements/attention.ogg
    weight: 3.5
<<<<<<< HEAD
=======
    reoccurrenceDelay: 1
>>>>>>> c48a96ac
    duration: 1
    earliestStart: 30
    minimumPlayers: 25
  - type: ImmovableRodRule
    rodPrototypes:
    - id: ImmovableRodKeepTilesStill
      prob: 0.95
      orGroup: rodProto
    - id: ImmovableRodMop
      prob: 0.0072
      orGroup: rodProto
    - id: ImmovableRodShark
      prob: 0.0072
      orGroup: rodProto
    - id: ImmovableRodClown
      prob: 0.0072
      orGroup: rodProto
    - id: ImmovableRodBanana
      prob: 0.0072
      orGroup: rodProto
    - id: ImmovableRodHammer
      prob: 0.0072
      orGroup: rodProto
    - id: ImmovableRodThrongler
      prob: 0.0072
      orGroup: rodProto
    - id: ImmovableRodGibstick
      prob: 0.0072
      orGroup: rodProto<|MERGE_RESOLUTION|>--- conflicted
+++ resolved
@@ -70,7 +70,7 @@
   components:
   - type: GameRule
   - type: BasicStationEventScheduler
-    minimumTimeUntilFirstEvent: 300 # 5 min 
+    minimumTimeUntilFirstEvent: 300 # 5 min
     minMaxEventTiming:
       min: 750 # 12.5 min
       max: 930 # 17.5 min
@@ -95,10 +95,7 @@
   components:
   - type: GameRule
   - type: StationEvent
-<<<<<<< HEAD
-=======
     reoccurrenceDelay: 1
->>>>>>> c48a96ac
     earliestStart: 12
     minimumPlayers: 25
   - type: MeteorSwarm
@@ -207,10 +204,7 @@
     startAudio:
       path: /Audio/Announcements/attention.ogg
     weight: 3.5
-<<<<<<< HEAD
-=======
     reoccurrenceDelay: 1
->>>>>>> c48a96ac
     duration: 1
     earliestStart: 30
     minimumPlayers: 25
