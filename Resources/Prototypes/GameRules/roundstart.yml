- type: entity
  id: BaseGameRule
  abstract: true
  noSpawn: true
  components:
  - type: GameRule

- type: entity
  noSpawn: true
  parent: BaseGameRule
  id: SubGamemodesRule
  components:
  - type: SubGamemodes
    rules:
    - id: Thief
      prob: 0.5

- type: entity
  id: DeathMatch31
  parent: BaseGameRule
  noSpawn: true
  components:
  - type: DeathMatchRule
    rewardSpawns:
    - id: HealingToolbox
    - id: ClothingOuterArmorBasicSlim
      orGroup: loot
    - id: ClothingHeadHelmetBasic
      orGroup: loot
    - id: SoapNT
      orGroup: loot
    - id: Bola
      orGroup: loot
    - id: Spear
      orGroup: loot
    - id: ClothingShoesGaloshes
      orGroup: loot
    - id: FoodPieBananaCream
      orGroup: loot
    - id: Stimpack
      orGroup: loot
  - type: KillCalloutRule
  - type: PointManager
  - type: RespawnDeadRule
  - type: RespawnTracker
    respawnDelay: 5

- type: entity
  id: InactivityTimeRestart
  parent: BaseGameRule
  noSpawn: true
  components:
  - type: InactivityRule
    inactivityMaxTime: 600
    roundEndDelay: 10

- type: entity
  id: MaxTimeRestart
  parent: BaseGameRule
  noSpawn: true
  components:
  - type: MaxTimeRestartRule
    roundMaxTime: 300
    roundEndDelay: 10

- type: entity
  id: Nukeops
  parent: BaseGameRule
  noSpawn: true
  components:
  - type: GameRule
    minPlayers: 20
  - type: RandomMetadata #this generates the random operation name cuz it's cool.
    nameSegments:
    - operationPrefix
    - operationSuffix
  - type: NukeopsRule
<<<<<<< HEAD
    faction: Syndicate

- type: entity
  id: Wizard
  parent: BaseGameRule
  noSpawn: true
  components:
  - type: GameRule
    minPlayers: 20
  - type: WizardRule

- type: entity
  id: Pirates
  parent: BaseGameRule
  noSpawn: true
  components:
  - type: PiratesRule
=======
  - type: LoadMapRule
    gameMap: NukieOutpost
  - type: AntagSelection
    selectionTime: PrePlayerSpawn
    definitions:
    - prefRoles: [ NukeopsCommander ]
      fallbackRoles: [ Nukeops, NukeopsMedic ]
      max: 1
      playerRatio: 10
      startingGear: SyndicateCommanderGearFull
      components:
      - type: NukeOperative
      - type: RandomMetadata
        nameSegments:
        - nukeops-role-commander
        - SyndicateNamesElite
      - type: NpcFactionMember
        factions:
        - Syndicate
      mindComponents:
      - type: NukeopsRole
        prototype: NukeopsCommander
    - prefRoles: [ NukeopsMedic ]
      fallbackRoles: [ Nukeops, NukeopsCommander ]
      max: 1
      playerRatio: 10
      startingGear: SyndicateOperativeMedicFull
      components:
      - type: NukeOperative
      - type: RandomMetadata
        nameSegments:
        - nukeops-role-agent
        - SyndicateNamesNormal
      - type: NpcFactionMember
        factions:
        - Syndicate
      mindComponents:
      - type: NukeopsRole
        prototype: NukeopsMedic
    - prefRoles: [ Nukeops ]
      fallbackRoles: [ NukeopsCommander, NukeopsMedic ]
      min: 0
      max: 3
      playerRatio: 10
      startingGear: SyndicateOperativeGearFull
      components:
      - type: NukeOperative
      - type: RandomMetadata
        nameSegments:
        - nukeops-role-operator
        - SyndicateNamesNormal
      - type: NpcFactionMember
        factions:
        - Syndicate
      mindComponents:
      - type: NukeopsRole
        prototype: Nukeops
>>>>>>> 133d9280

- type: entity
  id: Traitor
  parent: BaseGameRule
  noSpawn: true
  components:
  - type: GameRule
    minPlayers: 5
    delay:
      min: 240
      max: 420
  - type: TraitorRule
  - type: AntagSelection
    definitions:
    - prefRoles: [ Traitor ]
      max: 8
      playerRatio: 10
      lateJoinAdditional: true
      mindComponents:
      - type: TraitorRole
        prototype: Traitor

- type: entity
  id: Revolutionary
  parent: BaseGameRule
  noSpawn: true
  components:
  - type: GameRule
    minPlayers: 15
  - type: RevolutionaryRule
  - type: AntagSelection
    definitions:
    - prefRoles: [ HeadRev ]
      max: 3
      playerRatio: 15
      briefing:
        text: head-rev-role-greeting
        color: CornflowerBlue
        sound: "/Audio/Ambience/Antag/headrev_start.ogg"
      startingGear: HeadRevGear
      components:
      - type: Revolutionary
      - type: HeadRevolutionary
      mindComponents:
      - type: RevolutionaryRole
        prototype: HeadRev

- type: entity
  id: Sandbox
  parent: BaseGameRule
  noSpawn: true
  components:
  - type: SandboxRule

- type: entity
  id: Secret
  parent: BaseGameRule
  noSpawn: true
  components:
  - type: SecretRule

- type: entity
  id: Zombie
  parent: BaseGameRule
  noSpawn: true
  components:
  - type: GameRule
    minPlayers: 20
    delay:
      min: 600
      max: 900
  - type: ZombieRule
  - type: AntagSelection
    definitions:
    - prefRoles: [ InitialInfected ]
      max: 6
      playerRatio: 10
      blacklist:
        components:
        - ZombieImmune
        - InitialInfectedExempt
      briefing:
        text: zombie-patientzero-role-greeting
        color: Plum
        sound: "/Audio/Ambience/Antag/zombie_start.ogg"
      components:
      - type: PendingZombie
      - type: ZombifyOnDeath
      - type: IncurableZombie
      mindComponents:
      - type: InitialInfectedRole
        prototype: InitialInfected

# event schedulers
- type: entity
  id: BasicStationEventScheduler
  parent: BaseGameRule
  noSpawn: true
  components:
  - type: BasicStationEventScheduler

- type: entity
  id: RampingStationEventScheduler
  parent: BaseGameRule
  noSpawn: true
  components:
  - type: RampingStationEventScheduler

# variation passes
- type: entity
  id: BasicRoundstartVariation
  parent: BaseGameRule
  noSpawn: true
  components:
  - type: RoundstartStationVariationRule
    rules:
    - id: BasicPoweredLightVariationPass
    - id: BasicTrashVariationPass
    - id: SolidWallRustingVariationPass
    - id: ReinforcedWallRustingVariationPass
    - id: BasicPuddleMessVariationPass
      prob: 0.99
      orGroup: puddleMess
    - id: BloodbathPuddleMessVariationPass
      prob: 0.01
      orGroup: puddleMess<|MERGE_RESOLUTION|>--- conflicted
+++ resolved
@@ -75,25 +75,6 @@
     - operationPrefix
     - operationSuffix
   - type: NukeopsRule
-<<<<<<< HEAD
-    faction: Syndicate
-
-- type: entity
-  id: Wizard
-  parent: BaseGameRule
-  noSpawn: true
-  components:
-  - type: GameRule
-    minPlayers: 20
-  - type: WizardRule
-
-- type: entity
-  id: Pirates
-  parent: BaseGameRule
-  noSpawn: true
-  components:
-  - type: PiratesRule
-=======
   - type: LoadMapRule
     gameMap: NukieOutpost
   - type: AntagSelection
@@ -151,7 +132,13 @@
       mindComponents:
       - type: NukeopsRole
         prototype: Nukeops
->>>>>>> 133d9280
+
+- type: entity
+  id: Pirates
+  parent: BaseGameRule
+  noSpawn: true
+  components:
+  - type: PiratesRule
 
 - type: entity
   id: Traitor
