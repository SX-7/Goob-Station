- type: entity
  id: BaseGameRule
  abstract: true
  components:
  - type: GameRule

- type: entity
  parent: BaseGameRule
  id: RespawnDeadRule
  components:
  - type: RespawnDeadRule
    alwaysRespawnDead: true
  - type: RespawnTracker
    respawnDelay: 10
    deleteBody: false

- type: entity
  parent: BaseGameRule
  id: SubGamemodesRule
  components:
  - type: SubGamemodes
    rules:
    - id: Thief
      prob: 0.5
    - id: Heretic # goob edit
      prob: 0.2

- type: entity
  id: DeathMatch31
  parent: BaseGameRule
  components:
  - type: DeathMatchRule
    rewardSpawns:
    - id: HealingToolbox
    - id: ClothingOuterArmorBasicSlim
      orGroup: loot
    - id: ClothingHeadHelmetBasic
      orGroup: loot
    - id: SoapNT
      orGroup: loot
    - id: Bola
      orGroup: loot
    - id: Spear
      orGroup: loot
    - id: ClothingShoesGaloshes
      orGroup: loot
    - id: FoodPieBananaCream
      orGroup: loot
    - id: Stimpack
      orGroup: loot
  - type: KillCalloutRule
  - type: PointManager
  - type: RespawnDeadRule
  - type: RespawnTracker
    respawnDelay: 5

- type: entity
  id: InactivityTimeRestart
  parent: BaseGameRule
  components:
  - type: InactivityRule
    inactivityMaxTime: 600
    roundEndDelay: 10

- type: entity
  id: MaxTimeRestart
  parent: BaseGameRule
  components:
  - type: MaxTimeRestartRule
    roundMaxTime: 300
    roundEndDelay: 10

- type: entity
  abstract: true
  parent: BaseGameRule
  id: BaseNukeopsRule
  components:
  - type: RandomMetadata #this generates the random operation name cuz it's cool.
    nameSegments:
    - operationPrefix
    - operationSuffix
  - type: NukeopsRule
  - type: RuleGrids
  - type: AntagSelection
  - type: AntagLoadProfileRule
    speciesOverride: Human
    speciesOverrideBlacklist:
    #Species that do not work with nukies should be included in this list.
    #Once the issues are fixed the species should be removed from this list to be enabled.
    #Balance concerns are not a valid reason to disable a species, except for high-impact Nukie-specific exploits.
    #- Vox

- type: entity
  parent: BaseNukeopsRule
  id: Nukeops
  components:
  - type: GameRule
    minPlayers: 20
  - type: LoadMapRule
    mapPath: /Maps/_Goobstation/Nonstations/nukieplanet.yml # goob edit
  - type: AntagSelection
    selectionTime: PrePlayerSpawn
    definitions:
    - prefRoles: [ NukeopsCommander ]
      fallbackRoles: [ Nukeops, NukeopsMedic ]
      spawnerPrototype: SpawnPointNukeopsCommander
      startingGear: SyndicateCommanderGearFull
      roleLoadout:
      - RoleSurvivalNukie
      components:
      - type: NukeOperative
      - type: RandomMetadata
        nameSegments: [ names_death_commando ] # goob edit
      - type: NpcFactionMember
        factions:
        - Syndicate
      mindRoles:
      - MindRoleNukeopsCommander
    - prefRoles: [ NukeopsMedic ]
      fallbackRoles: [ Nukeops, NukeopsCommander ]
      spawnerPrototype: SpawnPointNukeopsMedic
      startingGear: SyndicateOperativeMedicFull
      roleLoadout:
      - RoleSurvivalNukie
      components:
      - type: NukeOperative
      - type: RandomMetadata
        nameSegments: [ names_death_commando ] # goob edit
      - type: NpcFactionMember
        factions:
        - Syndicate
      mindRoles:
      - MindRoleNukeopsMedic
    - prefRoles: [ Nukeops ]
      fallbackRoles: [ NukeopsCommander, NukeopsMedic ]
      spawnerPrototype: SpawnPointNukeopsOperative
      max: 3
      playerRatio: 10
      startingGear: SyndicateOperativeGearFull
      roleLoadout:
      - RoleSurvivalNukie
      components:
      - type: NukeOperative
      - type: RandomMetadata
        nameSegments: [ names_death_commando ] # goob edit
      - type: NpcFactionMember
        factions:
        - Syndicate
      mindRoles:
      - MindRoleNukeops

- type: entity
  abstract: true
  parent: BaseGameRule
  id: BaseTraitorRule
  components:
  - type: TraitorRule
  # TODO: codewords in yml
  # TODO: uplink in yml
  - type: AntagRandomObjectives
    sets:
    - groups: TraitorObjectiveGroups
    maxDifficulty: 5
  - type: AntagSelection
    agentName: traitor-round-end-agent-name

- type: entity
  parent: BaseTraitorRule
  id: Traitor
  components:
  - type: GameRule
    minPlayers: 5
    delay:
      min: 240
      max: 420
  - type: AntagSelection
    definitions:
    - prefRoles: [ Traitor ]
      max: 8
      playerRatio: 10
      blacklist:
        components:
        - AntagImmune
        - Changeling # Goobstation
      lateJoinAdditional: true
      mindRoles:
      - MindRoleTraitor
<<<<<<< HEAD
=======

- type: entity
  id: TraitorReinforcement
  parent: BaseTraitorRule
  components:
  - type: TraitorRule
    giveUplink: false
    giveCodewords: false # It would actually give them a different set of codewords than the regular traitors, anyway
    giveBriefing: false
  - type: AntagSelection
    definitions:
    - prefRoles: [ Traitor ]
      mindRoles:
      - MindRoleTraitor
>>>>>>> 530a741b

- type: entity
  id: Revolutionary
  parent: BaseGameRule
  components:
  - type: GameRule
    minPlayers: 15
  - type: RevolutionaryRule
  - type: AntagSelection
    definitions:
    - prefRoles: [ HeadRev ]
      max: 3
      playerRatio: 15
      briefing:
        text: head-rev-role-greeting
        color: CornflowerBlue
        sound: "/Audio/Ambience/Antag/headrev_start.ogg"
      startingGear: HeadRevGear
      components:
      - type: Revolutionary
      - type: HeadRevolutionary
      mindRoles:
      - MindRoleHeadRevolutionary

- type: entity
  id: Sandbox
  parent: BaseGameRule
  components:
  - type: SandboxRule

- type: entity
  id: Secret
  parent: BaseGameRule
  components:
  - type: SecretRule

- type: entity
  id: Zombie
  parent: BaseGameRule
  components:
  - type: GameRule
    minPlayers: 20
    delay:
      min: 600
      max: 900
  - type: ZombieRule
  - type: AntagSelection
    definitions:
    - prefRoles: [ InitialInfected ]
      max: 6
      playerRatio: 10
      blacklist:
        components:
        - ZombieImmune
        - AntagImmune
      briefing:
        text: zombie-patientzero-role-greeting
        color: Plum
        sound: "/Audio/Ambience/Antag/zombie_start.ogg"
      components:
      - type: PendingZombie
      - type: ZombifyOnDeath
      - type: IncurableZombie
      - type: InitialInfected
      mindRoles:
      - MindRoleInitialInfected

# event schedulers

# goob edit - separate event schedulers
- type: entityTable
  id: BasicGameRulesTable
  table: !type:AllSelector # we need to pass a list of rules, since rules have further restrictions to consider via StationEventComp
    children:
      - !type:NestedSelector
        tableId: BasicCalmEventsTable
      - !type:NestedSelector
        tableId: CargoGiftsTable
      - !type:NestedSelector
        tableId: CalmPestEventsTable
      - !type:NestedSelector
        tableId: SpicyPestEventsTable
<<<<<<< HEAD

- type: entityTable
  id: AllGameRulesTable
  table: !type:AllSelector
    children:
    - !type:NestedSelector
      tableId: BasicGameRulesTable
    - !type:NestedSelector
      tableId: BasicAntagEventsTable
=======
>>>>>>> 530a741b

- type: entityTable
  id: SpaceTrafficControlTable
  table: !type:AllSelector # we need to pass a list of rules, since rules have further restrictions to consider via StationEventComp
    children:
      - !type:NestedSelector
        tableId: UnknownShuttlesFriendlyTable
      - !type:NestedSelector
        tableId: UnknownShuttlesFreelanceTable
      - !type:NestedSelector
        tableId: UnknownShuttlesHostileTable

- type: entity
  id: BasicStationEventScheduler
  parent: BaseGameRule
  components:
  - type: BasicStationEventScheduler
    scheduledGameRules: !type:NestedSelector
      tableId: BasicGameRulesTable

- type: entity
  id: AntagStationEventScheduler
  parent: BaseGameRule
  components:
  - type: BasicStationEventScheduler
    scheduledGameRules: !type:NestedSelector
      tableId: BasicAntagEventsTable

- type: entity
  id: RampingStationEventScheduler
  parent: BaseGameRule
  components:
  - type: RampingStationEventScheduler
    scheduledGameRules: !type:NestedSelector
      tableId: AllGameRulesTable
# goob edit end

- type: entity
  id: SpaceTrafficControlEventScheduler # iff we make a selector for EntityTables that can respect StationEventComp restrictions, or somehow impliment them otherwise in said tables,
  parent: BaseGameRule                  # we can remerge this with the other schedulers, but it will silently fail due to that limitation without a separate scheduler to balance atm.
  components:
  - type: BasicStationEventScheduler
    minimumTimeUntilFirstEvent: 2700 # 45 mins #shows up like half way through shift.
    minMaxEventTiming:
      min: 1200 # 20 mins
      max: 7200 # 120 mins # you probably arent getting a second visitor shuttle in one round, but it is possible.
    scheduledGameRules: !type:NestedSelector
      tableId: SpaceTrafficControlTable

- type: entity
  id: SpaceTrafficControlFriendlyEventScheduler
  parent: BaseGameRule
  components:
  - type: BasicStationEventScheduler
    minimumTimeUntilFirstEvent: 1200 # 20 mins
    minMaxEventTiming:
      min: 600 # 10 mins
      max: 1800 # 30 mins
    scheduledGameRules: !type:NestedSelector
      tableId: UnknownShuttlesFriendlyTable

# variation passes
- type: entity
  id: BasicRoundstartVariation
  parent: BaseGameRule
  components:
  - type: RoundstartStationVariationRule
    rules:
    - id: BasicPoweredLightVariationPass
    - id: BasicTrashVariationPass
    - id: SolidWallRustingVariationPass
    - id: ReinforcedWallRustingVariationPass
    - id: BasicPuddleMessVariationPass
      prob: 0.99
      orGroup: puddleMess
    - id: BloodbathPuddleMessVariationPass
      prob: 0.01
      orGroup: puddleMess<|MERGE_RESOLUTION|>--- conflicted
+++ resolved
@@ -185,8 +185,6 @@
       lateJoinAdditional: true
       mindRoles:
       - MindRoleTraitor
-<<<<<<< HEAD
-=======
 
 - type: entity
   id: TraitorReinforcement
@@ -201,7 +199,6 @@
     - prefRoles: [ Traitor ]
       mindRoles:
       - MindRoleTraitor
->>>>>>> 530a741b
 
 - type: entity
   id: Revolutionary
@@ -284,7 +281,6 @@
         tableId: CalmPestEventsTable
       - !type:NestedSelector
         tableId: SpicyPestEventsTable
-<<<<<<< HEAD
 
 - type: entityTable
   id: AllGameRulesTable
@@ -294,8 +290,6 @@
       tableId: BasicGameRulesTable
     - !type:NestedSelector
       tableId: BasicAntagEventsTable
-=======
->>>>>>> 530a741b
 
 - type: entityTable
   id: SpaceTrafficControlTable
