- type: guideEntry
  id: Engineering
  name: guide-entry-engineering
  text: "/ServerInfo/Guidebook/Engineering/Engineering.xml"
  children:
  - Atmospherics
  - Construction
  - Power
  - ShuttleCraft
  - Networking

- type: guideEntry
  id: Construction
  name: guide-entry-construction
  text: "/ServerInfo/Guidebook/Engineering/Construction.xml"
  children:
  - Airlocks
  - ExpandingRepairingStation
  - WirePanels

- type: guideEntry
  id: ExpandingRepairingStation
  name: guide-entry-expandingrepairingstation
  text: "/ServerInfo/Guidebook/Engineering/ExpandingRepairingStation.xml"

- type: guideEntry
  id: Airlocks
  name: guide-entry-airlocks
  text: "/ServerInfo/Guidebook/Engineering/Airlocks.xml"
  children:
  - AirlockSecurity

- type: guideEntry
  id: WirePanels
  name: guide-entry-wirepanels
  text: "/ServerInfo/Guidebook/Engineering/WirePanels.xml"

- type: guideEntry
  id: AirlockSecurity
  name: guide-entry-airlock-security
  text: "/ServerInfo/Guidebook/Engineering/AirlockSecurity.xml"

- type: guideEntry
  id: Atmospherics
  name: guide-entry-atmospherics
  text: "/ServerInfo/Guidebook/Engineering/Atmospherics.xml"
  children:
  - GasManipulation
  - AtmosphericsSystems
  - AtmosphericUpsets
  - AtmosTools
  - Gasses

- type: guideEntry
  id: GasManipulation
  name: guide-entry-gasmanipulation
  text: "/ServerInfo/Guidebook/Engineering/GasManipulation.xml"
  children:
  - AtmosphereInOut
  - Pipes
  - Pumps
  - Valves
  - MixingAndFiltering
  - GasCanisters
  - Thermomachines
  - GasCondensing

- type: guideEntry
  id: Pipes
  name: guide-entry-pipes
  text: "/ServerInfo/Guidebook/Engineering/Pipes.xml"

- type: guideEntry
  id: Pumps
  name: guide-entry-pumps
  text: "/ServerInfo/Guidebook/Engineering/Pumps.xml"

- type: guideEntry
  id: AtmosphereInOut
  name: guide-entry-atmosphereinout
  text: "/ServerInfo/Guidebook/Engineering/AtmosphereInOut.xml"
  children:
  - AirVent
  - PassiveVent
  - AirInjector
  - AirScrubber
  - PortableScrubber

- type: guideEntry
  id: AirVent
  name: guide-entry-airvent
  text: "/ServerInfo/Guidebook/Engineering/AirVent.xml"

- type: guideEntry
  id: PassiveVent
  name: guide-entry-passivevent
  text: "/ServerInfo/Guidebook/Engineering/PassiveVent.xml"

- type: guideEntry
  id: AirInjector
  name: guide-entry-airinjector
  text: "/ServerInfo/Guidebook/Engineering/AirInjector.xml"

- type: guideEntry
  id: AirScrubber
  name: guide-entry-airscrubber
  text: "/ServerInfo/Guidebook/Engineering/AirScrubber.xml"

- type: guideEntry
  id: PortableScrubber
  name: guide-entry-portablescrubber
  text: "/ServerInfo/Guidebook/Engineering/PortableScrubber.xml"

- type: guideEntry
  id: Valves
  name: guide-entry-valves
  text: "/ServerInfo/Guidebook/Engineering/Valves.xml"
  children:
  - ManualValve
  - SignalValve
  - PneumaticValve
  - PassiveGate

- type: guideEntry
  id: ManualValve
  name: guide-entry-manualvalve
  text: "/ServerInfo/Guidebook/Engineering/ManualValve.xml"

- type: guideEntry
  id: SignalValve
  name: guide-entry-signalvalve
  text: "/ServerInfo/Guidebook/Engineering/SignalValve.xml"

- type: guideEntry
  id: PneumaticValve
  name: guide-entry-pneumaticvalve
  text: "/ServerInfo/Guidebook/Engineering/PneumaticValve.xml"

- type: guideEntry
  id: PassiveGate
  name: guide-entry-passivegate
  text: "/ServerInfo/Guidebook/Engineering/PassiveGate.xml"

- type: guideEntry
  id: MixingAndFiltering
  name: guide-entry-mixingandfiltering
  text: "/ServerInfo/Guidebook/Engineering/MixingAndFiltering.xml"

- type: guideEntry
  id: GasCanisters
  name: guide-entry-gascanisters
  text: "/ServerInfo/Guidebook/Engineering/GasCanisters.xml"

- type: guideEntry
  id: Thermomachines
  name: guide-entry-thermomachines
  text: "/ServerInfo/Guidebook/Engineering/Thermomachines.xml"
  children:
  - Radiators

- type: guideEntry
  id: GasCondensing
  name: guide-entry-gascondensing
  text: "/ServerInfo/Guidebook/Engineering/GasCondensing.xml"

- type: guideEntry
  id: Radiators
  name: guide-entry-radiators
  text: "/ServerInfo/Guidebook/Engineering/Radiators.xml"

- type: guideEntry
  id: AtmosphericsSystems
  name: guide-entry-atmosphericssystems
  text: "/ServerInfo/Guidebook/Engineering/AtmosphericsSystems.xml"
  children:
  - PipeNetworks
  - DeviceMonitoringAndControl
  - FireAndGasControl
  - GasMiningAndStorage

- type: guideEntry
  id: PipeNetworks
  name: guide-entry-pipenetworks
  text: "/ServerInfo/Guidebook/Engineering/PipeNetworks.xml"

- type: guideEntry
  id: DeviceMonitoringAndControl
  name: guide-entry-devicemonitoringandcontrol
  text: "/ServerInfo/Guidebook/Engineering/DeviceMonitoringAndControl.xml"
  children:
  - AirAlarms
  - AtmosphericAlertsComputer
  - AtmosphericNetworkMonitor

- type: guideEntry
  id: AirAlarms
  name: guide-entry-airalarms
  text: "/ServerInfo/Guidebook/Engineering/AirAlarms.xml"

- type: guideEntry
  id: AtmosphericAlertsComputer
  name: guide-entry-atmosphericalertscomputer
  text: "/ServerInfo/Guidebook/Engineering/AtmosphericAlertsComputer.xml"

- type: guideEntry
  id: AtmosphericNetworkMonitor
  name: guide-entry-atmosphericnetworkmonitor
  text: "/ServerInfo/Guidebook/Engineering/AtmosphericNetworkMonitor.xml"

- type: guideEntry
  id: FireAndGasControl
  name: guide-entry-fireandgascontrol
  text: "/ServerInfo/Guidebook/Engineering/FireAndGasControl.xml"

- type: guideEntry
  id: GasMiningAndStorage
  name: guide-entry-gasminingandstorage
  text: "/ServerInfo/Guidebook/Engineering/GasMiningAndStorage.xml"

- type: guideEntry
  id: AtmosphericUpsets
  name: guide-entry-atmosphericupsets
  text: "/ServerInfo/Guidebook/Engineering/AtmosphericUpsets.xml"
  children:
  - Fires
  - Spacing

- type: guideEntry
  id: Fires
  name: guide-entry-fires
  text: "/ServerInfo/Guidebook/Engineering/Fires.xml"

- type: guideEntry
  id: Spacing
  name: guide-entry-spacing
  text: "/ServerInfo/Guidebook/Engineering/Spacing.xml"

- type: guideEntry
  id: AtmosTools
  name: guide-entry-atmostools
  text: "/ServerInfo/Guidebook/Engineering/AtmosTools.xml"

- type: guideEntry
  id: Gasses
  name: guide-entry-gasses
  text: "/ServerInfo/Guidebook/Engineering/Gasses.xml"

- type: guideEntry
  id: ShuttleCraft
  name: guide-entry-shuttle-craft
  text: "/ServerInfo/Guidebook/Engineering/Shuttlecraft.xml"

- type: guideEntry
  id: Networking
  name: guide-entry-networking
  text: "/ServerInfo/Guidebook/Engineering/Networking.xml"
  children:
  - AccessConfigurator

- type: guideEntry
  id: AccessConfigurator
  name: guide-entry-access-configurator
  text: "/ServerInfo/Guidebook/Engineering/AccessConfigurator.xml"

- type: guideEntry
  id: Power
  name: guide-entry-power
  text: "/ServerInfo/Guidebook/Engineering/Power.xml"
  children:
    - Generators
    - InspectingPower
    - PowerStorage
    - Ramping
    - VoltageNetworks

- type: guideEntry
  id: InspectingPower
  name: guide-entry-inspectingpower
  text: "/ServerInfo/Guidebook/Engineering/InspectingPower.xml"

- type: guideEntry
  id: PowerStorage
  name: guide-entry-powerstorage
  text: "/ServerInfo/Guidebook/Engineering/PowerStorage.xml"

- type: guideEntry
  id: Ramping
  name: guide-entry-ramping
  text: "/ServerInfo/Guidebook/Engineering/Ramping.xml"

- type: guideEntry
  id: VoltageNetworks
  name: guide-entry-voltagenetworks
  text: "/ServerInfo/Guidebook/Engineering/VoltageNetworks.xml"

- type: guideEntry
  id: Generators
  name: guide-entry-generators
  text: "/ServerInfo/Guidebook/Engineering/Generators.xml"
  children:
  - PortableGenerator
  - AME
  - SingularityTeslaEngine
  - TEG
  - RTG
<<<<<<< HEAD
  # Goobstation - Supermatter
  - Supermatter
=======
  - SolarPanels
>>>>>>> e286baa3

- type: guideEntry
  id: AME
  name: guide-entry-ame
  text: "/ServerInfo/Guidebook/Engineering/AME.xml"

- type: guideEntry
  id: SingularityTeslaEngine
  name: guide-entry-singularityteslaengine
  text: "/ServerInfo/Guidebook/Engineering/SingularityTeslaEngine.xml"
  children:
  - SingularityEngine
  - TeslaEngine

- type: guideEntry
  id: SingularityEngine
  name: guide-entry-singularityengine
  text: "/ServerInfo/Guidebook/Engineering/SingularityEngine.xml"

- type: guideEntry
  id: TeslaEngine
  name: guide-entry-teslaengine
  text: "/ServerInfo/Guidebook/Engineering/TeslaEngine.xml"

- type: guideEntry
  id: TEG
  name: guide-entry-teg
  text: "/ServerInfo/Guidebook/Engineering/TEG.xml"

- type: guideEntry
  id: RTG
  name: guide-entry-rtg
  text: "/ServerInfo/Guidebook/Engineering/RTG.xml"

- type: guideEntry
  id: PortableGenerator
  name: guide-entry-portable-generator
  text: "/ServerInfo/Guidebook/Engineering/PortableGenerator.xml"

- type: guideEntry
  id: SolarPanels
  name: guide-entry-solarpanels
  text: "/ServerInfo/Guidebook/Engineering/SolarPanels.xml"<|MERGE_RESOLUTION|>--- conflicted
+++ resolved
@@ -303,12 +303,9 @@
   - SingularityTeslaEngine
   - TEG
   - RTG
-<<<<<<< HEAD
+  - SolarPanels
   # Goobstation - Supermatter
   - Supermatter
-=======
-  - SolarPanels
->>>>>>> e286baa3
 
 - type: guideEntry
   id: AME
