# Timers
- type: loadoutEffectGroup
  id: Command
  effects:
  - !type:JobRequirementLoadoutEffect
    requirement:
      !type:DepartmentTimeRequirement
      department: Command
      time: 3600 # 1 hour

# Flowers
- type: loadout
  id: FlowerWreath
  storage:
    back:
    - ClothingHeadHatFlowerWreath

- type: loadout
  id: Hairflower
  storage:
    back:
    - ClothingHeadHatHairflower

# Headphones
- type: loadout
  id: Headphones
  storage:
    back:
    - ClothingNeckHeadphones

# Plushies
- type: loadout
  id: PlushieLizard
  storage:
    back:
    - PlushieLizard

- type: loadout
  id: PlushieSpaceLizard
  storage:
    back:
    - PlushieSpaceLizard

# Smokeables
- type: loadout
  id: Lighter
  storage:
    back:
    - Lighter

- type: loadout
  id: CigPackGreen
  storage:
    back:
    - CigPackGreen

- type: loadout
  id: CigPackRed
  storage:
    back:
    - CigPackRed

- type: loadout
  id: CigPackBlue
  storage:
    back:
    - CigPackBlue

- type: loadout
  id: CigPackBlack
  storage:
    back:
    - CigPackBlack

- type: loadout
  id: CigarCase
  effects:
  - !type:GroupLoadoutEffect
    proto: Command
  storage:
    back:
    - CigarCase

- type: loadout
  id: CigarGold
  effects:
  - !type:GroupLoadoutEffect
    proto: Command
  storage:
    back:
    - CigarGold

# Pins
- type: loadout
  id: ClothingNeckLGBTPin
  storage:
    back:
    - ClothingNeckLGBTPin

- type: loadout
  id: ClothingNeckAromanticPin
  storage:
    back:
    - ClothingNeckAromanticPin

- type: loadout
  id: ClothingNeckAsexualPin
  storage:
    back:
    - ClothingNeckAsexualPin

- type: loadout
  id: ClothingNeckBisexualPin
  storage:
    back:
    - ClothingNeckBisexualPin

- type: loadout
  id: ClothingNeckGayPin
  storage:
    back:
    - ClothingNeckGayPin

- type: loadout
  id: ClothingNeckIntersexPin
  storage:
    back:
    - ClothingNeckIntersexPin

- type: loadout
  id: ClothingNeckLesbianPin
  storage:
    back:
    - ClothingNeckLesbianPin

- type: loadout
  id: ClothingNeckNonBinaryPin
  storage:
    back:
    - ClothingNeckNonBinaryPin

- type: loadout
  id: ClothingNeckPansexualPin
  storage:
    back:
    - ClothingNeckPansexualPin

- type: loadout
  id: ClothingNeckTransPin
  storage:
    back:
    - ClothingNeckTransPin

- type: loadout
  id: ClothingNeckAutismPin
  storage:
    back:
<<<<<<< HEAD
    - ClothingNeckAutismPin
=======
    - ClothingNeckAutismPin

- type: loadout
  id: ClothingNeckGoldAutismPin
  storage:
    back:
    - ClothingNeckGoldAutismPin

# Towels
- type: loadout
  id: TowelColorWhite
  effects:
  - !type:JobRequirementLoadoutEffect
    requirement:
      !type:OverallPlaytimeRequirement
      time: 36000 # 10hr
  storage:
    back:
    - TowelColorWhite

- type: loadout
  id: TowelColorSilver
  effects:
  - !type:JobRequirementLoadoutEffect
    requirement:
      !type:OverallPlaytimeRequirement
      time: 1800000 # 500hr
  storage:
    back:
    - TowelColorSilver

- type: loadout
  id: TowelColorGold
  effects:
  - !type:JobRequirementLoadoutEffect
    requirement:
      !type:OverallPlaytimeRequirement
      time: 3600000 # 1000hr
  storage:
    back:
    - TowelColorGold

- type: loadout
  id: TowelColorLightBrown
  effects:
  - !type:JobRequirementLoadoutEffect
    requirement:
      !type:DepartmentTimeRequirement
      department: Cargo
      time: 360000 # 100hr
  storage:
    back:
    - TowelColorLightBrown

- type: loadout
  id: TowelColorGreen
  effects:
  - !type:JobRequirementLoadoutEffect
    requirement:
      !type:DepartmentTimeRequirement
      department: Civilian
      time: 360000 # 100hr
  storage:
    back:
    - TowelColorGreen

- type: loadout
  id: TowelColorDarkBlue
  effects:
  - !type:JobRequirementLoadoutEffect
    requirement:
      !type:DepartmentTimeRequirement
      department: Command
      time: 360000 # 100hr
  storage:
    back:
    - TowelColorDarkBlue

- type: loadout
  id: TowelColorOrange
  effects:
  - !type:JobRequirementLoadoutEffect
    requirement:
      !type:DepartmentTimeRequirement
      department: Engineering
      time: 360000 # 100hr
  storage:
    back:
    - TowelColorOrange

- type: loadout
  id: TowelColorLightBlue
  effects:
  - !type:JobRequirementLoadoutEffect
    requirement:
      !type:DepartmentTimeRequirement
      department: Medical
      time: 360000 # 100hr
  storage:
    back:
    - TowelColorLightBlue

- type: loadout
  id: TowelColorPurple
  effects:
  - !type:JobRequirementLoadoutEffect
    requirement:
      !type:DepartmentTimeRequirement
      department: Science
      time: 360000 # 100hr
  storage:
    back:
    - TowelColorPurple

- type: loadout
  id: TowelColorRed
  effects:
  - !type:JobRequirementLoadoutEffect
    requirement:
      !type:DepartmentTimeRequirement
      department: Security
      time: 360000 # 100hr
  storage:
    back:
    - TowelColorRed

- type: loadout
  id: TowelColorGray
  effects:
  - !type:JobRequirementLoadoutEffect
    requirement:
      !type:RoleTimeRequirement
      role: JobPassenger
      time: 360000 # 100hr
  storage:
    back:
    - TowelColorGray

- type: loadout
  id: TowelColorBlack
  effects:
  - !type:JobRequirementLoadoutEffect
    requirement:
      !type:RoleTimeRequirement
      role: JobChaplain
      time: 360000 # 100hr
  storage:
    back:
    - TowelColorBlack

- type: loadout
  id: TowelColorDarkGreen
  effects:
  - !type:JobRequirementLoadoutEffect
    requirement:
      !type:RoleTimeRequirement
      role: JobLibrarian
      time: 360000 # 100hr
  storage:
    back:
    - TowelColorDarkGreen

- type: loadout
  id: TowelColorMaroon
  effects:
  - !type:JobRequirementLoadoutEffect
    requirement:
      !type:RoleTimeRequirement
      role: JobLawyer
      time: 360000 # 100hr
  storage:
    back:
    - TowelColorMaroon

- type: loadout
  id: TowelColorYellow
  effects:
  - !type:JobRequirementLoadoutEffect
    requirement:
      !type:RoleTimeRequirement
      role: JobClown
      time: 360000 # 100hr
  storage:
    back:
    - TowelColorYellow

- type: loadout
  id: TowelColorMime
  effects:
  - !type:JobRequirementLoadoutEffect
    requirement:
      !type:RoleTimeRequirement
      role: JobMime
      time: 360000 # 100hr
  storage:
    back:
    - TowelColorMime
>>>>>>> 530a741b
<|MERGE_RESOLUTION|>--- conflicted
+++ resolved
@@ -155,16 +155,7 @@
   id: ClothingNeckAutismPin
   storage:
     back:
-<<<<<<< HEAD
     - ClothingNeckAutismPin
-=======
-    - ClothingNeckAutismPin
-
-- type: loadout
-  id: ClothingNeckGoldAutismPin
-  storage:
-    back:
-    - ClothingNeckGoldAutismPin
 
 # Towels
 - type: loadout
@@ -354,5 +345,4 @@
       time: 360000 # 100hr
   storage:
     back:
-    - TowelColorMime
->>>>>>> 530a741b
+    - TowelColorMime