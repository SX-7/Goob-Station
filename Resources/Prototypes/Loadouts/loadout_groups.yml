--- conflicted
+++ resolved
@@ -16,11 +16,7 @@
   - ClothingNeckPansexualPin
   - ClothingNeckTransPin
   - ClothingNeckAutismPin
-<<<<<<< HEAD
-
-=======
-  - ClothingNeckGoldAutismPin
-  
+
 - type: loadoutGroup
   id: Glasses
   name: loadout-group-glasses
@@ -29,8 +25,7 @@
   - Glasses
   - GlassesJamjar
   - GlassesJensen
-  
->>>>>>> 133d9280
+
 # Command
 - type: loadoutGroup
   id: CaptainHead
