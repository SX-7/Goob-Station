# Miscellaneous
- type: loadoutGroup
  id: Trinkets
  name: loadout-group-trinkets
  minLimit: 0
  maxLimit: 3
  loadouts:
  - PlushieLizard
  - PlushieSpaceLizard
  - Lighter
  - CigPackGreen
  - CigPackRed
  - CigPackBlue
  - CigPackBlack
  - CigarCase
  - CigarGold
  - ClothingNeckLGBTPin
  - ClothingNeckAromanticPin
  - ClothingNeckAsexualPin
  - ClothingNeckBisexualPin
  - ClothingNeckIntersexPin
  - ClothingNeckLesbianPin
  - ClothingNeckNonBinaryPin
  - ClothingNeckPansexualPin
  - ClothingNeckTransPin
  - ClothingNeckAutismPin

- type: loadoutGroup
  id: Glasses
  name: loadout-group-glasses
  minLimit: 0
  loadouts:
  - Glasses
  - GlassesJamjar
  - GlassesJensen

- type: loadoutGroup
  id: GroupTankHarness
  name: loadout-group-tank-harness
  minLimit: 1
  hidden: true
  loadouts:
  - LoadoutTankHarness

- type: loadoutGroup
  id: Survival
  name: loadout-group-survival-basic
  minLimit: 3
  hidden: true
  loadouts:
  - EmergencyNitrogen
  - EmergencyOxygen
  - LoadoutSpeciesVoxNitrogen

- type: loadoutGroup
  id: GroupEVATank
  name: loadout-group-EVA-tank
  hidden: true
  loadouts:
  - LoadoutSpeciesEVANitrogen
  - LoadoutSpeciesEVAOxygen

- type: loadoutGroup
  id: GroupPocketTankDouble
  name: loadout-group-pocket-tank-double
  hidden: true
  loadouts:
  - LoadoutSpeciesPocketDoubleNitrogen
  - LoadoutSpeciesPocketDoubleOxygen

# Command
- type: loadoutGroup
  id: CaptainHead
  name: loadout-group-captain-head
  minLimit: 0
  loadouts:
  - CaptainHead
  - CaptainCap

- type: loadoutGroup
  id: CaptainJumpsuit
  name: loadout-group-captain-jumpsuit
  loadouts:
  - CaptainJumpsuit
  - CaptainJumpskirt
  - CaptainFormalSuit
  - CaptainFormalSkirt

- type: loadoutGroup
  id: CaptainNeck
  name: loadout-group-captain-neck
  minLimit: 0
  loadouts:
  - CaptainCloak
  - CaptainCloakFormal
  - CaptainMantle

- type: loadoutGroup
  id: CaptainBackpack
  name: loadout-group-captain-backpack
  loadouts:
  - CaptainBackpack
  - CaptainSatchel
  - CaptainDuffel

- type: loadoutGroup
  id: CaptainOuterClothing
  name: loadout-group-captain-outerclothing
  loadouts:
  - CaptainOuterClothing
  - CaptainWintercoat

- type: loadoutGroup
  id: HoPHead
  name: loadout-group-hop-head
  minLimit: 0
  loadouts:
  - HoPHead

- type: loadoutGroup
  id: HoPJumpsuit
  name: loadout-group-hop-jumpsuit
  loadouts:
  - HoPJumpsuit
  - HoPJumpskirt

- type: loadoutGroup
  id: HoPNeck
  name: loadout-group-hop-neck
  minLimit: 0
  loadouts:
  - HoPCloak
  - HoPMantle

- type: loadoutGroup
  id: HoPBackpack
  name: loadout-group-hop-backpack
  loadouts:
  - CommonBackpack
  - CommonSatchel
  - CommonDuffel
  - HoPBackpackIan

- type: loadoutGroup
  id: HoPOuterClothing
  name: loadout-group-hop-outerclothing
  minLimit: 0
  loadouts:
  - HoPWintercoat

# Civilian
- type: loadoutGroup
  id: PassengerJumpsuit
  name: loadout-group-passenger-jumpsuit
  loadouts:
  - GreyJumpsuit
  - GreyJumpskirt
  - AncientJumpsuit
  - RainbowJumpsuit

- type: loadoutGroup
  id: PassengerFace
  name: loadout-group-passenger-mask
  minLimit: 0
  loadouts:
  - PassengerFace

- type: loadoutGroup
  id: PassengerGloves
  name: loadout-group-passenger-gloves
  minLimit: 0
  loadouts:
  - PassengerGloves

- type: loadoutGroup
  id: CommonBackpack
  name: loadout-group-backpack
  loadouts:
  - CommonBackpack
  - CommonSatchel
  - CommonDuffel

- type: loadoutGroup
  id: PassengerNeck
  name: loadout-group-passenger-neck
  minLimit: 0
  loadouts:
  - Mantle

- type: loadoutGroup
  id: PassengerOuterClothing
  name: loadout-group-passenger-outerclothing
  minLimit: 0
  loadouts:
  - PassengerWintercoat

- type: loadoutGroup
  id: PassengerShoes
  name: loadout-group-passenger-shoes
  loadouts:
  - BlackShoes
  - WinterBoots

- type: loadoutGroup
  id: BartenderHead
  name: loadout-group-bartender-head
  minLimit: 0
  loadouts:
  - BartenderHead
  - BartenderBowler

- type: loadoutGroup
  id: BartenderJumpsuit
  name: loadout-group-bartender-jumpsuit
  loadouts:
  - BartenderJumpsuit
  - BartenderJumpskirt
  - BartenderJumpsuitPurple

- type: loadoutGroup
  id: BartenderOuterClothing
  name: loadout-group-bartender-outerclothing
  minLimit: 0
  loadouts:
  - BartenderVest
  - BartenderApron
  - BartenderWintercoat

- type: loadoutGroup
  id: ChefHead
  name: loadout-group-chef-head
  minLimit: 0
  loadouts:
  - ChefHead

- type: loadoutGroup
  id: ChefMask
  name: loadout-group-chef-mask
  minLimit: 0
  loadouts:
  - ChefMask

- type: loadoutGroup
  id: ChefJumpsuit
  name: loadout-group-chef-jumpsuit
  loadouts:
  - ChefJumpsuit
  - ChefJumpskirt

- type: loadoutGroup
  id: ChefOuterClothing
  name: loadout-group-chef-outerclothing
  minLimit: 0
  loadouts:
  - ChefApron
  - ChefJacket
  - ChefWintercoat

- type: loadoutGroup
  id: LibrarianJumpsuit
  name: loadout-group-librarian-jumpsuit
  loadouts:
  - LibrarianJumpsuit
  - LibrarianJumpskirt
  - CuratorJumpsuit
  - CuratorJumpskirt

- type: loadoutGroup
  id: LawyerJumpsuit
  name: loadout-group-lawyer-jumpsuit
  loadouts:
  - LawyerJumpsuit
  - LawyerJumpskirt
  - LawyerJumpsuitBlue
  - LawyerJumpskirtBlue
  - LawyerJumpsuitPurple
  - LawyerJumpskirtPurple
  - LawyerJumpsuitRed
  - LawyerJumpskirtRed
  - LawyerJumpsuitGood
  - LawyerJumpskirtGood

- type: loadoutGroup
  id: LawyerNeck
  name: loadout-group-lawyer-neck
  minLimit: 0
  loadouts:
  - LawyerNeck

- type: loadoutGroup
  id: ChaplainHead
  name: loadout-group-chaplain-head
  minLimit: 0
  loadouts:
  - ChaplainHead
  - ChaplainNunHood
  - ChaplainPlagueHat
  - ChaplainWitchHat
  - ChaplainWitchHatAlt

- type: loadoutGroup
  id: ChaplainMask
  name: loadout-group-chaplain-mask
  minLimit: 0
  loadouts:
  - ChaplainMask

- type: loadoutGroup
  id: ChaplainJumpsuit
  name: loadout-group-chaplain-jumpsuit
  loadouts:
  - ChaplainJumpsuit
  - ChaplainJumpskirt
  - ChaplainRobesLight
  - ChaplainRobesDark

- type: loadoutGroup
  id: ChaplainOuterClothing
  name: loadout-group-chaplain-outerclothing
  minLimit: 0
  loadouts:
  - ChaplainPlagueSuit
  - ChaplainNunRobe
  - ChaplainBlackHoodie
  - ChaplainHoodie

- type: loadoutGroup
  id: ChaplainNeck
  name: loadout-group-chaplain-neck
  minLimit: 0
  loadouts:
  - ChaplainNeck

- type: loadoutGroup
  id: JanitorHead
  name: loadout-group-janitor-head
  minLimit: 0
  loadouts:
  - JanitorHead

- type: loadoutGroup
  id: JanitorJumpsuit
  name: loadout-group-janitor-jumpsuit
  loadouts:
  - JanitorJumpsuit
  - JanitorJumpskirt

- type: loadoutGroup
  id: JanitorGloves
  name: loadout-group-janitor-gloves
  minLimit: 0
  loadouts:
  - JanitorRubberGloves
  - OrangeGloves
  - PurpleGloves

- type: loadoutGroup
  id: JanitorOuterClothing
  name: loadout-group-janitor-outerclothing
  minLimit: 0
  loadouts:
  - JanitorWintercoat

- type: loadoutGroup
  id: JanitorPlunger
  name: loadout-group-janitor-plunger
  minLimit: 0
  loadouts:
  - JanitorGoldenPlunger

- type: loadoutGroup
  id: BotanistHead
  name: loadout-group-botanist-head
  minLimit: 0
  loadouts:
  - BotanistHead
  - BotanistBandana

- type: loadoutGroup
  id: BotanistJumpsuit
  name: loadout-group-botanist-jumpsuit
  loadouts:
  - BotanistJumpsuit
  - BotanistJumpskirt
  - BotanistOveralls

- type: loadoutGroup
  id: BotanistBackpack
  name: loadout-group-botanist-backpack
  loadouts:
  - BotanistBackpack
  - BotanistSatchel
  - BotanistDuffel

- type: loadoutGroup
  id: BotanistOuterClothing
  name: loadout-group-botanist-outerclothing
  minLimit: 0
  loadouts:
  - BotanistApron
  - BotanistWintercoat

- type: loadoutGroup
  id: ClownHead
  name: loadout-group-clown-head
  minLimit: 0
  loadouts:
  - JesterHat
  - JesterAltHat

- type: loadoutGroup
  id: ClownJumpsuit
  name: loadout-group-clown-jumpsuit
  loadouts:
  - ClownSuit
  - ClownSkirt
  - JesterSuit
  - JesterAltSuit

- type: loadoutGroup
  id: ClownBackpack
  name: loadout-group-clown-backpack
  loadouts:
  - ClownBackpack
  - ClownSatchel
  - ClownDuffel

- type: loadoutGroup
  id: ClownOuterClothing
  name: loadout-group-clown-outerclothing
  minLimit: 0
  loadouts:
  - ClownRobes
  - ClownWintercoat

- type: loadoutGroup
  id: ClownShoes
  name: loadout-group-clown-shoes
  loadouts:
  - ClownShoes
  - JesterShoes

- type: loadoutGroup
  id: SurvivalClown
  name: loadout-group-survival-clown
  minLimit: 2
  hidden: true
  loadouts:
  - EmergencyNitrogenClown
  - EmergencyOxygenClown
  - LoadoutSpeciesVoxNitrogen

- type: loadoutGroup
  id: MimeHead
  name: loadout-group-mime-head
  minLimit: 0
  loadouts:
  - MimeHead
  - MimeFrenchBeret
  - MimeCap

- type: loadoutGroup
  id: MimeMask
  name: loadout-group-mime-mask
  loadouts:
  - MimeMask
  - MimeMaskSad
  - MimeMaskScared

- type: loadoutGroup
  id: MimeJumpsuit
  name: loadout-group-mime-jumpsuit
  loadouts:
  - MimeJumpsuit
  - MimeJumpskirt

- type: loadoutGroup
  id: MimeBackpack
  name: loadout-group-mime-backpack
  loadouts:
  - MimeBackpack
  - MimeSatchel
  - MimeDuffel

- type: loadoutGroup
  id: MimeOuterClothing
  name: loadout-group-mime-outerclothing
  minLimit: 0
  loadouts:
  - MimeWintercoat

- type: loadoutGroup
  id: MimeBelt
  name: loadout-group-mime-belt
  loadouts:
  - MimeSuspendersRed
  - MimeSuspendersBlack

- type: loadoutGroup
  id: SurvivalMime
  name: loadout-group-survival-mime
  minLimit: 2
  hidden: true
  loadouts:
  - EmergencyNitrogenMime
  - EmergencyOxygenMime
  - LoadoutSpeciesVoxNitrogen

- type: loadoutGroup
  id: MusicianJumpsuit
  name: loadout-group-musician-jumpsuit
  loadouts:
  - MusicianJumpsuit
  - MusicianJumpskirt

- type: loadoutGroup
  id: MusicianOuterClothing
  name: loadout-group-musician-outerclothing
  minLimit: 0
  loadouts:
  - MusicianWintercoat

- type: loadoutGroup
  id: Instruments
  name: loadout-group-instruments
  minLimit: 0
  maxLimit: 2
  loadouts:
  - Glockenspiel
  - MusicBox
  - Xylophone
  - Microphone
  - Synthesizer
  - Kalimba
  - Woodblock
  - ElectricGuitar
  - BassGuitar
  - RockGuitar
  - AcousticGuitar
  - Banjo
  - Violin
  - Viola
  - Cello
  - Trumpet
  - Trombone
  - FrenchHorn
  - Euphonium
  - Saxophone
  - Accordion
  - Harmonica
  - Clarinet
  - Flute
  - Recorder
  - PanFlute
  - Ocarina
  - Bagpipe

# Cargo
- type: loadoutGroup
  id: QuartermasterHead
  name: loadout-group-quartermaster-head
  minLimit: 0
  loadouts:
  - QuartermasterHead
  - QuartermasterBeret

- type: loadoutGroup
  id: QuartermasterJumpsuit
  name: loadout-group-quartermaster-jumpsuit
  loadouts:
  - QuartermasterJumpsuit
  - QuartermasterJumpskirt
  - QuartermasterTurtleneck
  - QuartermasterTurtleneckSkirt
  - QuartermasterFormalSuit

- type: loadoutGroup
  id: QuartermasterNeck
  name: loadout-group-quartermaster-neck
  minLimit: 0
  loadouts:
  - QuartermasterCloak
  - QuartermasterMantle

- type: loadoutGroup
  id: QuartermasterOuterClothing
  name: loadout-group-quartermaster-outerclothing
  minLimit: 0
  loadouts:
  - QuartermasterWintercoat

- type: loadoutGroup
  id: QuartermasterShoes
  name: loadout-group-quartermaster-shoes
  loadouts:
  - BrownShoes
  - CargoWinterBoots

- type: loadoutGroup
  id: CargoTechnicianHead
  name: loadout-group-cargo-technician-head
  minLimit: 0
  loadouts:
  - CargoTechnicianHead
  - CargoTechnicianHeadMail # Goob/DeltaV - Mail

- type: loadoutGroup
  id: CargoTechnicianJumpsuit
  name: loadout-group-cargo-technician-jumpsuit
  loadouts:
  - CargoTechnicianJumpsuit
  - CargoTechnicianJumpskirt
  - CargoTechnicianJumpsuitMail # Goob/DeltaV - Mail
  - CargoTechnicianJumpskirtMail # Goob/DeltaV - Mail

- type: loadoutGroup
  id: CargoTechnicianBackpack
  name: loadout-group-cargo-technician-backpack
  loadouts:
  - CargoTechnicianBackpack
  - CargoTechnicianSatchel
  - CargoTechnicianDuffel

- type: loadoutGroup
  id: CargoTechnicianOuterClothing
  name: loadout-group-cargo-technician-outerclothing
  minLimit: 0
  loadouts:
  - CargoTechnicianWintercoat
  - CargoTechnicianWintercoatMail # Goob/DeltaV - Mail

- type: loadoutGroup
  id: CargoTechnicianShoes
  name: loadout-group-cargo-technician-shoes
  loadouts:
  - BlackShoes
  - CargoWinterBoots

- type: loadoutGroup
  id: SalvageSpecialistBackpack
  name: loadout-group-salvage-specialist-backpack
  loadouts:
  - SalvageSpecialistBackpack
  - SalvageSpecialistSatchel
  - SalvageSpecialistDuffel

- type: loadoutGroup
  id: SalvageSpecialistOuterClothing
  name: loadout-group-salvage-specialist-outerclothing
  minLimit: 0
  loadouts:
  - SalvageSpecialistWintercoat

- type: loadoutGroup
  id: SalvageSpecialistShoes
  name: loadout-group-salvage-specialist-shoes
  loadouts:
  - SalvageBoots
  - CargoWinterBoots

# Engineering
- type: loadoutGroup
  id: ChiefEngineerHead
  name: loadout-group-chief-engineer-head
  minLimit: 0
  loadouts:
  - ChiefEngineerHead
  - ChiefEngineerBeret

- type: loadoutGroup
  id: ChiefEngineerJumpsuit
  name: loadout-group-chief-engineer-jumpsuit
  loadouts:
  - ChiefEngineerJumpsuit
  - ChiefEngineerJumpskirt
  - ChiefEngineerTurtleneck
  - ChiefEngineerTurtleneckSkirt

- type: loadoutGroup
  id: ChiefEngineerNeck
  name: loadout-group-chief-engineer-neck
  minLimit: 0
  loadouts:
  - ChiefEngineerCloak
  - ChiefEngineerMantle

- type: loadoutGroup
  id: ChiefEngineerOuterClothing
  name: loadout-group-chief-engineer-outerclothing
  minLimit: 0
  loadouts:
  - ChiefEngineerWintercoat

- type: loadoutGroup
  id: ChiefEngineerShoes
  name: loadout-group-chief-engineer-shoes
  loadouts:
  - BrownShoes
  - EngineeringWinterBoots

- type: loadoutGroup
  id: TechnicalAssistantJumpsuit
  name: loadout-group-technical-assistant-jumpsuit
  loadouts:
  - YellowJumpsuit
  - YellowJumpskirt

- type: loadoutGroup
  id: StationEngineerHead
  name: loadout-group-station-engineer-head
  loadouts:
  - StationEngineerHardhatYellow
  - StationEngineerHardhatOrange
  - StationEngineerHardhatRed
  - SeniorEngineerBeret

- type: loadoutGroup
  id: StationEngineerJumpsuit
  name: loadout-group-station-engineer-jumpsuit
  loadouts:
  - StationEngineerJumpsuit
  - StationEngineerJumpskirt
  - StationEngineerHazardsuit
  - SeniorEngineerJumpsuit
  - SeniorEngineerJumpskirt

- type: loadoutGroup
  id: StationEngineerBackpack
  name: loadout-group-station-engineer-backpack
  loadouts:
  - StationEngineerBackpack
  - StationEngineerSatchel
  - StationEngineerDuffel

- type: loadoutGroup
  id: StationEngineerOuterClothing
  name: loadout-group-station-engineer-outerclothing
  minLimit: 0
  loadouts:
  - StationEngineerOuterVest
  - StationEngineerWintercoat

- type: loadoutGroup
  id: StationEngineerShoes
  name: loadout-group-station-engineer-shoes
  loadouts:
  - WorkBoots
  - EngineeringWinterBoots

- type: loadoutGroup
  id: StationEngineerID
  name: loadout-group-station-engineer-id
  loadouts:
  - StationEngineerPDA
  - SeniorEngineerPDA

- type: loadoutGroup
  id: AtmosphericTechnicianHead
  name: loadout-group-atmospheric-technician-head
  minLimit: 0
  loadouts:
  - SeniorEngineerBeret   # Goobstation

- type: loadoutGroup
  id: AtmosphericTechnicianJumpsuit
  name: loadout-group-atmospheric-technician-jumpsuit
  loadouts:
  - AtmosphericTechnicianJumpsuit
  - AtmosphericTechnicianJumpskirt
  - AtmosphericTechnicianJumpsuitCasual
  - SeniorEngineerJumpskirt  # Goobstation
  - SeniorEngineerJumpsuit   # Goobstation

- type: loadoutGroup
  id: AtmosphericTechnicianOuterClothing
  name: loadout-group-atmospheric-technician-outerclothing
  minLimit: 0
  loadouts:
  - AtmosphericTechnicianWintercoat

- type: loadoutGroup
  id: AtmosphericTechnicianBackpack
  name: loadout-group-atmospheric-technician-backpack
  loadouts:
  - AtmosphericTechnicianBackpack
  - AtmosphericTechnicianSatchel
  - AtmosphericTechnicianDuffel

- type: loadoutGroup
  id: AtmosphericTechnicianShoes
  name: loadout-group-atmospheric-technician-shoes
  loadouts:
  - WhiteShoes
  - EngineeringWinterBoots

- type: loadoutGroup
  id: SurvivalExtended
  name: loadout-group-survival-extended
  minLimit: 2
  hidden: true
  loadouts:
  - EmergencyNitrogenExtended
  - EmergencyOxygenExtended
  - LoadoutSpeciesVoxNitrogen

# Science
- type: loadoutGroup
  id: ResearchDirectorHead
  name: loadout-group-research-director-head
  minLimit: 0
  loadouts:
  - ResearchDirectorBeret

- type: loadoutGroup
  id: ResearchDirectorNeck
  name: loadout-group-research-director-neck
  minLimit: 0
  loadouts:
  - ResearchDirectorMantle
  - ResearchDirectorCloak

- type: loadoutGroup
  id: ResearchDirectorJumpsuit
  name: loadout-group-research-director-jumpsuit
  loadouts:
  - ResearchDirectorJumpsuit
  - ResearchDirectorJumpskirt

- type: loadoutGroup
  id: ResearchDirectorOuterClothing
  name: loadout-group-research-director-outerclothing
  minLimit: 0
  loadouts:
  - ResearchDirectorLabCoat
  - ResearchDirectorWintercoat

- type: loadoutGroup
  id: ResearchDirectorShoes
  name: loadout-group-research-director-shoes
  loadouts:
  - BrownShoes
  - ScienceWinterBoots

- type: loadoutGroup
  id: ScientistHead
  name: loadout-group-scientist-head
  minLimit: 0
  loadouts:
  - RoboticistCap
  - SkullBandana
  - ScientificBeret

- type: loadoutGroup
  id: ScientistNeck
  name: loadout-group-scientist-neck
  minLimit: 0
  loadouts:
  - ScientistTie

- type: loadoutGroup
  id: ScientistJumpsuit
  name: loadout-group-scientist-jumpsuit
  loadouts:
  - ScientistJumpsuit
  - ScientistJumpskirt
  - RoboticistJumpsuit
  - RoboticistJumpskirt
  - SeniorResearcherJumpsuit
  - SeniorResearcherJumpskirt

- type: loadoutGroup
  id: ScientistBackpack
  name: loadout-group-scientist-backpack
  loadouts:
  - ScientistBackpack
  - ScientistSatchel
  - ScientistDuffel

- type: loadoutGroup
  id: ScientistOuterClothing
  name: loadout-group-scientist-outerclothing
  minLimit: 0
  loadouts:
  - RegularLabCoat
  - ScienceLabCoat
  - ScienceWintercoat
  - RoboticistLabCoat
  - RoboticistWintercoat
  - SeniorResearcherLabCoat

- type: loadoutGroup
  id: ScientistShoes
  name: loadout-group-scientist-shoes
  loadouts:
  - WhiteShoes
  - BlackShoes
  - ScienceWinterBoots

- type: loadoutGroup
  id: ScientistGloves
  name: loadout-group-scientist-gloves
  minLimit: 0
  loadouts:
  - LatexGloves
  - PurpleGloves
  - RobohandsGloves

- type: loadoutGroup
  id: ScientistPDA
  name: loadout-group-scientist-id
  loadouts:
  - ScientistPDA
  - SeniorResearcherPDA

- type: loadoutGroup
  id: ResearchAssistantJumpsuit
  name: loadout-group-research-assistant-jumpsuit
  loadouts:
  - WhiteJumpsuit
  - WhiteJumpskirt

# Security
- type: loadoutGroup
  id: HeadofSecurityHead
  name: loadout-group-head-of-security-head
  minLimit: 0
  loadouts:
  - HeadofSecurityHead
  - HeadofSecurityBeret

- type: loadoutGroup
  id: HeadofSecurityJumpsuit
  name: loadout-group-head-of-security-jumpsuit
  loadouts:
  - HeadofSecurityJumpsuit
  - HeadofSecurityJumpskirt
  - HeadofSecurityTurtleneck
  - HeadofSecurityTurtleneckSkirt
  - HeadofSecurityFormalSuit
  - HeadofSecurityFormalSkirt

- type: loadoutGroup
  id: HeadofSecurityNeck
  name: loadout-group-head-of-security-neck
  minLimit: 0
  loadouts:
  - HeadofSecurityCloak
  - HeadofSecurityMantle

- type: loadoutGroup
  id: HeadofSecurityOuterClothing
  name: loadout-group-head-of-security-outerclothing
  loadouts:
  - HeadofSecurityCoat
  - HeadofSecurityWinterCoat
  - Bodycam # Goobstation - Body cameras

- type: loadoutGroup
  id: WardenHead
  name: loadout-group-warden-head
  minLimit: 0
  loadouts:
  - WardenHead
  - WardenBeret

- type: loadoutGroup
  id: WardenJumpsuit
  name: loadout-group-warden-jumpsuit
  loadouts:
  - WardenJumpsuit
  - WardenJumpskirt

- type: loadoutGroup
  id: WardenOuterClothing
  name: loadout-group-warden-outerclothing
  loadouts:
  - WardenCoat
  - WardenArmoredWinterCoat
  - Bodycam # Goobstation - Body cameras

- type: loadoutGroup
  id: SecurityHead
  name: loadout-group-security-head
  minLimit: 0
  loadouts:
  - SecurityHelmet
  - SecurityBeret
  - SecurityHat
  - TrooperHat

- type: loadoutGroup
  id: SecurityJumpsuit
  name: loadout-group-security-jumpsuit
  loadouts:
  - SecurityJumpsuit
  - SecurityJumpskirt
  - SecurityJumpsuitGrey
  - SecurityJumpskirtGrey
  - SeniorOfficerJumpsuit
  - SeniorOfficerJumpskirt
  - TrooperUniform

- type: loadoutGroup
  id: SecurityBackpack
  name: loadout-group-security-backpack
  loadouts:
  - SecurityBackpack
  - SecuritySatchel
  - SecurityDuffel

- type: loadoutGroup
  id: SecurityBelt
  name: loadout-group-security-belt
  loadouts:
  - SecurityBelt
  - SecurityWebbing

- type: loadoutGroup
  id: SecurityOuterClothing
  name: loadout-group-security-outerclothing
  loadouts:
  - ArmorVest
  - ArmorVestSlim
  - SecurityOfficerWintercoat
  - Bodycam # Goobstation - Body cameras

- type: loadoutGroup
  id: SecurityShoes
  name: loadout-group-security-shoes
  loadouts:
  - JackBoots
  - SecurityWinterBoots

- type: loadoutGroup
  id: SecurityPDA
  name: loadout-group-security-id
  loadouts:
  - SecurityPDA
  - SeniorOfficerPDA

- type: loadoutGroup
  id: DetectiveHead
  name: loadout-group-detective-head
  minLimit: 0
  loadouts:
  - DetectiveFedora
  - DetectiveFedoraGrey

- type: loadoutGroup
  id: DetectiveNeck
  name: loadout-group-detective-neck
  minLimit: 0
  loadouts:
  - DetectiveTie

- type: loadoutGroup
  id: DetectiveJumpsuit
  name: loadout-group-detective-jumpsuit
  loadouts:
  - DetectiveJumpsuit
  - DetectiveJumpskirt
  - NoirJumpsuit
  - NoirJumpskirt

- type: loadoutGroup
  id: DetectiveOuterClothing
  name: loadout-group-detective-outerclothing
  minLimit: 0
  loadouts:
  - DetectiveArmorVest
  - DetectiveCoat
<<<<<<< HEAD
  - Bodycam # Goobstation - Body cameras
=======
  - DetectiveCoatGrey
>>>>>>> 4e860952

- type: loadoutGroup
  id: SecurityCadetJumpsuit
  name: loadout-group-security-cadet-jumpsuit
  loadouts:
  - RedJumpsuit
  - RedJumpskirt

- type: loadoutGroup
  id: SurvivalSecurity
  name: loadout-group-survival-security
  minLimit: 2
  hidden: true
  loadouts:
  - EmergencyNitrogenSecurity
  - EmergencyOxygenSecurity
  - LoadoutSpeciesVoxNitrogen

- type: loadoutGroup
  id: SecurityStar
  name: loadout-group-security-star
  minLimit: 0
  loadouts:
  - SecStar

# Medical
- type: loadoutGroup
  id: ChiefMedicalOfficerHead
  name: loadout-group-chief-medical-officer-head
  minLimit: 0
  loadouts:
  - ChiefMedicalOfficerBeret
  - CMOMedicalHeadMirror

- type: loadoutGroup
  id: ChiefMedicalOfficerJumpsuit
  name: loadout-group-chief-medical-officer-jumpsuit
  loadouts:
  - ChiefMedicalOfficerJumpsuit
  - ChiefMedicalOfficerJumpskirt
  - ChiefMedicalOfficerTurtleneckJumpsuit
  - ChiefMedicalOfficerTurtleneckJumpskirt

- type: loadoutGroup
  id: ChiefMedicalOfficerOuterClothing
  name: loadout-group-chief-medical-officer-outerclothing
  minLimit: 0
  loadouts:
  - ChiefMedicalOfficerLabCoat
  - ChiefMedicalOfficerWintercoat

- type: loadoutGroup
  id: ChiefMedicalOfficerNeck
  name: loadout-group-chief-medical-officer-neck
  minLimit: 0
  loadouts:
  - ChiefMedicalOfficerCloak
  - ChiefMedicalOfficerMantle

- type: loadoutGroup
  id: ChiefMedicalOfficerShoes
  name: loadout-group-chief-medical-officer-shoes
  loadouts:
  - BrownShoes
  - MedicalWinterBoots

- type: loadoutGroup
  id: MedicalDoctorHead
  name: loadout-group-medical-doctor-head
  minLimit: 0
  loadouts:
  - MedicalBeret
  - SeniorPhysicianBeret
  - MedicalHeadMirror
  - BlueSurgeryCap
  - GreenSurgeryCap
  - PurpleSurgeryCap
  - NurseHat

- type: loadoutGroup
  id: MedicalDoctorJumpsuit
  name: loadout-group-medical-doctor-jumpsuit
  loadouts:
  - MedicalDoctorJumpsuit
  - MedicalDoctorJumpskirt
  - SeniorPhysicianJumpsuit
  - SeniorPhysicianJumpskirt
  - MedicalBlueScrubs
  - MedicalGreenScrubs
  - MedicalPurpleScrubs

- type: loadoutGroup
  id: MedicalDoctorOuterClothing
  name: loadout-group-medical-doctor-outerclothing
  minLimit: 0
  loadouts:
  - RegularLabCoat
  - MedicalDoctorWintercoat
  - SeniorPhysicianLabCoat

- type: loadoutGroup
  id: MedicalBackpack
  name: loadout-group-medical-doctor-backpack
  loadouts:
  - MedicalDoctorBackpack
  - MedicalDoctorSatchel
  - MedicalDoctorDuffel

- type: loadoutGroup
  id: MedicalShoes
  name: loadout-group-medical-doctor-shoes
  loadouts:
  - WhiteShoes
  - MedicalWinterBoots

- type: loadoutGroup
  id: MedicalDoctorPDA
  name: loadout-group-medical-doctor-id
  loadouts:
  - MedicalDoctorPDA
  - SeniorPhysicianPDA

- type: loadoutGroup
  id: MedicalGloves
  name: loadout-group-medical-gloves
  minLimit: 0
  loadouts:
  - LatexGloves
  - NitrileGloves

- type: loadoutGroup
  id: MedicalMask
  name: loadout-group-medical-mask
  minLimit: 0
  loadouts:
  - SterileMask

- type: loadoutGroup
  id: MedicalInternJumpsuit
  name: loadout-group-medical-intern-jumpsuit
  loadouts:
  - WhiteJumpsuit
  - WhiteJumpskirt

- type: loadoutGroup
  id: ChemistJumpsuit
  name: loadout-group-chemist-jumpsuit
  loadouts:
  - ChemistJumpsuit
  - ChemistJumpskirt

- type: loadoutGroup
  id: ChemistOuterClothing
  name: loadout-group-chemist-outerclothing
  minLimit: 0
  loadouts:
  - RegularLabCoat
  - ChemistLabCoat
  - ChemistWintercoat

- type: loadoutGroup
  id: ChemistBackpack
  name: loadout-group-chemist-backpack
  loadouts:
  - ChemistBackpack
  - ChemistSatchel
  - ChemistDuffel

- type: loadoutGroup
  id: ParamedicHead
  name: loadout-group-paramedic-head
  minLimit: 0
  loadouts:
  - ParamedicHead

- type: loadoutGroup
  id: ParamedicJumpsuit
  name: loadout-group-paramedic-jumpsuit
  loadouts:
  - ParamedicJumpsuit
  - ParamedicJumpskirt

- type: loadoutGroup
  id: ParamedicOuterClothing
  name: loadout-group-paramedic-outerclothing
  minLimit: 0
  loadouts:
  - ParamedicWindbreaker
  - ParamedicWintercoat

- type: loadoutGroup
  id: ParamedicShoes
  name: loadout-group-paramedic-shoes
  loadouts:
  - BlueShoes
  - MedicalWinterBoots

- type: loadoutGroup
  id: SurvivalMedical
  name: loadout-group-survival-medical
  minLimit: 2
  hidden: true
  loadouts:
  - EmergencyNitrogenMedical
  - EmergencyOxygenMedical
  - LoadoutSpeciesVoxNitrogen

# Wildcards
- type: loadoutGroup
  id: ReporterJumpsuit
  name: loadout-group-reporter-jumpsuit
  loadouts:
  - ReporterJumpsuit
  - JournalistJumpsuit

- type: loadoutGroup
  id: PsychologistJumpsuit
  name: loadout-group-psychologist-jumpsuit
  loadouts:
  - PsychologistJumpsuit
  - PsychologistJumpskirt

- type: loadoutGroup
  id: BoxerJumpsuit
  name: loadout-group-boxer-jumpsuit
  loadouts:
  - BoxerShorts
  - BoxerShortsWithTop

- type: loadoutGroup
  id: BoxerGloves
  name: loadout-group-boxer-gloves
  loadouts:
  - RedBoxingGloves
  - BlueBoxingGloves
  - GreenBoxingGloves
  - YellowBoxingGloves

# Other
- type: loadoutGroup
  id: SurvivalSyndicate
  name: loadout-group-survival-syndicate
  minLimit: 2
  hidden: true
  loadouts:
  - EmergencyNitrogenSyndicate
  - EmergencyOxygenSyndicate
  - LoadoutSpeciesVoxNitrogen

- type: loadoutGroup
  id: GroupSpeciesBreathTool
  name: loadout-group-breath-tool
  minLimit: 1
  maxLimit: 1
  hidden: true
  loadouts:
  - LoadoutSpeciesBreathTool

- type: loadoutGroup
  id: GroupSpeciesBreathToolMedical
  name: loadout-group-breath-tool
  minLimit: 1
  maxLimit: 1
  hidden: true
  loadouts:
  - LoadoutSpeciesBreathToolMedical

- type: loadoutGroup
  id: GroupSpeciesBreathToolSecurity
  name: loadout-group-breath-tool
  minLimit: 1
  maxLimit: 1
  hidden: true
  loadouts:
  - LoadoutSpeciesBreathToolSecurity<|MERGE_RESOLUTION|>--- conflicted
+++ resolved
@@ -1069,11 +1069,8 @@
   loadouts:
   - DetectiveArmorVest
   - DetectiveCoat
-<<<<<<< HEAD
   - Bodycam # Goobstation - Body cameras
-=======
   - DetectiveCoatGrey
->>>>>>> 4e860952
 
 - type: loadoutGroup
   id: SecurityCadetJumpsuit
