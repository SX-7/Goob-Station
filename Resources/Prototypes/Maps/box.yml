- type: gameMap
  id: Box
  mapName: 'Box Station'
  mapPath: /Maps/box.yml
<<<<<<< HEAD
  minPlayers: 1
=======
  minPlayers: 0
>>>>>>> a59dfe01
  stations:
    Boxstation:
      stationProto: StandardNanotrasenStation
      components:
        - type: StationNameSetup
          mapNameTemplate: '{0} Box Station {1}'
          nameGenerator:
            !type:NanotrasenNameGenerator
            prefixCreator: 'TG'
        - type: StationEmergencyShuttle
          emergencyShuttlePath: /Maps/Shuttles/emergency_box.yml
        - type: StationJobs
          overflowJobs:
            - Passenger
          availableJobs:
            #service
            Captain: [ 1, 1 ]
<<<<<<< HEAD
            BlueshieldOfficer: [ 1, 1 ]
            NanotrasenRepresentative: [ 1, 1 ]
=======
            NanotrasenRepresentative: [ 1, 1 ]
            BlueshieldOfficer: [ 1, 1 ]
>>>>>>> a59dfe01
            HeadOfPersonnel: [ 1, 1 ]
            Bartender: [ 2, 2 ]
            Botanist: [ 3, 3 ]
            Chef: [ 2, 2 ]
            Janitor: [ 2, 2 ]
            Chaplain: [ 1, 1 ]
            Librarian: [ 1, 1 ]
            ServiceWorker: [ 2, 2 ]
            #engineering
            ChiefEngineer: [ 1, 1 ]
            AtmosphericTechnician: [ 3, 3 ]
            StationEngineer: [ 5, 5 ]
            TechnicalAssistant: [ 4, 4 ]
            #medical
            ChiefMedicalOfficer: [ 1, 1 ]
            Chemist: [ 2, 3 ]
            MedicalDoctor: [ 4, 4 ]
            Paramedic: [ 1, 1 ]
            MedicalIntern: [ 4, 4 ]
            Psychologist: [ 1, 1 ]
            #science
            ResearchDirector: [ 1, 1 ]
            Scientist: [ 5, 5 ]
            ResearchAssistant: [ 4, 4 ]
            Borg: [ 2, 2 ]
            #security
            HeadOfSecurity: [ 1, 1 ]
            Warden: [ 1, 1 ]
            SecurityOfficer: [ 5, 5 ]
            Detective: [ 1, 1 ]
            SecurityCadet: [ 4, 4 ]
            Lawyer: [ 2, 2 ]
            #supply
            Quartermaster: [ 1, 1 ]
            SalvageSpecialist: [ 3, 3 ]
            CargoTechnician: [ 3, 3 ]
            #civilian
            Passenger: [ -1, -1 ]
            Clown: [ 1, 1 ]
            Mime: [ 1, 1 ]
            Musician: [ 1, 1 ]
<|MERGE_RESOLUTION|>--- conflicted
+++ resolved
@@ -2,12 +2,12 @@
   id: Box
   mapName: 'Box Station'
   mapPath: /Maps/box.yml
-<<<<<<< HEAD
+
   minPlayers: 1
-=======
+
   minPlayers: 0
->>>>>>> a59dfe01
-  stations:
+
+stations:
     Boxstation:
       stationProto: StandardNanotrasenStation
       components:
@@ -24,13 +24,10 @@
           availableJobs:
             #service
             Captain: [ 1, 1 ]
-<<<<<<< HEAD
             BlueshieldOfficer: [ 1, 1 ]
             NanotrasenRepresentative: [ 1, 1 ]
-=======
             NanotrasenRepresentative: [ 1, 1 ]
             BlueshieldOfficer: [ 1, 1 ]
->>>>>>> a59dfe01
             HeadOfPersonnel: [ 1, 1 ]
             Bartender: [ 2, 2 ]
             Botanist: [ 3, 3 ]
