--- conflicted
+++ resolved
@@ -21,10 +21,6 @@
           availableJobs:
             #service
             Captain: [ 1, 1 ]
-<<<<<<< HEAD
-            StationAi: [ 1, 1 ]
-=======
->>>>>>> 7f8f3526
             NanotrasenRepresentative: [ 1, 1 ]
             BlueshieldOfficer: [ 1, 1 ]
             HeadOfPersonnel: [ 1, 1 ]
