- type: gameMap
  id: Train
  mapName: 'Why would you fucking want this map at all?'
  mapPath: /Maps/train.yml
<<<<<<< HEAD
  minPlayers: 90
  maxPlayers: 100
=======
  maxRandomOffset: 0
  randomRotation: false
  minPlayers: 10
  maxPlayers: 50
>>>>>>> 40bcf66f
  stations:
    Train:
      stationProto: StandardNanotrasenStation
      components:
        - type: StationNameSetup
          mapNameTemplate: 'Train "Sentipode" {0}-{1}'
          nameGenerator:
            !type:NanotrasenNameGenerator
            prefixCreator: 'ED'
        - type: StationEmergencyShuttle
          emergencyShuttlePath: /Maps/Shuttles/emergency_omega.yml # To do - add railway station
        - type: StationJobs
          availableJobs:
            #service
            Captain: [ 1, 1 ]
            NanotrasenRepresentative: [ 1, 1 ]
            BlueshieldOfficer: [ 1, 1 ]
            HeadOfPersonnel: [ 1, 1 ]
            Bartender: [ 1, 1 ]
            Botanist: [ 2, 2 ]
            Chef: [ 1, 1 ]
            Janitor: [ 1, 2 ]
            Chaplain: [ 1, 1 ]
            Librarian: [ 1, 1 ]
            ServiceWorker: [ 2, 3 ]
            Detective: [ 1, 1 ]
            #engineering
            ChiefEngineer: [ 1, 1 ]
            AtmosphericTechnician: [ 3, 3 ]
            StationEngineer: [ 5, 5 ]
            TechnicalAssistant: [ 3, 3 ]
            #medical
            ChiefMedicalOfficer: [ 1, 1 ]
            Chemist: [ 2, 2 ]
            MedicalDoctor: [ 3, 3 ]
            MedicalIntern: [ 2, 2 ]
            #science
            ResearchDirector: [ 1, 1 ]
            Scientist: [ 4, 4 ]
            ResearchAssistant: [ 2, 2 ]
            #security
            HeadOfSecurity: [ 1, 1 ]
            Warden: [ 1, 1 ]
            SecurityOfficer: [ 6, 6 ]
            SecurityCadet: [ 3, 3 ]
            Lawyer: [ 1, 2 ]
            #supply
            Quartermaster: [ 1, 1 ]
            SalvageSpecialist: [ 2, 2 ]
            CargoTechnician: [ 2, 2 ]
            #civilian
            Passenger: [ -1, -1 ]
            Clown: [ 1, 1 ]
            Mime: [ 1, 1 ]
            Musician: [ 1, 1 ]
            Borg: [ 2, 2 ]<|MERGE_RESOLUTION|>--- conflicted
+++ resolved
@@ -2,15 +2,10 @@
   id: Train
   mapName: 'Why would you fucking want this map at all?'
   mapPath: /Maps/train.yml
-<<<<<<< HEAD
-  minPlayers: 90
-  maxPlayers: 100
-=======
   maxRandomOffset: 0
   randomRotation: false
   minPlayers: 10
   maxPlayers: 50
->>>>>>> 40bcf66f
   stations:
     Train:
       stationProto: StandardNanotrasenStation
