--- conflicted
+++ resolved
@@ -21,12 +21,9 @@
     CaptainGunStealObjective: 0.5
     CaptainJetpackStealObjective: 0.5
     HandTeleporterStealObjective: 0.5
-<<<<<<< HEAD
     SecretDocumentsStealObjective: 0.5
     StealSupermatterSliverObjective: 0.5 # Goobstation - supermatter
-=======
     EnergyShotgunStealObjective: 0.5
->>>>>>> 65423e49
 
 - type: weightedRandom
   id: TraitorObjectiveGroupKill
