--- conflicted
+++ resolved
@@ -113,14 +113,10 @@
   id: SpaceLube
   name: reagent-name-space-lube
   desc: reagent-desc-space-lube
-<<<<<<< HEAD
   slipData:
     requiredSlipSpeed: 1
     superSlippery: true
-=======
   sticksToSkin: false # Goobstation
-  slippery: true
->>>>>>> 24dca464
   physicalDesc: reagent-physical-desc-shiny
   flavor: funny
   color: "#77b58e"
@@ -128,14 +124,10 @@
   boilingPoint: 290.0 # Glycerin
   meltingPoint: 18.2
   tileReactions:
-<<<<<<< HEAD
-  - !type:SpillTileReaction
-  friction: 0.0
-=======
     - !type:SpillTileReaction
       requiredSlipSpeed: 0.1 # Goobstation - no crawling to avoid it
       superSlippery: true
->>>>>>> 24dca464
+      friction: 0.0
 
 - type: reagent
   id: SpaceGlue
