- type: reaction
  id: Carpetium
  reactants:
    SpaceDrugs:
      amount: 1
    Fiber:
      amount: 2
  products:
    Carpetium: 3

- type: reaction
  id: BuzzochloricBees
  reactants:
    Saxoite: # do you like jazz (not sorry)
      amount: 1
    Fiber: # bees are fuzzy
      amount: 1
    GroundBee: # you need bee for the bees
      amount: 1
    Chlorine: # the chloric part of buzzochloric
      amount: 1
    UnstableMutagen: # to bring the buzz to life
      amount: 1
  products:
    BuzzochloricBees: 3

- type: reaction
  id: CreateSoap
  impact: Low
  quantized: true
  reactants:
    Fat:
      amount: 15
    TableSalt:
      amount: 10
    Water:
      amount: 10
  effects:
    - !type:CreateEntityReactionEffect
      entity: Soap

- type: reaction
  id: CreateSoapHomemade
  impact: Low
  quantized: true
  reactants:
    Fat:
      amount: 15
    TableSalt:
      amount: 10
    Blood:
      amount: 10
  effects:
    - !type:CreateEntityReactionEffect
      entity: SoapHomemade

- type: reaction
  id: Meatification
  impact: Low
  quantized: true
  reactants:
    Fat:
      amount: 25
    Nutriment:
      amount: 5
    Blood:
      amount: 10
    Carbon:
      amount: 10
  effects:
    - !type:CreateEntityReactionEffect
      entity: FoodMeat

- type: reaction
  id: SpaceGlue
  minTemp: 370
  reactants:
    SpaceLube:
      amount: 1
    Slime:
      amount: 1
  products:
    SpaceGlue: 2

- type: reaction
  id: Licoxide
  reactants:
    Lead:
      amount: 1
    Zinc:
      amount: 1
  products:
    Licoxide: 1

- type: reaction
  id: PlasticSheet # It's here because "haha look you can get smooth beautiful sheets of plastic from small cylindric beaker" (jokes aside: i dont know where should i put it)
  impact: Low
  quantized: true
  minTemp: 374
  reactants:
    Oil:
      amount: 5
    Ash:
      amount: 3
    SulfuricAcid:
      amount: 2
  effects:
    - !type:CreateEntityReactionEffect
      entity: SheetPlastic1

- type: reaction
  id: FlashFreezeIce
  quantized: true
  reactants:
    Fresium:
      amount: 1
    Water:
      amount: 1
  effects:
  - !type:CreateGas
    gas: Frezon
  products:
    Ice: 5

- type: reaction
  id: Fresium
  priority: 20
  maxTemp: 300
  reactants:
    Frezon:
      amount: 3
    Plasma:
      amount: 1
      catalyst: true
    Nitrogen:
      amount: 2
    Cryoxadone:
      amount: 0.22
    TableSalt:
      amount: 0.08
    Water:
      amount: 1.5
  effects:
  - !type:CreateGas
    gas: Nitrogen
  products:
    Fresium: 5

- type: reaction
  id: FiberBreakdown
  source: true
  requiredMixerCategories:
  - Centrifuge
  reactants:
    Fiber:
      amount: 5
    Water:
      amount: 10
      catalyst: true
  products:
    Carbon: 3
    Sugar: 2

- type: reaction
  id: Laughter
  reactants:
    JuiceBanana:
      amount: 1
    Sugar:
      amount: 1
  products:
    Laughter: 2

- type: reaction
  id: CreateEnrichedUranium
  impact: Low
  quantized: true
  reactants:
    Uranium-235:
      amount: 55
    Fluorine:
      amount: 35
    Uranium-234:
      amount: 10
  effects:
    - !type:CreateEntityReactionEffect
      entity: EnrichedUranium

- type: reaction
  id: Gunpowder # Own a musket for home defense, cause that's what the founding fathers intended!
  impact: Low
  quantized: true
  minTemp: 374
  reactants:
    Potassium:
      amount: 6
    Sulfur:
      amount: 2
    Charcoal:
      amount: 2
  effects:
    - !type:CreateEntityReactionEffect
      entity: MaterialGunpowder

- type: reaction
  id: lingium # Failing checks in the hot sun, i fought the code and the code won
  reactants:
    Doxarubixadone:
      amount: 1
<<<<<<< HEAD
    UnstableMutagen:
      amount: 2
    Plasma:
=======
    Plasma: # Consumed in reaction: steady supply of plasma required for a jug of it
      amount: 2 
    UnstableMutagen:
>>>>>>> 287c0dfa
      amount: 1
  products:
    lingium: 3<|MERGE_RESOLUTION|>--- conflicted
+++ resolved
@@ -205,17 +205,11 @@
 - type: reaction
   id: lingium # Failing checks in the hot sun, i fought the code and the code won
   reactants:
-    Doxarubixadone:
-      amount: 1
-<<<<<<< HEAD
     UnstableMutagen:
       amount: 2
-    Plasma:
-=======
     Plasma: # Consumed in reaction: steady supply of plasma required for a jug of it
       amount: 2 
     UnstableMutagen:
->>>>>>> 287c0dfa
       amount: 1
   products:
     lingium: 3