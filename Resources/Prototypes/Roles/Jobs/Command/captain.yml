--- conflicted
+++ resolved
@@ -15,13 +15,9 @@
       time: 27000 # 7.5 hours
     - !type:DepartmentTimeRequirement
       department: Command
-<<<<<<< HEAD
-      time: 27000 # 7.5 hours
-=======
       time: 54000 # 15 hours
     - !type:AgeRequirement
       requiredAge: 20
->>>>>>> f76fa0e5
   weight: 20
   startingGear: CaptainGear
   icon: "JobIconCaptain"
