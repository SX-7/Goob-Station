--- conflicted
+++ resolved
@@ -35,11 +35,6 @@
     belt: ClothingBeltMilitaryWebbingMedFilled
   storage:
     back:
-<<<<<<< HEAD
-    - BoxSurvivalSlotsEngineering # Goobstation - Slots Based Survival Boxes
-    - WeaponPulseRifle
-=======
->>>>>>> f76fa0e5
     - WeaponPulsePistol
     - WeaponRevolverMateba
     - SpeedLoaderMagnumAP
@@ -124,10 +119,6 @@
     belt: ClothingBeltBandolier
   storage:
     back:
-<<<<<<< HEAD
-    - BoxSurvivalSlotsEngineering # Goobstation - Slots Based Survival Boxes
-=======
->>>>>>> f76fa0e5
     - WeaponShotgunDoubleBarreled
     - BoxShotgunIncendiary
     - GrenadeFlashBang
