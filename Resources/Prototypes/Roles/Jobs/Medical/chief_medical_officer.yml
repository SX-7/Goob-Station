--- conflicted
+++ resolved
@@ -16,13 +16,9 @@
       department: Medical
       time: 36000 #10 hrs
     - !type:OverallPlaytimeRequirement
-<<<<<<< HEAD
-      time: 72000 #20 hrs
-=======
       time: 144000 #40 hrs
     - !type:AgeRequirement
       requiredAge: 20
->>>>>>> f76fa0e5
   weight: 10
   startingGear: CMOGear
   icon: "JobIconChiefMedicalOfficer"
