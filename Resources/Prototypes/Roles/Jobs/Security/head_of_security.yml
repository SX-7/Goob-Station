--- conflicted
+++ resolved
@@ -148,18 +148,7 @@
       time: 18000 #5 hrs
     - !type:DepartmentTimeRequirement
       department: Security
-<<<<<<< HEAD
       time: 36000 # 10 hrs
-=======
-      time: 54000 # 15 hrs
-    - !type:OverallPlaytimeRequirement
-      time: 144000 #40 hrs
-    - !type:StyleRequirement
-      styles:
-      - HumanHairFloorlengthBedhead
-      - HumanHairClassicFloorlengthBedhead
-      - HumanHairFloorlengthBraid
->>>>>>> 24dca464
   weight: 10
   startingGear: HoSGear
   icon: "JobIconHeadOfSecurity"
