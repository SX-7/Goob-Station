# SPDX-FileCopyrightText: 2024 Pieter-Jan Briers <pieterjan.briers+git@gmail.com>
# SPDX-FileCopyrightText: 2024 username <113782077+whateverusername0@users.noreply.github.com>
# SPDX-FileCopyrightText: 2024 whateverusername0 <whateveremail>
# SPDX-FileCopyrightText: 2025 Aiden <28298836+Aidenkrz@users.noreply.github.com>
# SPDX-FileCopyrightText: 2025 Aiden <aiden@djkraz.com>
# SPDX-FileCopyrightText: 2025 Errant <35878406+Errant-4@users.noreply.github.com>
# SPDX-FileCopyrightText: 2025 GoobBot <uristmchands@proton.me>
# SPDX-FileCopyrightText: 2025 SX-7 <sn1.test.preria.2002@gmail.com>
# SPDX-FileCopyrightText: 2025 Solstice <solsticeofthewinter@gmail.com>
# SPDX-FileCopyrightText: 2025 coderabbitai[bot] <136622811+coderabbitai[bot]@users.noreply.github.com>
# SPDX-FileCopyrightText: 2025 keronshb <54602815+keronshb@users.noreply.github.com>
# SPDX-FileCopyrightText: 2025 slarticodefast <161409025+slarticodefast@users.noreply.github.com>
#
# SPDX-License-Identifier: AGPL-3.0-or-later

- type: entity
  id: BaseMindRole
  name: Mind Role
  description: Mind Role entity
  abstract: true
  components:
  - type: MindRole

- type: entity
  parent: BaseMindRole
  id: BaseMindRoleAntag
  abstract: true
  components:
  - type: MindRole
    antag: true
    antagPrototype: GenericAntagonist
    roleType: SoloAntagonist
    sortWeight: 50

#Observer
- type: entity
  parent: BaseMindRole
  id: MindRoleObserver
  name: Observer Role
  components:
  - type: ObserverRole
  - type: MindRole
    sortWeight: -10

#Ghost Roles
- type: entity
  parent: BaseMindRole
  id: MindRoleGhostRoleNeutral
  name: Ghost Role
  components:
  - type: GhostRoleMarkerRole

- type: entity
  parent: MindRoleGhostRoleNeutral
  id: MindRoleGhostRoleFamiliar
  name: Ghost Role (Familiar)
  components:
  - type: MindRole
    roleType: Familiar

- type: entity
  parent: [ BaseMindRoleAntag, MindRoleGhostRoleNeutral ]
  id: MindRoleGhostRoleFreeAgent
  name: Ghost Role (Free Agent)
  components:
  - type: MindRole
    roleType: FreeAgent
    antagPrototype: GenericFreeAgent
    sortWeight: 30

- type: entity
  parent: MindRoleGhostRoleNeutral
  id: MindRoleGhostRoleFreeAgentHarmless
  name: Ghost Role (Free Agent)
  components:
  - type: MindRole
    roleType: FreeAgent
    sortWeight: 0 # Maybe 10?

- type: entity
  parent: MindRoleGhostRoleNeutral
  id: MindRoleGhostRoleSilicon
  name: Ghost Role (Silicon)
  components:
  - type: MindRole
    roleType: Silicon

- type: entity
  parent: [ BaseMindRoleAntag, MindRoleGhostRoleNeutral ]
  id: MindRoleGhostRoleSiliconAntagonist
  name: Ghost Role (Silicon Antagonist)
  components:
  - type: MindRole
    roleType: SiliconAntagonist
    antagPrototype: GenericSiliconAntagonist
    sortWeight: 30

- type: entity
  parent: [ BaseMindRoleAntag, MindRoleGhostRoleNeutral ]
  id: MindRoleGhostRoleSoloAntagonist
  name: Ghost Role (Solo Antagonist)

- type: entity
  parent: [ BaseMindRoleAntag, MindRoleGhostRoleNeutral ]
  id: MindRoleGhostRoleTeamAntagonist
  name: Ghost Role (Team Antagonist)
  components:
  - type: MindRole
    roleType: TeamAntagonist
    antagPrototype: GenericTeamAntagonist

# This should be used (or inherited) for team antags that are summoned or converted in large quantities, and are "secondary" to other antags
- type: entity
  parent: MindRoleGhostRoleTeamAntagonist
  id: MindRoleGhostRoleTeamAntagonistFlock
  name: Ghost Role (Team Antagonist)
  components:
  - type: MindRole
    sortWeight: 40

# The Job MindRole holds the mob's Job prototype
- type: entity
  parent: BaseMindRole
  id: MindRoleJob
  name: Job Role
  # JobPrototype is filled by SharedJobSystem

# Silicon
- type: entity
  parent: BaseMindRole
  id: MindRoleSiliconBrain
  name: Borg Brain Role
  components:
  - type: MindRole
    roleType: Silicon
  - type: SiliconBrainRole

- type: entity
  parent: BaseMindRoleAntag
  id: MindRoleSubvertedSilicon
  name: Subverted Silicon Role
  description:
  components:
  - type: MindRole
    antagPrototype: SubvertedSilicon
    roleType: SiliconAntagonist
    subtype: role-subtype-subverted
  - type: SubvertedSiliconRole

# Dragon
- type: entity
  parent: BaseMindRoleAntag
  id: MindRoleDragon
  name: Dragon Role
  components:
  - type: MindRole
    antagPrototype: Dragon
    roleType: TeamAntagonist
    subtype: role-subtype-dragon
    exclusiveAntag: true
  - type: DragonRole
  - type: RoleBriefing
    briefing: dragon-role-briefing

# Ninja
- type: entity
  parent: BaseMindRoleAntag
  id: MindRoleNinja
  name: Space Ninja Role
  components:
  - type: MindRole
    antagPrototype: SpaceNinja
    subtype: role-subtype-ninja
    exclusiveAntag: true
  - type: NinjaRole

# Paradox Clone
- type: entity
  parent: BaseMindRoleAntag
  id: MindRoleParadoxClone
  name: Paradox Clone Role
  components:
  - type: MindRole
    antagPrototype: ParadoxClone
    subtype: role-subtype-paradox-clone
  - type: ParadoxCloneRole

# Nukies
- type: entity
  parent: BaseMindRoleAntag
  id: MindRoleNukeops
  name: Nukeops Operative Role
  components:
  - type: MindRole
    roleType: TeamAntagonist
    subtype: role-subtype-nukie
    exclusiveAntag: true
    antagPrototype: Nukeops
  - type: NukeopsRole

- type: entity
  parent: MindRoleNukeops
  id: MindRoleNukeopsMedic
  name: Nukeops Medic Role
  components:
  - type: MindRole
    antagPrototype: NukeopsMedic

- type: entity
  parent: MindRoleNukeops
  id: MindRoleNukeopsCommander
  name: Nukeops Commander Role
  components:
  - type: MindRole
    antagPrototype: NukeopsCommander

# Revolutionaries
- type: entity
  parent: BaseMindRoleAntag
  id: MindRoleHeadRevolutionary
  name: Head Revolutionary Role
  components:
  - type: MindRole
    antagPrototype: HeadRev
    exclusiveAntag: true
    roleType: TeamAntagonist
    subtype: role-subtype-head-revolutionary
  - type: RevolutionaryRole

- type: entity
  parent: MindRoleHeadRevolutionary
  id: MindRoleRevolutionary
  name: Revolutionary Role
  components:
  - type: MindRole
    antagPrototype: Rev
    subtype: role-subtype-revolutionary

# Thief
- type: entity
  parent: BaseMindRoleAntag
  id: MindRoleThief
  name: Thief Role
  components:
  - type: MindRole
    antagPrototype: Thief
    subtype: role-subtype-thief
  - type: ThiefRole

# Traitors
- type: entity
  parent: BaseMindRoleAntag
  id: MindRoleTraitor
  name: Traitor Role
  components:
  - type: MindRole
    antagPrototype: Traitor
    exclusiveAntag: true
    subtype: role-subtype-traitor
  - type: TraitorRole

- type: entity
  parent: MindRoleTraitor
  id: MindRoleTraitorSleeper
  name: Sleeper Agent Role
  components:
  - type: MindRole
    antagPrototype: TraitorSleeper

- type: entity
  parent: MindRoleTraitor
  id: MindRoleTraitorReinforcement
  name: Syndicate Reinforcement Role
  components:
  - type: MindRole
<<<<<<< HEAD
    roleType: TeamAntagonist
    subtype: role-subtype-traitor-reinforcement
    antagPrototype: GenericTeamAntagonist
=======
    roleType: Familiar
>>>>>>> 31e7e0ed


# Zombie Squad
- type: entity
  parent: BaseMindRoleAntag
  id: MindRoleInitialInfected
  name: Initial Infected Role
  components:
  - type: MindRole
    antagPrototype: InitialInfected
    exclusiveAntag: true
    roleType: TeamAntagonist
    subtype: role-subtype-initial-infected
  - type: InitialInfectedRole

- type: entity
  parent: MindRoleGhostRoleTeamAntagonistFlock
  id: MindRoleZombie
  name: Zombie Role
  components:
  - type: MindRole
    antagPrototype: Zombie
    exclusiveAntag: true
    subtype: role-subtype-zombie
  - type: ZombieRole<|MERGE_RESOLUTION|>--- conflicted
+++ resolved
@@ -273,13 +273,8 @@
   name: Syndicate Reinforcement Role
   components:
   - type: MindRole
-<<<<<<< HEAD
-    roleType: TeamAntagonist
+    roleType: Familiar
     subtype: role-subtype-traitor-reinforcement
-    antagPrototype: GenericTeamAntagonist
-=======
-    roleType: Familiar
->>>>>>> 31e7e0ed
 
 
 # Zombie Squad
