--- conflicted
+++ resolved
@@ -273,15 +273,8 @@
   name: Syndicate Reinforcement Role
   components:
   - type: MindRole
-<<<<<<< HEAD
-    roleType: TeamAntagonist
-    subtype: role-subtype-traitor-reinforcement
-    antagPrototype: GenericTeamAntagonist
-=======
     roleType: Familiar
     subtype: role-subtype-traitor-reinforcement
-
->>>>>>> 939b4882
 
 
 # Zombie Squad
