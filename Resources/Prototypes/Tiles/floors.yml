- type: tile
  id: FloorSteel
  name: tiles-steel-floor
  sprite: /Textures/Tiles/steel.png
  variants: 4
  placementVariants:
  - 1.0
  - 1.0
  - 1.0
  - 1.0
  baseTurf: Plating
  isSubfloor: false
  deconstructTools: [ Prying ]
  footstepSounds:
    collection: FootstepFloor
  itemDrop: FloorTileItemSteel
  heatCapacity: 10000
  tileRipResistance: 4500

- type: tile
  id: FloorSteelCheckerLight
  name: tiles-steel-floor-checker-light
  sprite: /Textures/Tiles/cafeteria.png
  variants: 4
  placementVariants:
  - 1.0
  - 1.0
  - 1.0
  - 1.0
  baseTurf: Plating
  isSubfloor: false
  deconstructTools: [ Prying ]
  footstepSounds:
    collection: FootstepFloor
  itemDrop: FloorTileItemSteelCheckerLight
  heatCapacity: 10000
  tileRipResistance: 4500

- type: tile
  id: FloorSteelCheckerDark
  name: tiles-steel-floor-checker-dark
  sprite: /Textures/Tiles/checker_dark.png
  variants: 4
  placementVariants:
  - 1.0
  - 1.0
  - 1.0
  - 1.0
  baseTurf: Plating
  isSubfloor: false
  deconstructTools: [ Prying ]
  footstepSounds:
    collection: FootstepFloor
  itemDrop: FloorTileItemSteelCheckerDark
  heatCapacity: 10000
  tileRipResistance: 4500

- type: tile
  id: FloorSteelMini
  name: tiles-steel-floor-mini
  sprite: /Textures/Tiles/steel_mini.png
  variants: 4
  placementVariants:
  - 1.0
  - 1.0
  - 1.0
  - 1.0
  baseTurf: Plating
  isSubfloor: false
  deconstructTools: [ Prying ]
  footstepSounds:
    collection: FootstepFloor
  itemDrop: FloorTileItemSteel
  heatCapacity: 10000
  tileRipResistance: 4500

- type: tile
  id: FloorSteelPavement
  name: tiles-steel-floor-pavement
  sprite: /Textures/Tiles/steel_pavement.png
  variants: 4
  placementVariants:
  - 1.0
  - 1.0
  - 1.0
  - 1.0
  baseTurf: Plating
  isSubfloor: false
  deconstructTools: [ Prying ]
  footstepSounds:
    collection: FootstepFloor
  itemDrop: FloorTileItemSteel
  heatCapacity: 10000
  tileRipResistance: 4500

- type: tile
  id: FloorSteelDiagonal
  name: tiles-steel-floor-diagonal
  sprite: /Textures/Tiles/steel_diagonal.png
  variants: 4
  placementVariants:
  - 1.0
  - 1.0
  - 1.0
  - 1.0
  baseTurf: Plating
  isSubfloor: false
  deconstructTools: [ Prying ]
  footstepSounds:
    collection: FootstepFloor
  itemDrop: FloorTileItemSteel
  heatCapacity: 10000
  tileRipResistance: 4500

- type: tile
  id: FloorSteelOffset
  name: tiles-steel-floor-offset
  sprite: /Textures/Tiles/steel_offset.png
  baseTurf: Plating
  isSubfloor: false
  deconstructTools: [ Prying ]
  footstepSounds:
    collection: FootstepFloor
  itemDrop: FloorTileItemSteel
  heatCapacity: 10000
  tileRipResistance: 4500

- type: tile
  id: FloorSteelMono
  name: tiles-steel-floor-mono
  sprite: /Textures/Tiles/steel_mono.png
  variants: 4
  placementVariants:
  - 1.0
  - 1.0
  - 1.0
  - 1.0
  baseTurf: Plating
  isSubfloor: false
  deconstructTools: [ Prying ]
  footstepSounds:
    collection: FootstepTile
  itemDrop: FloorTileItemSteel
  heatCapacity: 10000
  tileRipResistance: 4500

- type: tile
  id: FloorSteelPavementVertical
  name: tiles-steel-floor-pavement-vertical
  sprite: /Textures/Tiles/steel_pavement_vertical.png
  variants: 4
  placementVariants:
  - 1.0
  - 1.0
  - 1.0
  - 1.0
  baseTurf: Plating
  isSubfloor: false
  deconstructTools: [ Prying ]
  footstepSounds:
    collection: FootstepTile
  itemDrop: FloorTileItemSteel
  heatCapacity: 10000
  tileRipResistance: 4500

- type: tile
  id: FloorSteelHerringbone
  name: tiles-steel-floor-herringbone
  sprite: /Textures/Tiles/steel_herringbone.png
  variants: 4
  placementVariants:
  - 1.0
  - 1.0
  - 1.0
  - 1.0
  baseTurf: Plating
  isSubfloor: false
  deconstructTools: [ Prying ]
  footstepSounds:
    collection: FootstepTile
  itemDrop: FloorTileItemSteel
  heatCapacity: 10000
  tileRipResistance: 4500

- type: tile
  id: FloorSteelDiagonalMini
  name: tiles-steel-floor-diagonal-mini
  sprite: /Textures/Tiles/steel_diagonal_mini.png
  variants: 4
  placementVariants:
  - 1.0
  - 1.0
  - 1.0
  - 1.0
  baseTurf: Plating
  isSubfloor: false
  deconstructTools: [ Prying ]
  footstepSounds:
    collection: FootstepTile
  itemDrop: FloorTileItemSteel
  heatCapacity: 10000
  tileRipResistance: 4500

- type: tile
  id: FloorBrassFilled
  name: tiles-brass-floor-filled
  sprite: /Textures/Tiles/Misc/clockwork/clockwork_floor_filled.png
  baseTurf: PlatingBrass
  isSubfloor: false
  deconstructTools: [ Prying ]
  footstepSounds:
    collection: FootstepHull
  itemDrop: FloorTileItemBrassFilled
  heatCapacity: 10000
  tileRipResistance: 220

- type: tile
  id: FloorBrassReebe
  name: tiles-brass-floor-reebe
  sprite: /Textures/Tiles/Misc/clockwork/reebe.png
  baseTurf: PlatingBrass
  isSubfloor: false
  deconstructTools: [ Prying ]
  footstepSounds:
    collection: FootstepHull
  itemDrop: FloorTileItemBrassReebe
  heatCapacity: 10000
  tileRipResistance: 220

- type: tile
  id: FloorPlastic
  name: tiles-plastic-floor
  sprite: /Textures/Tiles/plastic.png
  variants: 4
  placementVariants:
  - 1.0
  - 1.0
  - 1.0
  - 1.0
  baseTurf: Plating
  isSubfloor: false
  deconstructTools: [ Prying ]
  footstepSounds:
    collection: FootstepFloor
  itemDrop: FloorTileItemSteel
  heatCapacity: 10000
  tileRipResistance: 80

- type: tile
  id: FloorWood
  name: tiles-wood
  sprite: /Textures/Tiles/wood.png
  variants: 4
  placementVariants:
  - 1.0
  - 1.0
  - 1.0
  - 1.0
  baseTurf: Plating
  isSubfloor: false
  deconstructTools: [ Prying ]
  footstepSounds:
    collection: FootstepWood
  barestepSounds:
    collection: BarestepWood
  itemDrop: FloorTileItemWood
  heatCapacity: 10000
  tileRipResistance: 80

- type: tile
  id: FloorWhite
  name: tiles-white-floor
  sprite: /Textures/Tiles/white.png
  variants: 4
  placementVariants:
  - 1.0
  - 1.0
  - 1.0
  - 1.0
  baseTurf: Plating
  isSubfloor: false
  deconstructTools: [ Prying ]
  footstepSounds:
    collection: FootstepTile
  itemDrop: FloorTileItemWhite
  heatCapacity: 10000
  tileRipResistance: 80

- type: tile
  id: FloorWhiteMini
  name: tiles-white-floor-mini
  sprite: /Textures/Tiles/white_mini.png
  variants: 4
  placementVariants:
  - 1.0
  - 1.0
  - 1.0
  - 1.0
  baseTurf: Plating
  isSubfloor: false
  deconstructTools: [ Prying ]
  footstepSounds:
    collection: FootstepTile
  itemDrop: FloorTileItemWhite
  heatCapacity: 10000
  tileRipResistance: 80

- type: tile
  id: FloorWhitePavement
  name: tiles-white-floor-pavement
  sprite: /Textures/Tiles/white_pavement.png
  variants: 4
  placementVariants:
  - 1.0
  - 1.0
  - 1.0
  - 1.0
  baseTurf: Plating
  isSubfloor: false
  deconstructTools: [ Prying ]
  footstepSounds:
    collection: FootstepTile
  itemDrop: FloorTileItemWhite
  heatCapacity: 10000
  tileRipResistance: 80

- type: tile
  id: FloorWhiteDiagonal
  name: tiles-white-floor-diagonal
  sprite: /Textures/Tiles/white_diagonal.png
  variants: 4
  placementVariants:
  - 1.0
  - 1.0
  - 1.0
  - 1.0
  baseTurf: Plating
  isSubfloor: false
  deconstructTools: [ Prying ]
  footstepSounds:
    collection: FootstepTile
  itemDrop: FloorTileItemWhite
  heatCapacity: 10000
  tileRipResistance: 80

- type: tile
  id: FloorWhiteOffset
  name: tiles-white-floor-offset
  sprite: /Textures/Tiles/white_offset.png
  baseTurf: Plating
  isSubfloor: false
  deconstructTools: [ Prying ]
  footstepSounds:
    collection: FootstepTile
  itemDrop: FloorTileItemWhite
  heatCapacity: 10000
  tileRipResistance: 80

- type: tile
  id: FloorWhiteMono
  name: tiles-white-floor-mono
  sprite: /Textures/Tiles/white_mono.png
  variants: 4
  placementVariants:
  - 1.0
  - 1.0
  - 1.0
  - 1.0
  baseTurf: Plating
  isSubfloor: false
  deconstructTools: [ Prying ]
  footstepSounds:
    collection: FootstepTile
  itemDrop: FloorTileItemWhite
  heatCapacity: 10000
  tileRipResistance: 80

- type: tile
  id: FloorWhitePavementVertical
  name: tiles-white-floor-pavement-vertical
  sprite: /Textures/Tiles/white_pavement_vertical.png
  variants: 4
  placementVariants:
  - 1.0
  - 1.0
  - 1.0
  - 1.0
  baseTurf: Plating
  isSubfloor: false
  deconstructTools: [ Prying ]
  footstepSounds:
    collection: FootstepTile
  itemDrop: FloorTileItemWhite
  heatCapacity: 10000
  tileRipResistance: 80

- type: tile
  id: FloorWhiteHerringbone
  name: tiles-white-floor-herringbone
  sprite: /Textures/Tiles/white_herringbone.png
  variants: 4
  placementVariants:
  - 1.0
  - 1.0
  - 1.0
  - 1.0
  baseTurf: Plating
  isSubfloor: false
  deconstructTools: [ Prying ]
  footstepSounds:
    collection: FootstepTile
  itemDrop: FloorTileItemWhite
  heatCapacity: 10000
  tileRipResistance: 80

- type: tile
  id: FloorWhiteDiagonalMini
  name: tiles-white-floor-diagonal-mini
  sprite: /Textures/Tiles/white_diagonal_mini.png
  variants: 4
  placementVariants:
  - 1.0
  - 1.0
  - 1.0
  - 1.0
  baseTurf: Plating
  isSubfloor: false
  deconstructTools: [ Prying ]
  footstepSounds:
    collection: FootstepTile
  itemDrop: FloorTileItemWhite
  heatCapacity: 10000
  tileRipResistance: 80

- type: tile
  id: FloorWhitePlastic
  name: tiles-plastic-white-floor
  sprite: /Textures/Tiles/white_plastic.png
  variants: 4
  placementVariants:
  - 1.0
  - 1.0
  - 1.0
  - 1.0
  baseTurf: Plating
  isSubfloor: false
  deconstructTools: [ Prying ]
  footstepSounds:
    collection: FootstepTile
  itemDrop: FloorTileItemWhite
  heatCapacity: 10000
  tileRipResistance: 80

- type: tile
  id: FloorDark
  name: tiles-dark-floor
  sprite: /Textures/Tiles/dark.png
  variants: 4
  placementVariants:
  - 1.0
  - 1.0
  - 1.0
  - 1.0
  baseTurf: Plating
  isSubfloor: false
  deconstructTools: [ Prying ]
  footstepSounds:
    collection: FootstepTile
  itemDrop: FloorTileItemDark
  heatCapacity: 10000
  tileRipResistance: 100

- type: tile
  id: FloorDarkMini
  name: tiles-dark-floor-mini
  sprite: /Textures/Tiles/dark_mini.png
  variants: 4
  placementVariants:
  - 1.0
  - 1.0
  - 1.0
  - 1.0
  baseTurf: Plating
  isSubfloor: false
  deconstructTools: [ Prying ]
  footstepSounds:
    collection: FootstepTile
  itemDrop: FloorTileItemDark
  heatCapacity: 10000
  tileRipResistance: 100

- type: tile
  id: FloorDarkPavement
  name: tiles-dark-floor-pavement
  sprite: /Textures/Tiles/dark_pavement.png
  variants: 4
  placementVariants:
  - 1.0
  - 1.0
  - 1.0
  - 1.0
  baseTurf: Plating
  isSubfloor: false
  deconstructTools: [ Prying ]
  footstepSounds:
    collection: FootstepTile
  itemDrop: FloorTileItemDark
  heatCapacity: 10000
  tileRipResistance: 100

- type: tile
  id: FloorDarkDiagonal
  name: tiles-dark-floor-diagonal
  sprite: /Textures/Tiles/dark_diagonal.png
  variants: 4
  placementVariants:
  - 1.0
  - 1.0
  - 1.0
  - 1.0
  baseTurf: Plating
  isSubfloor: false
  deconstructTools: [ Prying ]
  footstepSounds:
    collection: FootstepTile
  itemDrop: FloorTileItemDark
  heatCapacity: 10000
  tileRipResistance: 100

- type: tile
  id: FloorDarkOffset
  name: tiles-dark-floor-offset
  sprite: /Textures/Tiles/dark_offset.png
  baseTurf: Plating
  isSubfloor: false
  deconstructTools: [ Prying ]
  footstepSounds:
    collection: FootstepTile
  itemDrop: FloorTileItemDark
  heatCapacity: 10000
  tileRipResistance: 100

- type: tile
  id: FloorDarkMono
  name: tiles-dark-floor-mono
  sprite: /Textures/Tiles/dark_mono.png
  variants: 4
  placementVariants:
  - 1.0
  - 1.0
  - 1.0
  - 1.0
  baseTurf: Plating
  isSubfloor: false
  deconstructTools: [ Prying ]
  footstepSounds:
    collection: FootstepTile
  itemDrop: FloorTileItemDark
  heatCapacity: 10000
  tileRipResistance: 100

- type: tile
  id: FloorDarkPavementVertical
  name: tiles-dark-floor-pavement-vertical
  sprite: /Textures/Tiles/dark_pavement_vertical.png
  variants: 4
  placementVariants:
  - 1.0
  - 1.0
  - 1.0
  - 1.0
  baseTurf: Plating
  isSubfloor: false
  deconstructTools: [ Prying ]
  footstepSounds:
    collection: FootstepTile
  itemDrop: FloorTileItemDark
  heatCapacity: 10000
  tileRipResistance: 100

- type: tile
  id: FloorDarkHerringbone
  name: tiles-dark-floor-herringbone
  sprite: /Textures/Tiles/dark_herringbone.png
  variants: 4
  placementVariants:
  - 1.0
  - 1.0
  - 1.0
  - 1.0
  baseTurf: Plating
  isSubfloor: false
  deconstructTools: [ Prying ]
  footstepSounds:
    collection: FootstepTile
  itemDrop: FloorTileItemDark
  heatCapacity: 10000
  tileRipResistance: 100

- type: tile
  id: FloorDarkDiagonalMini
  name: tiles-dark-floor-diagonal-mini
  sprite: /Textures/Tiles/dark_diagonal_mini.png
  variants: 4
  placementVariants:
  - 1.0
  - 1.0
  - 1.0
  - 1.0
  baseTurf: Plating
  isSubfloor: false
  deconstructTools: [ Prying ]
  footstepSounds:
    collection: FootstepTile
  itemDrop: FloorTileItemDark
  heatCapacity: 10000
  tileRipResistance: 100

- type: tile
  id: FloorDarkPlastic
  name: tiles-plastic-dark-floor
  sprite: /Textures/Tiles/dark_plastic.png
  variants: 4
  placementVariants:
  - 1.0
  - 1.0
  - 1.0
  - 1.0
  baseTurf: Plating
  isSubfloor: false
  deconstructTools: [ Prying ]
  footstepSounds:
    collection: FootstepTile
  itemDrop: FloorTileItemDark
  heatCapacity: 10000
  tileRipResistance: 50

- type: tile
  id: FloorTechMaint
  name: tiles-techmaint-floor
  sprite: /Textures/Tiles/tech_maint.png
  baseTurf: Plating
  isSubfloor: false
  deconstructTools: [ Prying ]
  footstepSounds:
    collection: FootstepHull
  itemDrop: FloorTileItemTechmaint
  heatCapacity: 10000
  tileRipResistance: 250

- type: tile
  id: FloorReinforced
  name: tiles-reinforced-floor
  sprite: /Textures/Tiles/reinforced.png
  baseTurf: Plating
  isSubfloor: false
  deconstructTools: [ Prying ]
  footstepSounds:
    collection: FootstepHull
  itemDrop: PartRodMetal1
  heatCapacity: 10000
  reinforced: true

- type: tile
  id: FloorMono
  name: tiles-mono-floor
  sprite: /Textures/Tiles/mono.png
  baseTurf: Plating
  isSubfloor: false
  deconstructTools: [ Prying ]
  footstepSounds:
    collection: FootstepTile
  itemDrop: FloorTileItemMono
  heatCapacity: 10000
  tileRipResistance: 100

- type: tile
  id: FloorLino
  name: tiles-linoleum-floor
  sprite: /Textures/Tiles/lino.png
  baseTurf: Plating
  isSubfloor: false
  deconstructTools: [ Prying ]
  footstepSounds:
    collection: FootstepTile
  itemDrop: FloorTileItemLino
  heatCapacity: 10000
  tileRipResistance: 100

- type: tile
  id: FloorSteelDirty
  name: tiles-dirty-steel-floor
  sprite: /Textures/Tiles/steel_dirty.png
  baseTurf: Plating
  isSubfloor: false
  deconstructTools: [ Prying ]
  footstepSounds:
    collection: FootstepPlating
  itemDrop: FloorTileItemDirty
  heatCapacity: 10000
  tileRipResistance: 4500

- type: tile
  id: FloorElevatorShaft
  name: tiles-elevator-shaft
  sprite: /Textures/Tiles/elevator_shaft.png
  baseTurf: Plating
  isSubfloor: false
  deconstructTools: [ Prying ]
  footstepSounds:
    collection: FootstepHull
  itemDrop: FloorTileItemElevatorShaft
  heatCapacity: 10000
  tileRipResistance: 4500

- type: tile
  id: FloorMetalDiamond
  name: tiles-diamond-plate-floor
  sprite: /Textures/Tiles/metaldiamond.png
  baseTurf: Plating
  isSubfloor: false
  deconstructTools: [ Prying ]
  footstepSounds:
    collection: FootstepHull
  itemDrop: FloorTileItemMetalDiamond
  heatCapacity: 10000
  tileRipResistance: 4500

- type: tile
  id: FloorRockVault
  name: tiles-rock-floor
  sprite: /Textures/Tiles/rock_vault.png
  baseTurf: Plating
  isSubfloor: false
  deconstructTools: [ Prying ]
  footstepSounds:
    collection: FootstepAsteroid
  itemDrop: FloorTileItemRockVault
  heatCapacity: 10000
  tileRipResistance:  400

- type: tile
  id: FloorBlue
  name: tiles-blue-tile
  sprite: /Textures/Tiles/blue.png
  baseTurf: Plating
  isSubfloor: false
  deconstructTools: [ Prying ]
  footstepSounds:
    collection: FootstepTile
  itemDrop: FloorTileItemBlue
  heatCapacity: 10000
  tileRipResistance: 50

- type: tile
  id: FloorSteelLime
  name: tiles-lime-floor
  sprite: /Textures/Tiles/lime.png
  variants: 4
  placementVariants:
  - 1.0
  - 1.0
  - 1.0
  - 1.0
  baseTurf: Plating
  isSubfloor: false
  deconstructTools: [ Prying ]
  footstepSounds:
    collection: FootstepFloor
  itemDrop: FloorTileItemLime
  heatCapacity: 10000
  tileRipResistance: 4500

- type: tile
  id: FloorMining
  name: tiles-mining-tile
  sprite: /Textures/Tiles/mining_floor.png
  baseTurf: Plating
  isSubfloor: false
  deconstructTools: [ Prying ]
  footstepSounds:
    collection: FootstepTile
  itemDrop: FloorTileItemMining
  heatCapacity: 10000
  tileRipResistance: 250

- type: tile
  id: FloorMiningDark
  name: tiles-mining-dark-tile
  sprite: /Textures/Tiles/mining_floor_dark.png
  baseTurf: Plating
  isSubfloor: false
  deconstructTools: [ Prying ]
  footstepSounds:
    collection: FootstepTile
  itemDrop: FloorTileItemMiningDark
  heatCapacity: 10000
  tileRipResistance: 250

- type: tile
  id: FloorMiningLight
  name: tiles-mining-light-tile
  sprite: /Textures/Tiles/mining_floor_light.png
  baseTurf: Plating
  isSubfloor: false
  deconstructTools: [ Prying ]
  footstepSounds:
    collection: FootstepTile
  itemDrop: FloorTileItemMiningLight
  heatCapacity: 10000
  tileRipResistance: 250

# Departamental
- type: tile
  id: FloorFreezer
  name: tiles-freezer
  sprite: /Textures/Tiles/freezer.png
  baseTurf: Plating
  isSubfloor: false
  deconstructTools: [ Prying ]
  footstepSounds:
    collection: FootstepHull
  itemDrop: FloorTileItemFreezer
  heatCapacity: 10000
  tileRipResistance: 100

- type: tile
  id: FloorShowroom
  name: tiles-showroom-floor
  sprite: /Textures/Tiles/showroom.png
  baseTurf: Plating
  isSubfloor: false
  deconstructTools: [ Prying ]
  footstepSounds:
    collection: FootstepFloor
  itemDrop: FloorTileItemShowroom
  heatCapacity: 10000
  tileRipResistance: 100

- type: tile
  id: FloorHydro
  name: tiles-hydro-floor
  sprite: /Textures/Tiles/hydro.png
  baseTurf: Plating
  isSubfloor: false
  deconstructTools: [ Prying ]
  footstepSounds:
    collection: FootstepFloor
  itemDrop: FloorTileItemHydro
  heatCapacity: 10000
  tileRipResistance: 50

- type: tile
  id: FloorBar
  name: tiles-bar-floor
  sprite: /Textures/Tiles/bar.png
  variants: 4
  placementVariants:
  - 1.0
  - 1.0
  - 1.0
  - 1.0
  baseTurf: Plating
  isSubfloor: false
  deconstructTools: [ Prying ]
  footstepSounds:
    collection: FootstepFloor
  itemDrop: FloorTileItemBar
  heatCapacity: 10000
  tileRipResistance: 100

- type: tile
  id: FloorClown
  name: tiles-clown-floor
  sprite: /Textures/Tiles/clown.png
  baseTurf: Plating
  isSubfloor: false
  deconstructTools: [ Prying ]
  footstepSounds:
    collection: FootstepFloor
  itemDrop: FloorTileItemClown
  heatCapacity: 10000
  tileRipResistance: 50

- type: tile
  id: FloorMime
  name: tiles-mime-floor
  sprite: /Textures/Tiles/mime.png
  baseTurf: Plating
  isSubfloor: false
  deconstructTools: [ Prying ]
  footstepSounds:
    collection: FootstepFloor
  itemDrop: FloorTileItemMime
  heatCapacity: 10000
  tileRipResistance: 50

- type: tile
  id: FloorKitchen
  name: tiles-kitchen-floor
  sprite: /Textures/Tiles/kitchen.png
  baseTurf: Plating
  isSubfloor: false
  deconstructTools: [ Prying ]
  footstepSounds:
    collection: FootstepTile
  itemDrop: FloorTileItemKitchen
  heatCapacity: 10000
  tileRipResistance: 50

- type: tile
  id: FloorLaundry
  name: tiles-laundry-floor
  sprite: /Textures/Tiles/laundry.png
  baseTurf: Plating
  isSubfloor: false
  deconstructTools: [ Prying ]
  footstepSounds:
    collection: FootstepTile
  itemDrop: FloorTileItemLaundry
  heatCapacity: 10000
  tileRipResistance: 50

- type: tile
  id: FloorSteelDamaged
  name: tiles-steel-floor
  sprite: /Textures/Tiles/steel_damaged.png
  variants: 5
  placementVariants:
  - 1.0
  - 1.0
  - 1.0
  - 1.0
  - 1.0
  baseTurf: Plating
  isSubfloor: false
  deconstructTools: [ Prying ]
  footstepSounds:
    collection: FootstepFloor
  itemDrop: FloorTileItemSteel #This should probably be made null when it becomes possible to make it such, in SS13 prying destroyed tiles wouldn't give you anything.
  heatCapacity: 10000
  tileRipResistance: 175

- type: tile
  id: FloorSteelBurnt
  name: tiles-steel-floor
  sprite: /Textures/Tiles/steel_burnt.png
  variants: 2
  placementVariants:
  - 1.0
  - 1.0
  baseTurf: Plating
  isSubfloor: false
  deconstructTools: [ Prying ]
  footstepSounds:
    collection: FootstepFloor
  itemDrop: FloorTileItemSteel #Same case as FloorSteelDamaged, make it null when possible
  heatCapacity: 10000
  tileRipResistance: 175


# Concrete
- type: tile
  id: FloorConcrete
  name: tiles-concrete-tile
  sprite: /Textures/Tiles/Planet/Concrete/concrete.png
  variants: 4
  placementVariants:
  - 1.0
  - 1.0
  - 1.0
  - 1.0
  baseTurf: Plating
  isSubfloor: false
  deconstructTools: [ Prying ]
  footstepSounds:
    collection: FootstepTile
  itemDrop: FloorTileItemConcrete
  heatCapacity: 10000
  weather: true
  tileRipResistance: 300

- type: tile
  id: FloorConcreteMono
  name: tiles-concrete-slab
  sprite: /Textures/Tiles/Planet/Concrete/concrete_mono.png
  variants: 4
  placementVariants:
  - 1.0
  - 1.0
  - 1.0
  - 1.0
  baseTurf: Plating
  isSubfloor: false
  deconstructTools: [ Prying ]
  footstepSounds:
    collection: FootstepTile
  itemDrop: FloorTileItemConcrete
  heatCapacity: 10000
  weather: true
  tileRipResistance: 300

- type: tile
  id: FloorConcreteSmooth
  name: tiles-concrete-smooth
  sprite: /Textures/Tiles/Planet/Concrete/concrete_smooth.png
  variants: 4
  placementVariants:
  - 1.0
  - 1.0
  - 1.0
  - 1.0
  baseTurf: Plating
  isSubfloor: false
  deconstructTools: [ Prying ]
  footstepSounds:
    collection: FootstepTile
  itemDrop: FloorTileItemConcrete
  heatCapacity: 10000
  weather: true
  tileRipResistance: 300

- type: tile
  id: FloorGrayConcrete
  name: tiles-gray-concrete-tile
  sprite: /Textures/Tiles/Planet/Concrete/grayconcrete.png
  variants: 4
  placementVariants:
  - 1.0
  - 1.0
  - 1.0
  - 1.0
  baseTurf: Plating
  isSubfloor: false
  deconstructTools: [ Prying ]
  footstepSounds:
    collection: FootstepTile
  itemDrop: FloorTileItemGrayConcrete
  heatCapacity: 10000
  weather: true
  tileRipResistance: 300

- type: tile
  id: FloorGrayConcreteMono
  name: tiles-gray-concrete-slab
  sprite: /Textures/Tiles/Planet/Concrete/grayconcrete_mono.png
  variants: 4
  placementVariants:
  - 1.0
  - 1.0
  - 1.0
  - 1.0
  baseTurf: Plating
  isSubfloor: false
  deconstructTools: [ Prying ]
  footstepSounds:
    collection: FootstepTile
  itemDrop: FloorTileItemGrayConcrete
  heatCapacity: 10000
  weather: true
  tileRipResistance: 300

- type: tile
  id: FloorGrayConcreteSmooth
  name: tiles-gray-concrete-smooth
  sprite: /Textures/Tiles/Planet/Concrete/grayconcrete_smooth.png
  variants: 4
  placementVariants:
  - 1.0
  - 1.0
  - 1.0
  - 1.0
  baseTurf: Plating
  isSubfloor: false
  deconstructTools: [ Prying ]
  footstepSounds:
    collection: FootstepTile
  itemDrop: FloorTileItemGrayConcrete
  heatCapacity: 10000
  weather: true
  tileRipResistance: 300

- type: tile
  id: FloorOldConcrete
  name: tiles-old-concrete-tile
  sprite: /Textures/Tiles/Planet/Concrete/oldconcrete.png
  variants: 4
  placementVariants:
  - 1.0
  - 1.0
  - 1.0
  - 1.0
  baseTurf: Plating
  isSubfloor: false
  deconstructTools: [ Prying ]
  footstepSounds:
    collection: FootstepTile
  itemDrop: FloorTileItemOldConcrete
  heatCapacity: 10000
  weather: true
  tileRipResistance: 300

- type: tile
  id: FloorOldConcreteMono
  name: tiles-old-concrete-slab
  sprite: /Textures/Tiles/Planet/Concrete/oldconcrete_mono.png
  variants: 4
  placementVariants:
  - 1.0
  - 1.0
  - 1.0
  - 1.0
  baseTurf: Plating
  isSubfloor: false
  deconstructTools: [ Prying ]
  footstepSounds:
    collection: FootstepTile
  itemDrop: FloorTileItemOldConcrete
  heatCapacity: 10000
  weather: true
  tileRipResistance: 300

- type: tile
  id: FloorOldConcreteSmooth
  name: tiles-old-concrete-smooth
  sprite: /Textures/Tiles/Planet/Concrete/oldconcrete_smooth.png
  variants: 4
  placementVariants:
  - 1.0
  - 1.0
  - 1.0
  - 1.0
  baseTurf: Plating
  isSubfloor: false
  deconstructTools: [ Prying ]
  footstepSounds:
    collection: FootstepTile
  itemDrop: FloorTileItemOldConcrete
  heatCapacity: 10000
  weather: true
  tileRipResistance: 300

# Carpets (non smoothing)
- type: tile
  id: FloorArcadeBlue
  name: tiles-blue-arcade-floor
  sprite: /Textures/Tiles/arcadeblue.png
  baseTurf: Plating
  isSubfloor: false
  deconstructTools: [ Prying ]
  footstepSounds:
    collection: FootstepCarpet
  barestepSounds:
    collection: BarestepCarpet
  friction: 0.25
  itemDrop: FloorTileItemArcadeBlue
  heatCapacity: 10000
  tileRipResistance: 75

- type: tile
  id: FloorArcadeBlue2
  name: tiles-blue-arcade-floor
  sprite: /Textures/Tiles/arcadeblue2.png
  baseTurf: Plating
  isSubfloor: false
  deconstructTools: [ Prying ]
  footstepSounds:
    collection: FootstepCarpet
  barestepSounds:
    collection: BarestepCarpet
  friction: 0.25
  itemDrop: FloorTileItemArcadeBlue2
  heatCapacity: 10000
  tileRipResistance: 75

- type: tile
  id: FloorArcadeRed
  name: tiles-red-arcade-floor
  sprite: /Textures/Tiles/arcadered.png
  baseTurf: Plating
  isSubfloor: false
  deconstructTools: [ Prying ]
  footstepSounds:
    collection: FootstepCarpet
  barestepSounds:
    collection: BarestepCarpet
  friction: 0.25
  itemDrop: FloorTileItemArcadeRed
  heatCapacity: 10000
  tileRipResistance: 75

- type: tile
  id: FloorEighties
  name: tiles-eighties-floor
  sprite: /Textures/Tiles/eighties.png
  baseTurf: Plating
  isSubfloor: false
  deconstructTools: [ Prying ]
  footstepSounds:
    collection: FootstepCarpet
  barestepSounds:
    collection: BarestepCarpet
  friction: 0.25
  itemDrop: FloorTileItemEighties
  heatCapacity: 10000
  tileRipResistance: 75

- type: tile
  id: FloorCarpetClown
  name: tiles-clown-carpet-floor
  sprite: /Textures/Tiles/carpetclown.png
  baseTurf: Plating
  isSubfloor: false
  deconstructTools: [ Prying ]
  footstepSounds:
    collection: FootstepCarpet
  barestepSounds:
    collection: BarestepCarpet
  friction: 0.25
  itemDrop: FloorTileItemCarpetClown
  heatCapacity: 10000
  tileRipResistance: 75

- type: tile
  id: FloorCarpetOffice
  name: tiles-office-carpet-floor
  sprite: /Textures/Tiles/carpetoffice.png
  baseTurf: Plating
  isSubfloor: false
  deconstructTools: [ Prying ]
  footstepSounds:
    collection: FootstepCarpet
  barestepSounds:
    collection: BarestepCarpet
  friction: 0.25
  itemDrop: FloorTileItemCarpetOffice
  heatCapacity: 10000
  tileRipResistance: 75

- type: tile
  id: FloorBoxing
  name: tiles-boxing-ring-floor
  sprite: /Textures/Tiles/boxing.png
  variants: 4
  placementVariants:
  - 1.0
  - 1.0
  - 1.0
  - 1.0
  baseTurf: Plating
  isSubfloor: false
  deconstructTools: [ Prying ]
  footstepSounds:
    collection: FootstepFloor
  friction: 0.25
  itemDrop: FloorTileItemBoxing
  heatCapacity: 10000
  tileRipResistance: 50

- type: tile
  id: FloorGym
  name: tiles-gym-floor
  sprite: /Textures/Tiles/gym.png
  variants: 4
  placementVariants:
  - 1.0
  - 1.0
  - 1.0
  - 1.0
  baseTurf: Plating
  isSubfloor: false
  deconstructTools: [ Prying ]
  footstepSounds:
    collection: FootstepFloor
  friction: 0.25
  itemDrop: FloorTileItemGym
  heatCapacity: 10000
  tileRipResistance: 50

# Shuttle
- type: tile
  id: FloorShuttleWhite
  name: tiles-white-shuttle-floor
  sprite: /Textures/Tiles/shuttlewhite.png
  baseTurf: Plating
  isSubfloor: false
  deconstructTools: [ Prying ]
  footstepSounds:
    collection: FootstepFloor
  itemDrop: FloorTileItemShuttleWhite
  heatCapacity: 10000
  tileRipResistance: 4500

- type: tile
  id: FloorShuttleGrey
  name: tiles-grey-shuttle-floor
  sprite: /Textures/Tiles/shuttlegrey.png
  baseTurf: Plating
  isSubfloor: false
  deconstructTools: [ Prying ]
  footstepSounds:
    collection: FootstepFloor
  itemDrop: FloorTileItemShuttleGrey
  heatCapacity: 10000
  tileRipResistance: 4500

- type: tile
  id: FloorShuttleBlack
  name: tiles-black-shuttle-floor
  sprite: /Textures/Tiles/shuttleblack.png
  baseTurf: Plating
  isSubfloor: false
  deconstructTools: [ Prying ]
  footstepSounds:
    collection: FootstepFloor
  itemDrop: FloorTileItemShuttleBlack
  heatCapacity: 10000
  tileRipResistance: 4500

- type: tile
  id: FloorShuttleBlue
  name: tiles-blue-shuttle-floor
  sprite: /Textures/Tiles/shuttleblue.png
  baseTurf: Plating
  isSubfloor: false
  deconstructTools: [ Prying ]
  footstepSounds:
    collection: FootstepFloor
  itemDrop: FloorTileItemShuttleBlue
  heatCapacity: 10000
  tileRipResistance: 4500

- type: tile
  id: FloorShuttleOrange
  name: tiles-orange-shuttle-floor
  sprite: /Textures/Tiles/shuttleorange.png
  baseTurf: Plating
  isSubfloor: false
  deconstructTools: [ Prying ]
  footstepSounds:
    collection: FootstepFloor
  itemDrop: FloorTileItemShuttleOrange
  heatCapacity: 10000
  tileRipResistance: 4500

- type: tile
  id: FloorShuttlePurple
  name: tiles-purple-shuttle-floor
  sprite: /Textures/Tiles/shuttlepurple.png
  baseTurf: Plating
  isSubfloor: false
  deconstructTools: [ Prying ]
  footstepSounds:
    collection: FootstepFloor
  itemDrop: FloorTileItemShuttlePurple
  heatCapacity: 10000
  tileRipResistance: 4500

- type: tile
  id: FloorShuttleRed
  name: tiles-red-shuttle-floor
  sprite: /Textures/Tiles/shuttlered.png
  baseTurf: Plating
  isSubfloor: false
  deconstructTools: [ Prying ]
  footstepSounds:
    collection: FootstepFloor
  itemDrop: FloorTileItemShuttleRed
  heatCapacity: 10000
  tileRipResistance: 4500


# Materials
- type: tile
  id: FloorGold
  name: tiles-gold-tile
  sprite: /Textures/Tiles/gold.png
  baseTurf: Plating
  isSubfloor: false
  deconstructTools: [ Prying ]
  footstepSounds:
    collection: FootstepTile
  itemDrop: FloorTileItemGold
  heatCapacity: 10000
  tileRipResistance: 600

- type: tile
  id: FloorSilver
  name: tiles-silver-tile
  sprite: /Textures/Tiles/silver.png
  baseTurf: Plating
  isSubfloor: false
  deconstructTools: [ Prying ]
  footstepSounds:
    collection: FootstepTile
  itemDrop: FloorTileItemSilver
  heatCapacity: 10000
  tileRipResistance: 500

- type: tile
  id: FloorGlass
  name: tiles-glass-floor
  sprite: /Textures/Tiles/glass.png
  variants: 4
  placementVariants:
  - 1.0
  - 1.0
  - 1.0
  - 1.0
  baseTurf: Plating
  isSubfloor: false
  deconstructTools: [ Prying ]
  footstepSounds:
    collection: FootstepTile
  itemDrop: SheetGlass1
  heatCapacity: 10000
  tileRipResistance: 150

- type: tile
  id: FloorRGlass
  name: tiles-reinforced-glass-floor
  sprite: /Textures/Tiles/rglass.png
  variants: 4
  placementVariants:
  - 1.0
  - 1.0
  - 1.0
  - 1.0
  baseTurf: Plating
  isSubfloor: false
  deconstructTools: [ Prying ]
  footstepSounds:
    collection: FootstepTile
  itemDrop: SheetRGlass1
  heatCapacity: 10000
  tileRipResistance: 175

# Circuits
- type: tile
  id: FloorGreenCircuit
  name: tiles-green-circuit-floor
  sprite: /Textures/Tiles/green_circuit.png
  baseTurf: Plating
  isSubfloor: false
  deconstructTools: [ Prying ]
  footstepSounds:
    collection: FootstepHull
  itemDrop: FloorTileItemGCircuit
  heatCapacity: 10000
  tileRipResistance: 225

- type: tile
  id: FloorBlueCircuit
  name: tiles-blue-circuit-floor
  sprite: /Textures/Tiles/blue_circuit.png
  baseTurf: Plating
  isSubfloor: false
  deconstructTools: [ Prying ]
  footstepSounds:
    collection: FootstepHull
  itemDrop: FloorTileItemBCircuit
  heatCapacity: 10000
  tileRipResistance: 225

# Terrain
- type: tile
  id: FloorAsphalt
  name: tiles-asphalt
  sprite: /Textures/Tiles/Planet/Concrete/asphalt.png
  variants: 10
  placementVariants:
  - 1.0
  - 1.0
  - 1.0
  - 1.0
  - 1.0
  - 1.0
  - 1.0
  - 1.0
  - 1.0
  - 1.0
  baseTurf: FloorDirt
  isSubfloor: true
  footstepSounds:
    collection: FootstepTile
  heatCapacity: 10000
  weather: true

- type: tile
  id: FloorGrass
  name: tiles-planet-grass-floor
  sprite: /Textures/Tiles/grass.png
  baseTurf: FloorDirt
  isSubfloor: true
  footstepSounds:
    collection: FootstepGrass
  itemDrop: FloorTileItemGrass
  heatCapacity: 10000
  weather: true

- type: tile
  id: FloorGrassJungle
  name: tiles-jungle-grass-floor
  sprite: /Textures/Tiles/grassjungle.png
  baseTurf: FloorDirt
  isSubfloor: true
  footstepSounds:
    collection: FootstepGrass
  itemDrop: FloorTileItemGrassJungle
  heatCapacity: 10000
  weather: true

- type: tile
  id: FloorGrassDark
  name: tiles-dark-grass-floor
  sprite: /Textures/Tiles/grassdark.png
  variants: 4
  placementVariants:
  - 1.0
  - 1.0
  - 1.0
  - 1.0
  baseTurf: FloorDirt
  isSubfloor: true
  footstepSounds:
    collection: FootstepGrass
  heatCapacity: 10000
  weather: true

- type: tile
  id: FloorGrassLight
  name: tiles-light-grass-floor
  sprite: /Textures/Tiles/grasslight.png
  variants: 4
  placementVariants:
  - 1.0
  - 1.0
  - 1.0
  - 1.0
  baseTurf: FloorDirt
  isSubfloor: true
  footstepSounds:
    collection: FootstepGrass
  heatCapacity: 10000
  weather: true

- type: tile
  id: FloorDirt
  name: tiles-dirt-floor
  sprite: /Textures/Tiles/dirt.png
  variants: 4
  placementVariants:
  - 1.0
  - 1.0
  - 1.0
  - 1.0
  baseTurf: Plating
  isSubfloor: true
  footstepSounds:
    collection: FootstepAsteroid
  heatCapacity: 10000
  weather: true

# Asteroid

- type: tile
  id: FloorAsteroidSand
  name: tiles-asteroid-sand
  sprite: /Textures/Tiles/Asteroid/asteroid.png
  variants: 13
  placementVariants:
  - 0.8
  - 0.0166 #Should be roughly 20%.... I think??? I don't know dude, I'm just a YAML monkey.
  - 0.0166
  - 0.0166
  - 0.0166
  - 0.0166
  - 0.0166
  - 0.0166
  - 0.0166
  - 0.0166
  - 0.0166
  - 0.0116
  - 0.0116
  baseTurf: Space
  isSubfloor: true
  footstepSounds:
    collection: FootstepAsteroid
  heatCapacity: 10000
  weather: true

- type: tile
  id: FloorAsteroidSandDug
  name: tiles-asteroid-sand
  sprite: /Textures/Tiles/Asteroid/asteroid_dug.png
  baseTurf: Space
  isSubfloor: true
  footstepSounds:
    collection: FootstepAsteroid
  heatCapacity: 10000
  weather: true

- type: tile
  id: FloorAsteroidSandRed
  name: tiles-asteroid-sand
  sprite: /Textures/Tiles/Asteroid/asteroid_red.png
  variants: 13
  placementVariants:
  - 0.8
  - 0.0166
  - 0.0166
  - 0.0166
  - 0.0166
  - 0.0166
  - 0.0166
  - 0.0166
  - 0.0166
  - 0.0166
  - 0.0166
  - 0.0116
  - 0.0116
  baseTurf: Space
  isSubfloor: true
  footstepSounds:
    collection: FootstepAsteroid
  heatCapacity: 10000
  weather: true

- type: tile
  id: FloorAsteroidTile
  name: tiles-asteroid-tile
  sprite: /Textures/Tiles/Asteroid/asteroid_tile.png
  baseTurf: Plating
  isSubfloor: false
  deconstructTools: [ Prying ]
  footstepSounds:
    collection: FootstepAsteroid
  heatCapacity: 10000
  weather: true

- type: tile
  id: FloorAsteroidIronsand
  name: tiles-asteroid-ironsand
  sprite: /Textures/Tiles/Asteroid/ironsand.png
  variants: 15
  placementVariants:
  - 1.0
  - 1.0
  - 1.0
  - 1.0
  - 1.0
  - 1.0
  - 1.0
  - 1.0
  - 1.0
  - 1.0
  - 1.0
  - 1.0
  - 1.0
  - 1.0
  - 1.0
  baseTurf: Space
  isSubfloor: true
  footstepSounds:
    collection: FootstepAsteroid
  heatCapacity: 10000
  weather: true

- type: tile
  id: FloorAsteroidSandUnvariantized
  name: tiles-asteroid-sand
  sprite: /Textures/Tiles/Asteroid/asteroid0.png
  baseTurf: Space
  isSubfloor: true
  footstepSounds:
    collection: FootstepAsteroid
  heatCapacity: 10000
  weather: true

- type: tile
  id: FloorAsteroidIronsandUnvariantized
  name: tiles-asteroid-ironsand
  sprite: /Textures/Tiles/Asteroid/ironsand0.png
  baseTurf: Space
  isSubfloor: true
  footstepSounds:
    collection: FootstepAsteroid
  heatCapacity: 10000
  weather: true

# Caves
- type: tile
  id: FloorCave
  name: tiles-cave
  sprite: /Textures/Tiles/cave.png
  variants: 7
  placementVariants:
  - 1.0
  - 1.0
  - 1.0
  - 1.0
  - 1.0
  - 1.0
  - 1.0
  baseTurf: Space
  isSubfloor: true
  footstepSounds:
    collection: FootstepAsteroid
  heatCapacity: 10000

- type: tile
  id: FloorCaveDrought
  name: tiles-cave-drought
  sprite: /Textures/Tiles/cavedrought.png
  variants: 8
  placementVariants:
  - 1.0
  - 1.0
  - 1.0
  - 1.0
  - 1.0
  - 1.0
  - 1.0
  - 1.0
  baseTurf: Space
  isSubfloor: true
  footstepSounds:
    collection: FootstepAsteroid
  heatCapacity: 10000

- type: tile
  id: FloorFlesh
  name: tiles-flesh-floor
  sprite: /Textures/Tiles/meat.png
  variants: 4
  placementVariants:
  - 1.0
  - 1.0
  - 1.0
  - 1.0
  baseTurf: Plating
  isSubfloor: false
  deconstructTools: [ Prying ]
  footstepSounds:
    collection: FootstepBlood
  itemDrop: FloorTileItemFlesh
  friction: 0.05 #slippy
  heatCapacity: 10000
  tileRipResistance: 80

- type: tile
  id: FloorTechMaint2
  name: tiles-techmaint2-floor
  sprite: /Textures/Tiles/steel_maint.png
  baseTurf: Plating
  isSubfloor: false
  deconstructTools: [ Prying ]
  footstepSounds:
    collection: FootstepHull
  itemDrop: FloorTileItemSteelMaint
  heatCapacity: 10000
  tileRipResistance: 225

- type: tile
  id: FloorTechMaint3
  name: tiles-techmaint3-floor
  sprite: /Textures/Tiles/grating_maint.png
  variants: 4
  placementVariants:
  - 1.0
  - 1.0
  - 1.0
  - 1.0
  baseTurf: Plating
  isSubfloor: false
  deconstructTools: [ Prying ]
  footstepSounds:
    collection: FootstepHull
  itemDrop: FloorTileItemGratingMaint
  heatCapacity: 10000
  tileRipResistance: 225

- type: tile
  id: FloorWoodTile
  name: tiles-wood2
  sprite: /Textures/Tiles/wood_tile.png
  variants: 4
  placementVariants:
  - 1.0
  - 1.0
  - 1.0
  - 1.0
  baseTurf: Plating
  isSubfloor: false
  deconstructTools: [ Prying ]
  footstepSounds:
    collection: FootstepWood
  barestepSounds:
    collection: BarestepWood
  itemDrop: FloorTileItemWoodPattern
  heatCapacity: 10000
  tileRipResistance: 75

- type: tile
  id: FloorBrokenWood
  name: tiles-wood3
  sprite: /Textures/Tiles/wood_broken.png
  variants: 7
  placementVariants:
  - 1.0
  - 1.0
  - 1.0
  - 1.0
  - 1.0
  - 1.0
  - 1.0
  baseTurf: Plating
  isSubfloor: false
  deconstructTools: [ Prying ]
  footstepSounds:
    collection: FootstepWood
  barestepSounds:
    collection: BarestepWood
  itemDrop: MaterialWoodPlank1
  heatCapacity: 10000
  tileRipResistance: 60

- type: tile
  id: FloorWebTile
  name: tiles-web
  sprite: /Textures/Tiles/Misc/Web/web_tile.png
  baseTurf: Plating
  isSubfloor: false
  deconstructTools: [ Prying ]
  footstepSounds:
    collection: FootstepCarpet
  barestepSounds:
    collection: BarestepCarpet
  itemDrop: FloorTileItemWeb
  heatCapacity: 10000
  tileRipResistance: 30

- type: tile
  id: FloorChromite
  name: tiles-chromite
  sprite: /Textures/Tiles/chromite.png
  variants: 7
  placementVariants:
  - 1.0
  - 1.0
  - 1.0
  - 1.0
  - 1.0
  - 1.0
  - 1.0
  baseTurf: Space
  isSubfloor: true
  footstepSounds:
    collection: FootstepAsteroid
  heatCapacity: 10000

#Hull tiles
- type: tile
  id: FloorHull
  name: tiles-hull
  sprite: /Textures/Tiles/hull.png
  baseTurf: Plating
  isSubfloor: false
  footstepSounds:
    collection: FootstepHull
  itemDrop: FloorTileItemSteel #probably should not be normally obtainable, but the game shits itself and dies when you try to put null here
  heatCapacity: 10000
  tileRipResistance: 500

- type: tile
  id: FloorHullReinforced
  name: tiles-hull-reinforced
  sprite: /Textures/Tiles/hull_reinforced.png
  baseTurf: Plating
  isSubfloor: false
  footstepSounds:
    collection: FootstepHull
  itemDrop: FloorTileItemSteel
  heatCapacity: 100000 #/tg/ has this set as "INFINITY." I don't know if that exists here so I've just added an extra 0
  indestructible: true
  reinforced: true

- type: tile
  id: FloorReinforcedHardened
  name: tiles-super-reinforced-floor
  sprite: /Textures/Tiles/super_reinforced.png
  baseTurf: Plating
  isSubfloor: false
  footstepSounds:
    collection: FootstepHull
<<<<<<< HEAD
  itemDrop: FloorTileItemReinforced #same case as FloorHull
  reinforced: true
=======
  itemDrop: PartRodMetal1 #same case as FloorHull
>>>>>>> 84a54406

# Faux sci tiles

# Grass
- type: tile
  id: FloorAstroGrass
  name: tiles-astro-grass
  sprite: /Textures/Tiles/Planet/Grass/grass.png
  variants: 4
  placementVariants:
  - 1.0
  - 1.0
  - 1.0
  - 1.0
  edgeSpritePriority: 1
  edgeSprites:
    SouthEast: /Textures/Tiles/Planet/Grass/single_edge.png
    NorthEast: /Textures/Tiles/Planet/Grass/single_edge.png
    NorthWest: /Textures/Tiles/Planet/Grass/single_edge.png
    SouthWest: /Textures/Tiles/Planet/Grass/single_edge.png
    South: /Textures/Tiles/Planet/Grass/double_edge.png
    East: /Textures/Tiles/Planet/Grass/double_edge.png
    North: /Textures/Tiles/Planet/Grass/double_edge.png
    West: /Textures/Tiles/Planet/Grass/double_edge.png
  baseTurf: Plating
  isSubfloor: false
  deconstructTools: [ Cutting ]
  footstepSounds:
    collection: FootstepGrass
  itemDrop: FloorTileItemAstroGrass
  heatCapacity: 10000
  tileRipResistance: 50

- type: tile
  id: FloorMowedAstroGrass
  name: tiles-mowed-astro-grass
  parent: FloorGrass
  baseTurf: Plating
  isSubfloor: false
  deconstructTools: [ Cutting ]
  itemDrop: FloorTileItemMowedAstroGrass
  tileRipResistance: 50

- type: tile
  id: FloorJungleAstroGrass
  name: tiles-jungle-astro-grass
  parent: FloorGrassJungle
  baseTurf: Plating
  isSubfloor: false
  deconstructTools: [ Cutting ]
  itemDrop: FloorTileItemJungleAstroGrass
  tileRipResistance: 50

# Ice
- type: tile
  id: FloorAstroIce
  name: tiles-astro-ice
  sprite: /Textures/Tiles/Planet/Snow/ice.png
  baseTurf: Plating
  isSubfloor: false
  deconstructTools: [ Prying ]
  friction: 0.05
  heatCapacity: 10000
  mobFriction: 0.5
  mobFrictionNoInput: 0.05
  mobAcceleration: 2
  itemDrop: FloorTileItemAstroIce
  tileRipResistance: 50

- type: tile
  id: FloorAstroSnow
  name: tiles-astro-snow
  parent: FloorSnow
  baseTurf: Plating
  isSubfloor: false
  deconstructTools: [ Prying ]
  itemDrop: FloorTileItemAstroSnow
  tileRipResistance: 50

- type: tile
  id: FloorWoodLarge
  name: tiles-wood-large
  sprite: /Textures/Tiles/wood_large.png
  variants: 4
  placementVariants:
  - 1.0
  - 1.0
  - 1.0
  - 1.0
  baseTurf: Plating
  isSubfloor: false
  deconstructTools: [ Prying ]
  footstepSounds:
    collection: FootstepWood
  barestepSounds:
    collection: BarestepWood
  itemDrop: FloorTileItemWoodLarge
  heatCapacity: 10000
  tileRipResistance: 100<|MERGE_RESOLUTION|>--- conflicted
+++ resolved
@@ -1893,12 +1893,7 @@
   isSubfloor: false
   footstepSounds:
     collection: FootstepHull
-<<<<<<< HEAD
-  itemDrop: FloorTileItemReinforced #same case as FloorHull
-  reinforced: true
-=======
   itemDrop: PartRodMetal1 #same case as FloorHull
->>>>>>> 84a54406
 
 # Faux sci tiles
 
