--- conflicted
+++ resolved
@@ -57,10 +57,7 @@
   name: trait-ohio-accent-name
   description: trait-ohio-accent-desc
   components:
-<<<<<<< HEAD
     - type: OhioAccent
-=======
-    - type: SouthernAccent
 
 - type: trait
   id: Liar
@@ -69,5 +66,4 @@
   components:
     - type: ReplacementAccent
       replacementChance: 0.15
-      accent: liar
->>>>>>> bd6faa25
+      accent: liar