# SPDX-FileCopyrightText: 2024 DEATHB4DEFEAT <77995199+DEATHB4DEFEAT@users.noreply.github.com>
# SPDX-FileCopyrightText: 2024 portfiend <109661617+portfiend@users.noreply.github.com>
# SPDX-FileCopyrightText: 2025 Aiden <28298836+Aidenkrz@users.noreply.github.com>
# SPDX-FileCopyrightText: 2025 Aiden <aiden@djkraz.com>
# SPDX-FileCopyrightText: 2025 Aidenkrz <28298836+Aidenkrz@users.noreply.github.com>
# SPDX-FileCopyrightText: 2025 Ark <189933909+ark1368@users.noreply.github.com>
# SPDX-FileCopyrightText: 2025 GoobBot <uristmchands@proton.me>
# SPDX-FileCopyrightText: 2025 Piras314 <p1r4s@proton.me>
# SPDX-FileCopyrightText: 2025 SX-7 <sn1.test.preria.2002@gmail.com>
# SPDX-FileCopyrightText: 2025 deltanedas <39013340+deltanedas@users.noreply.github.com>
# SPDX-FileCopyrightText: 2025 deltanedas <@deltanedas:kde.org>
#
# SPDX-License-Identifier: AGPL-3.0-or-later

- type: entity
  parent: BaseAction
  id: ActionOpenRadioImplant
  name: Open Radio Implant
  description: Opens the bluespace key compartment of the radio implant embedded in your skull.
  components:
  - type: Action
    itemIconStyle: BigAction
    priority: -20
    icon:
      sprite: Clothing/Ears/Headsets/base.rsi
      state: icon
  - type: InstantAction
    event: !type:OpenStorageImplantEvent

- type: entity
  parent: BaseAction
  id: ActionOpenMouthStorage
  name: Open cheek storage
  description: Allows you to store items in your cheeks.
  components:
  - type: Action
    itemIconStyle: BigAction
    priority: -10
    icon: _DV/Interface/Actions/mouthStorageOpen.png
  - type: InstantAction
    event: !type:OpenStorageImplantEvent

- type: entity
  parent: BaseAction
  id: ActionToggleSneakMode
  name: Toggle sneak mode
  description: Sneak underneath tables.
  components:
  - type: Action
    itemIconStyle: BigAction
    useDelay: 3
    icon:
      sprite: Structures/Furniture/Tables/generic.rsi
      state: full
<<<<<<< HEAD
  - type: InstantAction
    event: !type:ToggleCrawlingStateEvent
=======
    event: !type:ToggleCrawlingStateEvent

- type: entity
  id: ActionChitzite
  name: Cough Up Chitzite
  description: Purge the excess radiation build-up from your body, and gain a cool danger rock.
  components:
  - type: InstantAction
    enabled: false
    icon: { sprite: _DV/Objects/Specific/Species/chitinid.rsi, state: chitzite }
    useDelay: 300
    event: !type:CoughItemActionEvent
>>>>>>> 1da116cb
<|MERGE_RESOLUTION|>--- conflicted
+++ resolved
@@ -52,10 +52,7 @@
     icon:
       sprite: Structures/Furniture/Tables/generic.rsi
       state: full
-<<<<<<< HEAD
   - type: InstantAction
-    event: !type:ToggleCrawlingStateEvent
-=======
     event: !type:ToggleCrawlingStateEvent
 
 - type: entity
@@ -63,9 +60,11 @@
   name: Cough Up Chitzite
   description: Purge the excess radiation build-up from your body, and gain a cool danger rock.
   components:
+  - type: Action
+    enabled: false
+    icon:
+      sprite: _DV/Objects/Specific/Species/chitinid.rsi
+      state: chitzite
+    useDelay: 300
   - type: InstantAction
-    enabled: false
-    icon: { sprite: _DV/Objects/Specific/Species/chitinid.rsi, state: chitzite }
-    useDelay: 300
-    event: !type:CoughItemActionEvent
->>>>>>> 1da116cb
+    event: !type:CoughItemActionEvent