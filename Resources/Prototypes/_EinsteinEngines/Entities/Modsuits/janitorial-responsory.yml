# SPDX-FileCopyrightText: 2025 CliveOcelot <165305605+Orion-416@users.noreply.github.com>
# SPDX-FileCopyrightText: 2025 GoobBot <uristmchands@proton.me>
# SPDX-FileCopyrightText: 2025 Orion-416 <cliveocelot@gmail.com>
# SPDX-FileCopyrightText: 2025 pheenty <fedorlukin2006@gmail.com>
#
# SPDX-License-Identifier: AGPL-3.0-or-later

# The Modsuit Itself, This is just a ERT modsuit
- type: entity
  parent: [ ClothingModsuitStandard, BaseCentcommContraband ]
  id: ClothingModsuitResponsoryJanitorial
  name: Janitorial Responsory modsuit control
  description: The main controller for a Janitorial Responsory modsuit.
  components:
    - type: Sprite
      sprite: _EinsteinEngines/Clothing/NanoTrasen/Modsuits/janitorial-responsory.rsi
    - type: ToggleableClothing
      clothingPrototypes:
        head: ClothingModsuitHelmetResponsoryJanitorial
        gloves: ClothingModsuitGauntletsResponsoryJanitorial
        outerClothing: ClothingModsuitChestplateResponsoryJanitorial
        shoes: ClothingModsuitBootsResponsoryJanitorial
    - type: ItemSlots
      slots:
        cell_slot:
          name: power-cell-slot-component-slot-name-default
          startingItem: PowerCellMicroreactor # Since this is used by ERT they shouldnt need to stop to recharge.
          whitelist:
            components:
              - PowerCell
    - type: Storage
      maxItemSize: Huge
      grid:
        - 0,0,10,3
    - type: SealableClothingVisuals
      visualLayers:
        back:
        - state: equipped-BACKPACK-sealed

- type: entity
  parent: ClothingModsuitGauntletsStandard
  id: ClothingModsuitGauntletsResponsoryJanitorial
  name: Janitorial Responsory modsuit gauntlets
  description: A pair of gauntlets made for the Janitorial Responsory modsuit.
  categories: [HideSpawnMenu]
  components:
    - type: Sprite
      sprite: _EinsteinEngines/Clothing/NanoTrasen/Modsuits/janitorial-responsory.rsi
    - type: SealableClothingVisuals
      visualLayers:
        gloves:
          - state: equipped-HAND-sealed
          - state: equipped-HAND-sealed-unshaded
            shader: unshaded

- type: entity
  parent: [ClothingModsuitHelmetStandard, ShowSecurityIcons]
  id: ClothingModsuitHelmetResponsoryJanitorial
  name: Janitorial Responsory modsuit helmet
  description: A state-of-the-art helmet designed by NanoTrasen for the Janitorial Responsory modsuit. It includes a built-in HUD.
  categories: [HideSpawnMenu]
  components:
    - type: Sprite
      sprite: _EinsteinEngines/Clothing/NanoTrasen/Modsuits/janitorial-responsory.rsi
    - type: PressureProtection
      highPressureMultiplier: 0.08
      lowPressureMultiplier: 1000
    - type: Armor
      traumaDeductions:
        Dismemberment: 0.5
        OrganDamage: 0.5
        BoneDamage: 0.5
        VeinsDamage: 0
        NerveDamage: 0
      modifiers:
        coefficients:
          Blunt: 0.5
          Slash: 0.5
          Piercing: 0.5
          Heat: 0.5
          Radiation: 0.45
          Caustic: 0.45
    - type: FlashImmunity # Goobstation
    - type: FlashSoundSuppression # Goobstation
      protectionRange: 0
    - type: EyeProtection
    - type: ShowHealthBars
      damageContainers:
        - Biological
        - Inorganic
        - Silicon
    - type: PointLight
      color: "#FFDF00"
    - type: SealableClothingVisuals
      visualLayers:
        head:
          - state: equipped-HEAD-sealed
          - state: equipped-HEAD-sealed-unshaded
            shader: unshaded

- type: entity
  parent: ClothingModsuitChestplateStandard
  id: ClothingModsuitChestplateResponsoryJanitorial
  name: Janitorial Responsory modsuit chestplate
  description: A state of the art chestplate designed by NanoTrasen for the Janitorial Responsory Modsuit. It incorporates powered servos to reduce the equipment load.
  categories: [HideSpawnMenu]
  components:
    - type: Sprite
      sprite: _EinsteinEngines/Clothing/NanoTrasen/Modsuits/janitorial-responsory.rsi
    - type: ClothingSpeedModifier
      walkModifier: 0.95
      sprintModifier: 0.95
    - type: Armor
      traumaDeductions:
        Dismemberment: 0.5
        OrganDamage: 0.5
        BoneDamage: 0.5
        VeinsDamage: 0
        NerveDamage: 0
      modifiers:
        coefficients:
          Blunt: 0.45
          Slash: 0.45
          Piercing: 0.45
          Heat: 0.45
          Radiation: 0.45
          Caustic: 0.45
    - type: ExplosionResistance
      damageCoefficient: 0.45
    - type: SealableClothingVisuals
      visualLayers:
        outerClothing:
          - state: equipped-OUTERCLOTHING-sealed
<<<<<<< HEAD
    - type: StaminaResistance
      damageCoefficient: 0.5 # 50%

=======
    - type: StaminaDamageResistance
      coefficient: 0.45
>>>>>>> 24dca464

- type: entity
  parent: ClothingModsuitBootsStandard
  id: ClothingModsuitBootsResponsoryJanitorial
  name: Janitorial Responsory modsuit boots
  description: A state-of-the-art pair of magboots for the Janitorial Responsory modsuit. So long as the suit is powered, these will not slow the wearer down.
  categories: [HideSpawnMenu]
  components:
    - type: Appearance
    - type: Sprite
      sprite: _EinsteinEngines/Clothing/NanoTrasen/Modsuits/janitorial-responsory.rsi
    - type: Tag
      tags:
        - WhitelistChameleon
    - type: SealableClothingVisuals
      visualLayers:
        shoes:
          - state: equipped-FEET-sealed
    - type: ItemToggle
    - type: ToggleClothing
      action: ActionToggleMagboots
    - type: ComponentToggler
      components:
      - type: NoSlip
    - type: Magboots
      enabledPrefix: null
    - type: ClothingSpeedModifier
      walkModifier: 0.95
      sprintModifier: 0.95

- type: entity
  id: SuitStorageResponsoryJanitorial
  parent: SuitStorageBase
  suffix: Janitorial Responsory Modsuit
  components:
    - type: StorageFill
      contents:
        - id: OxygenTankFilled
        - id: ClothingModsuitResponsoryJanitorial
        - id: ClothingMaskBreath<|MERGE_RESOLUTION|>--- conflicted
+++ resolved
@@ -131,14 +131,9 @@
       visualLayers:
         outerClothing:
           - state: equipped-OUTERCLOTHING-sealed
-<<<<<<< HEAD
     - type: StaminaResistance
-      damageCoefficient: 0.5 # 50%
+      damageCoefficient: 0.45 # 50%
 
-=======
-    - type: StaminaDamageResistance
-      coefficient: 0.45
->>>>>>> 24dca464
 
 - type: entity
   parent: ClothingModsuitBootsStandard
