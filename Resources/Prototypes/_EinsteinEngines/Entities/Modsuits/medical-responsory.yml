--- conflicted
+++ resolved
@@ -130,13 +130,8 @@
       visualLayers:
         outerClothing:
           - state: equipped-OUTERCLOTHING-sealed
-<<<<<<< HEAD
     - type: StaminaResistance
-      damageCoefficient: 0.5 # 50%
-=======
-    - type: StaminaDamageResistance
-      coefficient: 0.45
->>>>>>> 24dca464
+      damageCoefficient: 0.45
 
 
 - type: entity
