# SPDX-FileCopyrightText: 2024 Aviu00 <93730715+Aviu00@users.noreply.github.com>
# SPDX-FileCopyrightText: 2024 BombasterDS <115770678+BombasterDS@users.noreply.github.com>
# SPDX-FileCopyrightText: 2024 Piras314 <p1r4s@proton.me>
# SPDX-FileCopyrightText: 2024 Scruq445 <storchdamien@gmail.com>
# SPDX-FileCopyrightText: 2025 Aiden <28298836+Aidenkrz@users.noreply.github.com>
# SPDX-FileCopyrightText: 2025 GoobBot <uristmchands@proton.me>
# SPDX-FileCopyrightText: 2025 Ted Lukin <66275205+pheenty@users.noreply.github.com>
# SPDX-FileCopyrightText: 2025 TurboTracker <130304754+TurboTrackerss14@users.noreply.github.com>
# SPDX-FileCopyrightText: 2025 pheenty <fedorlukin2006@gmail.com>
#
# SPDX-License-Identifier: AGPL-3.0-or-later

- type: entity
  parent: BaseSuicideAction
  id: ActionActivateBluespaceLifeline
  name: Activate Bluespace Lifeline
  description: Activates your bluespace lifeline implant, teleporting you far-far away from this station. You won't be able to come back.
  components:
  - type: InstantAction
    checkCanInteract: false
    checkConsciousness: false
    itemIconStyle: BigAction
    priority: -20
    icon:
      sprite: _Goobstation/Effects/bluespace_lifeline.rsi
      state: bluespace_lifeline
    event: !type:ActivateImplantEvent

- type: entity
  id: ActionHorn
  name: Honk!
  description: Beep the horn at whoever you will run over.
  components:
  - type: InstantAction
    useDelay: 1
    icon: { sprite: Objects/Fun/bikehorn.rsi, state: icon }
    event: !type:HornActionEvent

- type: entity
  id: ActionSiren
  name: Siren
  description: Alert your victim to your presence.
  components:
  - type: InstantAction
    useDelay: 1
    icon: { sprite: Objects/Fun/bikehorn.rsi, state: icon }
    event: !type:SirenActionEvent

- type: entity
  id: ActivateSmokeImplant
  name: Release a cloud of smoke
  description: Releases a cloud of smoke around you.
  components:
  - type: InstantAction
    useDelay: 30
    itemIconStyle: BigAction
    priority: -20
    icon:
      sprite: Objects/Weapons/Grenades/smoke.rsi
      state: icon
    event: !type:ActivateImplantEvent

- type: entity
  id: ActionDashMoth
  name: Wing dash
  description: Sharply flap your wings, dashing to the side!
  categories: [ HideSpawnMenu ]
  components:
  - type: WorldTargetAction
    checkCanAccess: false
    range: 0
    useDelay: 6.5
    icon: { sprite: _Goobstation/Actions/dash.rsi, state: icon }
    itemIconStyle: NoItem
    sound: !type:SoundPathSpecifier
      path: /Audio/_Goobstation/Effects/moth_wings.ogg
      params:
        volume: 6.5
<<<<<<< HEAD
    event: !type:DashActionEvent
=======
    event: !type:DashActionEvent
      speech: null # 1984

- type: entity
  id: ActionToggleRightMantisBlade
  name: Toggle Right Mantis Blade
  description: Extend or retract the mantis blade in your right arm.
  categories: [ HideSpawnMenu ]
  components:
  - type: InstantAction
    checkCanInteract: false
    useDelay: 2
    icon: { sprite: _Goobstation/Objects/Weapons/Melee/mantis_blade.rsi, state: icon }
    itemIconStyle: NoItem
    sound: !type:SoundPathSpecifier
      path: /Audio/Items/unsheath.ogg
    event: !type:ToggleMantisBladeEvent

- type: entity
  id: ActionToggleLeftMantisBlade
  name: Toggle Left Mantis Blade
  description: Extend or retract the mantis blade in your left arm.
  categories: [ HideSpawnMenu ]
  components:
  - type: InstantAction
    checkCanInteract: false
    useDelay: 2
    icon: { sprite: _Goobstation/Objects/Weapons/Melee/mantis_blade.rsi, state: icon-mirrored }
    itemIconStyle: NoItem
    event: !type:ToggleMantisBladeEvent

- type: entity
  id: ActionToggleSandevistan
  name: Toggle Sandevistan
  description: Enable or disable your improved reflexes provided by the Sandevistan.
  categories: [ HideSpawnMenu ]
  components:
  - type: InstantAction
    checkCanInteract: false
    useDelay: 3
    icon: { sprite: _Goobstation/Objects/Misc/sandevistan.rsi, state: icon }
    itemIconStyle: NoItem
    event: !type:ToggleSandevistanEvent
>>>>>>> 939b4882
<|MERGE_RESOLUTION|>--- conflicted
+++ resolved
@@ -76,9 +76,6 @@
       path: /Audio/_Goobstation/Effects/moth_wings.ogg
       params:
         volume: 6.5
-<<<<<<< HEAD
-    event: !type:DashActionEvent
-=======
     event: !type:DashActionEvent
       speech: null # 1984
 
@@ -121,5 +118,4 @@
     useDelay: 3
     icon: { sprite: _Goobstation/Objects/Misc/sandevistan.rsi, state: icon }
     itemIconStyle: NoItem
-    event: !type:ToggleSandevistanEvent
->>>>>>> 939b4882
+    event: !type:ToggleSandevistanEvent