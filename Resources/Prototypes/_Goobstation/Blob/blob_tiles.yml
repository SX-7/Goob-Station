<<<<<<< HEAD
=======
# SPDX-FileCopyrightText: 2024 Aiden <aiden@djkraz.com>
# SPDX-FileCopyrightText: 2024 Fishbait <Fishbait@git.ml>
# SPDX-FileCopyrightText: 2024 fishbait <gnesse@gmail.com>
# SPDX-FileCopyrightText: 2025 Aiden <28298836+Aidenkrz@users.noreply.github.com>
# SPDX-FileCopyrightText: 2025 Aidenkrz <aiden@djkraz.com>
# SPDX-FileCopyrightText: 2025 Armok <155400926+ARMOKS@users.noreply.github.com>
# SPDX-FileCopyrightText: 2025 Ilya246 <57039557+Ilya246@users.noreply.github.com>
# SPDX-FileCopyrightText: 2025 Theodore Lukin <66275205+pheenty@users.noreply.github.com>
#
# SPDX-License-Identifier: AGPL-3.0-or-later

>>>>>>> 76f46790
- type: entity
  id: SpawnPointGhostBlob
  name: Blob
  suffix: DONTMAP, spawner
  parent: MarkerBase
  components:
    - type: GhostRoleMobSpawner
      prototype: CoreBlobTile
    - type: GhostRole
      name: ghost-role-information-blob-name
      description: ghost-role-information-blob-description
      rules: You are an antagonist, destroy the station!
      mindRoles:
      - MindRoleGhostRoleSoloAntagonist
      raffle:
        settings: default
      requirements:
      - !type:OverallPlaytimeRequirement
        time: 18000 #5 hours
    - type: Sprite
      sprite: Markers/jobs.rsi
      layers:
        - state: green
        - sprite: _Goobstation/Blob/Mobs/blob.rsi
          state: blob_nuke_overlay

- type: entity
  parent: BaseBlob
  id: CoreBlobTile
  name: Core Blob
  description: The most important part of the Blob. This is the brain and heart of the Blob.
  save: false
  components:
  - type: Temperature
    heatDamage:
      types:
        Heat: 5
    coldDamage: {}
    coldDamageThreshold: 0
  - type: PointLight
    radius: 1.5
    energy: 1.6
    color: "#df9229"
  - type: Flammable
    fireSpread: true
    damage:
      types:
        Heat: 1
  - type: Destructible
    thresholds:
    - trigger:
        !type:DamageTrigger
        damage: 200
      behaviors:
      - !type:DoActsBehavior
        acts: [ "Destruction" ]
  - type: BlobTile
    blobTileType: Core
  - type: Store
    currencyWhitelist:
    - BlobPoint
  - type: BlobCore
    blobTileCosts:
      !type:BlobTileCosts
      core: 0
      invalid: 0
      resource: 60
      factory: 80
      node: 50
      reflective: 15
      strong: 15
      normal: 6
#      storage: 50
#      turret: 75
    actionPrototypes:
      - ActionSwapBlobChem
      - ActionTeleportBlobToCore
      - ActionCreateBlobFactory
      - ActionCreateBlobResource
      - ActionCreateBlobNode
      - ActionCreateBlobbernaut
      - ActionSplitBlobCore
      - ActionSwapBlobCore
      - ActionDowngradeBlob
  - type: BlobNode
  - type: BlobResource
    pointsPerPulsed: 5
  - type: Sprite
    sprite: _Goobstation/Blob/Mobs/blob.rsi
    drawdepth: BlobTiles
    layers:
      - map: [ "enum.DamageStateVisualLayers.Base" ]
        state: blob_core
      - map: [ "enum.DamageStateVisualLayers.BaseUnshaded" ]
        state: blob_core_glow
#        shader: unshaded
      - state: blob_core_overlay
  - type: WarpPoint
    location: blob core
  - type: GhostRole
    prob: 1
    name: ghost-role-information-blob-name
    description: ghost-role-information-blob-description
    rules: You are an antagonist, destroy the station!
    mindRoles:
    - MindRoleGhostRoleSoloAntagonist
    reregister: false
    raffle:
      settings: default
    requirements:
    - !type:OverallPlaytimeRequirement
      time: 18000 #5 hours
  - type: GhostTakeoverAvailable

- type: entity
  parent: BaseBlob
  id: NormalBlobTile
  name: Normal Blob
  categories: [ HideSpawnMenu ]
  description: An ordinary part of yours required for the construction of more advanced tiles.
  components:
  - type: Temperature
    heatDamage:
      types:
        Heat: 5
    coldDamage: {}
    coldDamageThreshold: 0
  - type: PointLight
    radius: 1.5
    energy: 1.6
    color: "#df9229"
  - type: Flammable
    fireSpread: true
    damage:
      types:
        Heat: 1
  - type: BlobTile
    blobTileType: Normal
  - type: Destructible
    thresholds:
      - trigger:
          !type:DamageTrigger
          damage: 25
        behaviors:
          - !type:DoActsBehavior
            acts: [ "Destruction" ]
  - type: Sprite
    sprite: _Goobstation/Blob/Mobs/blob.rsi
    drawdepth: BlobTiles
    layers:
      - map: [ "enum.DamageStateVisualLayers.Base" ]
        state: blob
#      Vanila vs new type, idk
#  - type: SlowContacts
#    walkSpeedModifier: 0.3
#    sprintSpeedModifier: 0.3
#    ignoreWhitelist:
#      tags:
#        - BlobMob
#  - type: DamageContacts
#    damage:
#      types:
#        Poison: 1.5
#        Piercing: 1.5
#    ignoreWhitelist:
#      tags:
#        - BlobMob
#  - type: Fixtures
#    fixtures:
#      fix1:
#        density: 7
#        shape:
#          !type:PhysShapeAabb
#          bounds: "-0.5,-0.5,0.5,0.5"
#        layer:
#          - BlobTileLayer
#        mask:
#          - BlobTileMask




- type: entity
  parent: BaseBlob
  id: FactoryBlobTile
  name: Factory Blob
  description: The so-called BlobPods come out of the factory and attack passers-by and zombify the corpses of these same passers-by. One factory produces 3 of these BlobPods; they cannot be placed next to each other at a distance of 7 tiles; one factory can produce only one Blobbernaut.
  categories: [ HideSpawnMenu ]
  components:
    - type: Temperature
      heatDamage:
        types:
          Heat: 5
      coldDamage: {}
      coldDamageThreshold: 0
    - type: Flammable
      fireSpread: true
      damage:
        types:
          Heat: 1
    - type: BlobTile
      blobTileType: Factory
    - type: Destructible
      thresholds:
        - trigger:
            !type:DamageTrigger
            damage: 200
          behaviors:
            - !type:DoActsBehavior
              acts: [ "Destruction" ]
    - type: BlobFactory
    - type: Sprite
      sprite: _Goobstation/Blob/Mobs/blob.rsi
      drawdepth: BlobTiles
      layers:
        - map: [ "enum.DamageStateVisualLayers.Base" ]
          state: blob_special
        - map: [ "enum.DamageStateVisualLayers.BaseUnshaded" ]
          state: blob_glow_special
#          shader: unshaded

- type: entity
  parent: BaseBlob
  id: ResourceBlobTile
  name: Resource Blob
  categories: [ HideSpawnMenu ]
  components:
    - type: Temperature
      heatDamage:
        types:
          Heat: 5
      coldDamage: {}
      coldDamageThreshold: 0
    - type: Flammable
      fireSpread: true
      damage:
        types:
          Heat: 1
    - type: BlobTile
      blobTileType: Resource
    - type: Destructible
      thresholds:
        - trigger:
            !type:DamageTrigger
            damage: 90
          behaviors:
            - !type:DoActsBehavior
              acts: [ "Destruction" ]
    - type: BlobResource
    - type: Sprite
      sprite: _Goobstation/Blob/Mobs/blob.rsi
      drawdepth: BlobTiles
      layers:
        - map: [ "enum.DamageStateVisualLayers.Base" ]
          state: blob_special
        - map: [ "enum.DamageStateVisualLayers.BaseUnshaded" ]
          state: blob_glow_special
#          shader: unshaded
        - state: blob_resource_overlay

- type: entity
  parent: BaseBlob
  id: NodeBlobTile
  name: Node Blob
  description: The second, but mini, Blob core, near which you can place factories and resource blobs. Required to split the core.
  categories: [ HideSpawnMenu ]
  components:
    - type: Temperature
      heatDamage:
        types:
          Heat: 5
      coldDamage: {}
      coldDamageThreshold: 0
    - type: Flammable
      fireSpread: true
      damage:
        types:
          Heat: 1
    - type: BlobTile
      blobTileType: Node
    - type: Destructible
      thresholds:
        - trigger:
            !type:DamageTrigger
            damage: 200
          behaviors:
            - !type:DoActsBehavior
              acts: [ "Destruction" ]
    - type: BlobNode
    - type: Sprite
      sprite: _Goobstation/Blob/Mobs/blob.rsi
      drawdepth: BlobTiles
      layers:
        - map: [ "enum.DamageStateVisualLayers.Base" ]
          state: blob_node
        - map: [ "enum.DamageStateVisualLayers.BaseUnshaded" ]
          state: blob_node_glow
#          shader: unshaded
        - state: blob_node_overlay

- type: entity
  parent: BaseBlob
  id: StrongBlobTile
  name: StrongBlobTile
  description: The basis of defensive positions has not only a strength of 6 times, this tile is also capable of withstanding various gases in order to become an atmospheric technician to protect the core, for example, from plasma that the enemy can set on fire.
  categories: [ HideSpawnMenu ]
  components:
    - type: Airtight
    - type: BlobTile
      blobTileType: Strong
    - type: Destructible
      thresholds:
        - trigger:
            !type:DamageTrigger
            damage: 150
          behaviors:
            - !type:DoActsBehavior
              acts: [ "Destruction" ]
    - type: Sprite
      sprite: _Goobstation/Blob/Mobs/blob.rsi
      drawdepth: BlobTiles
      layers:
        - map: [ "enum.DamageStateVisualLayers.Base" ]
          state: blob_shield
        - map: [ "enum.DamageStateVisualLayers.BaseUnshaded" ]
          state: blob_glow
#          shader: unshaded

- type: entity
  parent: BaseBlob
  id: ReflectiveBlobTile
  name: ReflectiveBlobTile
  description: Upgrading a fortified cell in which they pay less strength for the ability to reflect only energy projectiles and lasers with a 90% chance.
  categories: [ HideSpawnMenu ]
  components:
    - type: Airtight
    - type: BlobTile
      blobTileType: Reflective
    - type: Destructible
      thresholds:
        - trigger:
            !type:DamageTrigger
            damage: 100
          behaviors:
            - !type:DoActsBehavior
              acts: [ "Destruction" ]
    - type: Reflect
      reflectProb: 1
      spread: 20
      reflects:
        - Energy
    - type: Sprite
      sprite: _Goobstation/Blob/Mobs/blob.rsi
      drawdepth: BlobTiles
      layers:
      - map: [ "enum.DamageStateVisualLayers.Base" ]
        state: blob_shield
      - map: [ "enum.DamageStateVisualLayers.BaseUnshaded" ]
        state: blob_glow
        shader: unshaded<|MERGE_RESOLUTION|>--- conflicted
+++ resolved
@@ -1,5 +1,3 @@
-<<<<<<< HEAD
-=======
 # SPDX-FileCopyrightText: 2024 Aiden <aiden@djkraz.com>
 # SPDX-FileCopyrightText: 2024 Fishbait <Fishbait@git.ml>
 # SPDX-FileCopyrightText: 2024 fishbait <gnesse@gmail.com>
@@ -11,7 +9,6 @@
 #
 # SPDX-License-Identifier: AGPL-3.0-or-later
 
->>>>>>> 76f46790
 - type: entity
   id: SpawnPointGhostBlob
   name: Blob
