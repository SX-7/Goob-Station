--- conflicted
+++ resolved
@@ -170,10 +170,7 @@
       amount: 2
     - id: ChemistryBottleEphedrine
       amount: 2
-<<<<<<< HEAD
     - id: ChemistryBottleOmnizine
-=======
-    - id: OmnizineChemistryBottle
 
 - type: entity
   id: ClothingBeltHolsterFilledBlueshield
@@ -189,5 +186,4 @@
     - id: EnergySpeedloaderLethal
     - id: EnergySpeedloaderLethal
     - id: EnergySpeedloaderDisabler
-    - id: EnergySpeedloaderDisabler
->>>>>>> 85f68fb1
+    - id: EnergySpeedloaderDisabler