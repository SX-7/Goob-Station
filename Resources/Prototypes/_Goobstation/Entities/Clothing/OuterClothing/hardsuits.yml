# SPDX-FileCopyrightText: 2024 Piras314 <p1r4s@proton.me>
# SPDX-FileCopyrightText: 2024 starch <starchpersonal@gmail.com>
# SPDX-FileCopyrightText: 2025 Aiden <28298836+Aidenkrz@users.noreply.github.com>
# SPDX-FileCopyrightText: 2025 Aiden <aiden@djkraz.com>
# SPDX-FileCopyrightText: 2025 Aidenkrz <aiden@djkraz.com>
# SPDX-FileCopyrightText: 2025 Armok <155400926+ARMOKS@users.noreply.github.com>
# SPDX-FileCopyrightText: 2025 Aviu00 <93730715+Aviu00@users.noreply.github.com>
# SPDX-FileCopyrightText: 2025 Aviu00 <aviu00@protonmail.com>
# SPDX-FileCopyrightText: 2025 BombasterDS <115770678+BombasterDS@users.noreply.github.com>
# SPDX-FileCopyrightText: 2025 BombasterDS <deniskaporoshok@gmail.com>
# SPDX-FileCopyrightText: 2025 BombasterDS2 <shvalovdenis.workmail@gmail.com>
# SPDX-FileCopyrightText: 2025 GoobBot <uristmchands@proton.me>
# SPDX-FileCopyrightText: 2025 Ilya246 <57039557+Ilya246@users.noreply.github.com>
# SPDX-FileCopyrightText: 2025 LuciferMkshelter <154002422+LuciferEOS@users.noreply.github.com>
# SPDX-FileCopyrightText: 2025 PunishedJoe <PunishedJoeseph@proton.me>
# SPDX-FileCopyrightText: 2025 Solstice <solsticeofthewinter@gmail.com>
# SPDX-FileCopyrightText: 2025 Ted Lukin <66275205+pheenty@users.noreply.github.com>
# SPDX-FileCopyrightText: 2025 gluesniffler <159397573+gluesniffler@users.noreply.github.com>
# SPDX-FileCopyrightText: 2025 pheenty <fedorlukin2006@gmail.com>
#
# SPDX-License-Identifier: AGPL-3.0-or-later

# Chronolegioneer Hardsuit

- type: entity
  parent: ClothingOuterHardsuitBase
  id: ClothingOuterHardsuitChronolegioneer
  name: futuristic voidsuit
  description: A voidsuit covered in an unknown material that protects against most material and temporal damage
  components:
  - type: Sprite
    sprite: _Goobstation/Clothing/OuterClothing/Hardsuits/chronolegioneer.rsi
  - type: Clothing
    sprite: _Goobstation/Clothing/OuterClothing/Hardsuits/chronolegioneer.rsi
  - type: PressureProtection
    highPressureMultiplier: 0.02
    lowPressureMultiplier: 1000
  - type: TemperatureProtection
    heatingCoefficient: 0.01
    coolingCoefficient: 0.01
  - type: ExplosionResistance
    damageCoefficient: 0.05
  - type: Armor
    traumaDeductions: # prevents traumas at all (kinda)
      Dismemberment: 1
      OrganDamage: 1
      BoneDamage: 1
      VeinsDamage: 1
      NerveDamage: 1
    modifiers:
      coefficients:
        Blunt: 0.01
        Slash: 0.01
        Piercing: 0.01
        Heat: 0.01
        Cold: 0.01
        Shock: 0.01
        Caustic: 0.01
        Radiation: 0.01
  - type: ClothingSpeedModifier
    walkModifier: 0.70
    sprintModifier: 0.70
  - type: HeldSpeedModifier
  - type: StasisProtection
  - type: StasisBlinkProvider
  - type: ToggleableClothing # Goobstation - Modsuits change
    clothingPrototypes:
      head: ClothingHeadHelmetHardsuitChronolegioneer
  - type: ModifyDelayedKnockdown
    cancel: true
  - type: StaminaResistance
    damageCoefficient: 0

- type: entity
  parent: ClothingOuterHardsuitChronolegioneer
  id: ClothingOuterHardsuitChronolegioneerUnremoveable
  suffix: Unremoveable
  components:
  - type: Unremoveable

# Blueshield Hardsuit

- type: entity
  parent: [ClothingOuterHardsuitBase, BaseCentcommContraband]
  id: ClothingOuterHardsuitBlueshieldLight
  name: "'praetorian' escort voidsuit"
  description: A voidsuit designed for an elite bodyguard. This particular one is made of a lighter metal, allowing for more maneuverability.
  components:
  - type: Sprite
    sprite: _Goobstation/Clothing/OuterClothing/Hardsuits/bsolight.rsi
  - type: Clothing
    sprite: _Goobstation/Clothing/OuterClothing/Hardsuits/bsolight.rsi
  - type: PressureProtection
    highPressureMultiplier: 0.05
    lowPressureMultiplier: 1000
  - type: ExplosionResistance
    damageCoefficient: 0.65
  - type: Armor
    traumaDeductions:
      Dismemberment: 0.3
      OrganDamage: 0.3
      BoneDamage: 0.3
      VeinsDamage: 0
      NerveDamage: 0
    modifiers:
      coefficients:
        Blunt: 0.6
        Slash: 0.6
        Piercing: 0.65
        Heat: 0.65
        Radiation: 0.6
        Caustic: 0.6
  - type: ClothingSpeedModifier
    sprintModifier: 0.9
    walkModifier: 0.9
  - type: HeldSpeedModifier
  - type: ToggleableClothing # Goobstation - Modsuits change
    clothingPrototypes:
      head: ClothingHeadHelmetHardsuitBlueshield
  - type: ModifyDelayedKnockdown # Goobstation
    delayDelta: 2
    knockdownTimeDelta: -2
  - type: StaminaResistance
    damageCoefficient: 0.6

<<<<<<< HEAD
- type: entity
  parent: [ClothingOuterHardsuitBase, BaseCentcommContraband]
  id: ClothingOuterHardsuitBlueshieldHeavy
  name: "'praetorian' defender voidsuit"
  description: A voidsuit designed for an elite bodyguard. This particular one has addition plating outside, at the cost of maneuverability.
  components:
  - type: Sprite
    sprite: _Goobstation/Clothing/OuterClothing/Hardsuits/bso.rsi
  - type: Clothing
    sprite: _Goobstation/Clothing/OuterClothing/Hardsuits/bso.rsi
  - type: PressureProtection
    highPressureMultiplier: 0.05
    lowPressureMultiplier: 1000
  - type: ExplosionResistance
    damageCoefficient: 0.45
  - type: Armor
    coverage:
    - Chest
    - Groin
    - Arm
    - Hand
    - Leg
    - Foot
    modifiers:
      coefficients:
        Blunt: 0.5
        Slash: 0.5
        Piercing: 0.45
        Radiation: 0.5
        Caustic: 0.5
        Heat: 0.45
  - type: ClothingSpeedModifier
    sprintModifier: 0.75
    walkModifier: 1
  - type: HeldSpeedModifier
  - type: ToggleableClothing
    clothingPrototypes:
      head: ClothingHeadHelmetHardsuitBlueshield
  - type: ModifyDelayedKnockdown
    delayDelta: 3
    knockdownTimeDelta: -3
  - type: StaminaResistance
    damageCoefficient: 0.5

=======
>>>>>>> 24dca464
# Cybersun Stealth

- type: entity
  parent: [ ClothingOuterHardsuitBase, BaseSyndicateContraband ]
  id: ClothingOuterHardsuitCybersunStealth
  suffix: stealth
  name: cybersun stealth voidsuit
  description: A voidsuit with photo-reactive plating for sneaky operations, the shielding doesn't work while you're moving though! Needs the helmet on to finish the stealth field.
  components:
  - type: Sprite
    sprite: _Goobstation/Clothing/OuterClothing/Hardsuits/cybersunstealth.rsi
  - type: Item
    size: Huge
  - type: Clothing
    sprite: _Goobstation/Clothing/OuterClothing/Hardsuits/cybersunstealth.rsi
  - type: PressureProtection
    highPressureMultiplier: 0.05
    lowPressureMultiplier: 1000
  - type: ExplosionResistance
    damageCoefficient: 0.65
  - type: Armor
    traumaDeductions:
      Dismemberment: 0.3
      OrganDamage: 0.3
      BoneDamage: 0.3
      VeinsDamage: 0
      NerveDamage: 0
    modifiers:
      coefficients:
        Blunt: 0.6
        Slash: 0.6
        Piercing: 0.6
        Heat: 0.6
        Radiation: 0.5
        Caustic: 0.7
  - type: ClothingSpeedModifier
    walkModifier: 0.8
    sprintModifier: 0.85
  - type: HeldSpeedModifier
  - type: ToggleableClothing # Goobstation - Modsuits change
    clothingPrototypes:
      head: ClothingHeadHelmetHardsuitCybersunStealth
  - type: Tag
    tags:
    - Hardsuit
    - WhitelistChameleon
  - type: ClothingGrantComponent
    component:
    - type: StealthOnMove
      passiveVisibilityRate: -0.5
      movementVisibilityRate: 0.6
  - type: ModifyDelayedKnockdown # Goobstation
    delayDelta: 3
    knockdownTimeDelta: -3
  - type: StaminaResistance
    damageCoefficient: 0.5

# cybersun dreadnought suit

- type: entity
  parent: [ ClothingOuterHardsuitBase, BaseSyndicateContraband ]
  id: ClothingOuterHardsuitCybersunDreadnought
  name: cybersun dreadnought suit
  description: The Syndicate places its glory on your shoulders, do not disappoint.
  components:
  - type: Sprite
    sprite: _Goobstation/Clothing/OuterClothing/Hardsuits/dreadnought.rsi
  - type: Item
    size: Ginormous #damn its hard to spell
  - type: Clothing
    sprite: _Goobstation/Clothing/OuterClothing/Hardsuits/dreadnought.rsi
    equipDelay: 15
    unequipDelay: 600 # if i add the unremovable comp then you couldnt even put this on
  - type: PressureProtection
    highPressureMultiplier: 0.05
    lowPressureMultiplier: 1000
  - type: ExplosionResistance
    damageCoefficient: 0.1 # chinalake meta would go hard
  - type: FireProtection
    reduction: 0.9 # atmos fire suit is 0.8, so i guess this is fine? Reduction goes the opossite way right?
  - type: Armor
    traumaDeductions: # not full protection so its damage can actually harm you
      Dismemberment: 0.9
      OrganDamage: 0.9
      BoneDamage: 0.9
      VeinsDamage: 0.9
      NerveDamage: 0.9
    modifiers:
      coefficients:
        Blunt: 0.1
        Slash: 0.1 # holy shit bruv
        Piercing: 0.1
        Heat: 0.1
        Radiation: 0.25 # do people even know rad ammo exists? anyway making rad its weakness is kinda fair
        Caustic: 0.4
  - type: ClothingSpeedModifier
    walkModifier: 0.7
    sprintModifier: 0.5
  - type: HeldSpeedModifier
  - type: ToggleableClothing
    clothingPrototypes:
      head: ClothingHeadHelmetHardsuitDreadnought
  - type: Tag
    tags:
    - Hardsuit
    - WhitelistChameleon
  - type: ClothingGrantComponent
    component:
    - type: DamageOverTime
      damage:
        types:
          Slash: 0.3
      interval: 1.0
      ignoreResistances: true
  - type: StaminaResistance
    damageCoefficient: 0
  - type: ModifyDelayedKnockdown
    cancel: true

# Security voidsuit - used this instead of security hardsuit
- type: entity
  parent: [ClothingOuterHardsuitBase, BaseSecurityContraband]
  id: ClothingOuterVoidsuitSecurity
  name: security voidsuit
  description: A light voidsuit with an in-built plate carrier to provide moderate protection while remaining mobile.
  components:
  - type: Sprite
    sprite: _Goobstation/Clothing/OuterClothing/Voidsuits/security.rsi
  - type: Clothing
    sprite: _Goobstation/Clothing/OuterClothing/Voidsuits/security.rsi
  - type: PressureProtection
    highPressureMultiplier: 0.05
    lowPressureMultiplier: 1000
  - type: ExplosionResistance
    damageCoefficient: 0.65
  - type: Armor
    traumaDeductions:
      Dismemberment: 0.3
      OrganDamage: 0.3
      BoneDamage: 0.3
      VeinsDamage: 0
      NerveDamage: 0
    modifiers:
      coefficients:
        Blunt: 0.7
        Slash: 0.7
        Piercing: 0.7
        Heat: 0.8
        Radiation: 0.6
        Caustic: 0.5
  - type: ClothingSpeedModifier
    sprintModifier: 0.85
    walkModifier: 0.85
  - type: HeldSpeedModifier
  - type: ToggleableClothing # Goobstation - Modsuits change
    clothingPrototypes:
      head: ClothingHeadHelmetVoidsuitSecurity
  - type: ModifyDelayedKnockdown # Goobstation
    delayDelta: 2
    knockdownTimeDelta: -2
  - type: StaminaResistance
    damageCoefficient: 0.6

<<<<<<< HEAD
## Heady of security voidsuit
#- type: entity
#  parent: [ClothingOuterHardsuitBase, BaseCommandContraband]
#  id: ClothingOuterVoidsuitHeadOfSecurity
#  name: head of security's voidsuit
#  description: Lighter and more protective than the standard security voidsuit, but not by much.
#  components:
#  - type: Sprite
#    sprite: Clothing/OuterClothing/Hardsuits/security-red.rsi
#  - type: Clothing
#    sprite: Clothing/OuterClothing/Hardsuits/security-red.rsi
#  - type: PressureProtection
#    highPressureMultiplier: 0.45
#    lowPressureMultiplier: 1000
#  - type: ExplosionResistance
#    damageCoefficient: 0.6
#  - type: Armor
#    modifiers:
#      coefficients:
#        Blunt: 0.65
#        Slash: 0.65
#        Piercing: 0.65
#        Heat: 0.7
#        Radiation: 0.5
#        Caustic: 0.5
#  - type: ClothingSpeedModifier
#    walkModifier: 0.9
#    sprintModifier: 0.9
#  - type: HeldSpeedModifier
#  - type: ToggleableClothing
#    clothingPrototypes:
#      head: ClothingHeadHelmetHardsuitSecurityRed
#  - type: ModifyDelayedKnockdown # Goobstation
#    delayDelta: 3
#    knockdownTimeDelta: -3
#  - type: StaminaResistance # Goobstation
#    coefficient: 0.5
#
## Engineer
#- type: entity
#  parent: [ClothingOuterHardsuitBase, BaseEngineeringContraband]
#  id: ClothingOuterVoidsuitEngineer
#  name: engineering voidsuit
#  description: A special voidsuit that protects against hazardous, low pressure environments. Has radiation shielding.
#  components:
#  - type: Sprite
#    sprite: Clothing/OuterClothing/Hardsuits/engineering.rsi
#  - type: Clothing
#    sprite: Clothing/OuterClothing/Hardsuits/engineering.rsi
#  - type: PressureProtection
#    highPressureMultiplier: 0.04
#    lowPressureMultiplier: 1000
#  - type: ExplosionResistance
#    damageCoefficient: 0.5
#  - type: Armor
#    modifiers:
#      coefficients:
#        Shock: 0.5
#        Caustic: 0.7
#        Radiation: 0.35
#  - type: ClothingSpeedModifier
#    walkModifier: 0.85
#    sprintModifier: 0.85
#  - type: HeldSpeedModifier
#  - type: ToggleableClothing # Goobstation - Modsuits change
#    clothingPrototypes:
#      head: ClothingHeadHelmetHardsuitEngineering

#Head of Security's Voidsuit
=======
# Head of Security's experimental voidsuit
>>>>>>> 24dca464
- type: entity
  parent: ClothingOuterHardsuitSecurityRed
  id: ClothingOuterHardsuitHeadOfSecurityExperimental
  name: FI-52 "Honor Guard" parade voidsuit
  description: A special voidsuit that protects against hazardous, low pressure environments. Has an experimental inbuilt stimulant autoinjector system.
  components:
  - type: Sprite
    sprite: _Goobstation/Clothing/OuterClothing/Hardsuits/hos-expi.rsi
  - type: Clothing
    sprite: _Goobstation/Clothing/OuterClothing/Hardsuits/hos-expi.rsi
  - type: ToggleableClothing
    clothingPrototypes:
      head: ClothingHeadHelmetHardsuitHeadOfSecurityExperimental
  - type: ClothingAutoInject
    reagents:
      Epinephrine: 10
      Bicaridine: 10
      TranexamicAcid: 5
  - type: Item
    size: Huge<|MERGE_RESOLUTION|>--- conflicted
+++ resolved
@@ -123,53 +123,6 @@
   - type: StaminaResistance
     damageCoefficient: 0.6
 
-<<<<<<< HEAD
-- type: entity
-  parent: [ClothingOuterHardsuitBase, BaseCentcommContraband]
-  id: ClothingOuterHardsuitBlueshieldHeavy
-  name: "'praetorian' defender voidsuit"
-  description: A voidsuit designed for an elite bodyguard. This particular one has addition plating outside, at the cost of maneuverability.
-  components:
-  - type: Sprite
-    sprite: _Goobstation/Clothing/OuterClothing/Hardsuits/bso.rsi
-  - type: Clothing
-    sprite: _Goobstation/Clothing/OuterClothing/Hardsuits/bso.rsi
-  - type: PressureProtection
-    highPressureMultiplier: 0.05
-    lowPressureMultiplier: 1000
-  - type: ExplosionResistance
-    damageCoefficient: 0.45
-  - type: Armor
-    coverage:
-    - Chest
-    - Groin
-    - Arm
-    - Hand
-    - Leg
-    - Foot
-    modifiers:
-      coefficients:
-        Blunt: 0.5
-        Slash: 0.5
-        Piercing: 0.45
-        Radiation: 0.5
-        Caustic: 0.5
-        Heat: 0.45
-  - type: ClothingSpeedModifier
-    sprintModifier: 0.75
-    walkModifier: 1
-  - type: HeldSpeedModifier
-  - type: ToggleableClothing
-    clothingPrototypes:
-      head: ClothingHeadHelmetHardsuitBlueshield
-  - type: ModifyDelayedKnockdown
-    delayDelta: 3
-    knockdownTimeDelta: -3
-  - type: StaminaResistance
-    damageCoefficient: 0.5
-
-=======
->>>>>>> 24dca464
 # Cybersun Stealth
 
 - type: entity
@@ -333,79 +286,7 @@
   - type: StaminaResistance
     damageCoefficient: 0.6
 
-<<<<<<< HEAD
-## Heady of security voidsuit
-#- type: entity
-#  parent: [ClothingOuterHardsuitBase, BaseCommandContraband]
-#  id: ClothingOuterVoidsuitHeadOfSecurity
-#  name: head of security's voidsuit
-#  description: Lighter and more protective than the standard security voidsuit, but not by much.
-#  components:
-#  - type: Sprite
-#    sprite: Clothing/OuterClothing/Hardsuits/security-red.rsi
-#  - type: Clothing
-#    sprite: Clothing/OuterClothing/Hardsuits/security-red.rsi
-#  - type: PressureProtection
-#    highPressureMultiplier: 0.45
-#    lowPressureMultiplier: 1000
-#  - type: ExplosionResistance
-#    damageCoefficient: 0.6
-#  - type: Armor
-#    modifiers:
-#      coefficients:
-#        Blunt: 0.65
-#        Slash: 0.65
-#        Piercing: 0.65
-#        Heat: 0.7
-#        Radiation: 0.5
-#        Caustic: 0.5
-#  - type: ClothingSpeedModifier
-#    walkModifier: 0.9
-#    sprintModifier: 0.9
-#  - type: HeldSpeedModifier
-#  - type: ToggleableClothing
-#    clothingPrototypes:
-#      head: ClothingHeadHelmetHardsuitSecurityRed
-#  - type: ModifyDelayedKnockdown # Goobstation
-#    delayDelta: 3
-#    knockdownTimeDelta: -3
-#  - type: StaminaResistance # Goobstation
-#    coefficient: 0.5
-#
-## Engineer
-#- type: entity
-#  parent: [ClothingOuterHardsuitBase, BaseEngineeringContraband]
-#  id: ClothingOuterVoidsuitEngineer
-#  name: engineering voidsuit
-#  description: A special voidsuit that protects against hazardous, low pressure environments. Has radiation shielding.
-#  components:
-#  - type: Sprite
-#    sprite: Clothing/OuterClothing/Hardsuits/engineering.rsi
-#  - type: Clothing
-#    sprite: Clothing/OuterClothing/Hardsuits/engineering.rsi
-#  - type: PressureProtection
-#    highPressureMultiplier: 0.04
-#    lowPressureMultiplier: 1000
-#  - type: ExplosionResistance
-#    damageCoefficient: 0.5
-#  - type: Armor
-#    modifiers:
-#      coefficients:
-#        Shock: 0.5
-#        Caustic: 0.7
-#        Radiation: 0.35
-#  - type: ClothingSpeedModifier
-#    walkModifier: 0.85
-#    sprintModifier: 0.85
-#  - type: HeldSpeedModifier
-#  - type: ToggleableClothing # Goobstation - Modsuits change
-#    clothingPrototypes:
-#      head: ClothingHeadHelmetHardsuitEngineering
-
-#Head of Security's Voidsuit
-=======
 # Head of Security's experimental voidsuit
->>>>>>> 24dca464
 - type: entity
   parent: ClothingOuterHardsuitSecurityRed
   id: ClothingOuterHardsuitHeadOfSecurityExperimental
