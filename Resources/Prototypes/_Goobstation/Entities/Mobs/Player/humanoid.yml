--- conflicted
+++ resolved
@@ -227,231 +227,4 @@
   - type: RandomHumanoidAppearance
   - type: RandomMetadata
     nameSegments:
-<<<<<<< HEAD
-    - NamesVox
-
-- type: entity
-  id: RandomHumanoidSpawnerERTSecurityEVAAnnie
-  parent: RandomHumanoidSpawnerERTSecurityEVA
-  suffix: ERTRole, Annie, EVA
-  components:
-    - type: RandomHumanoidSpawner
-      settings: ERTSecurityEVAAnnie
-
-- type: randomHumanoidSettings
-  id: ERTSecurityEVAAnnie
-  parent: ERTSecurityEVA
-  components:
-    - type: GhostRole
-      name: ghost-role-information-ert-security-name
-      description: ghost-role-information-ert-security-description
-      rules: ghost-role-information-nonantagonist-rules
-      raffle:
-        settings: short
-      job: ERTSecurity
-    - type: Loadout
-      prototypes: [ ERTSecurityGearEVAAnnie ]
-      roleLoadout: [ RoleSurvivalEVA ]
-
-# Central Command!
-
-# Navy Officer
-
-- type: entity
-  id: RandomHumanoidSpawnerNavyOfficer
-  name: Navy Officer
-  suffix: CentComm
-  components:
-  - type: Sprite
-    sprite: _Goobstation/Clothing/Uniforms/Jumpsuit/navy_gold.rsi
-    state: icon
-  - type: RandomMetadata
-    nameSegments:
-    - NamesMilitaryFirstLeader
-    - NamesMilitaryLast
-  - type: RandomHumanoidSpawner
-    settings: NavyOfficer
-
-- type: randomHumanoidSettings
-  id: NavyOfficer
-  parent: EventHumanoidMindShielded
-  randomizeName: false
-  components:
-  - type: GrantImplant
-    implants: [ MindShieldImplant, FreedomImplant, BluespaceLifelineImplant, RadioImplantCentcomm ]
-  - type: GrantCqc
-    isBlocked: false
-  - type: GhostRole
-    name: ghost-role-information-navy-officer-name
-    description: ghost-role-information-navy-officer-description
-    rules: ghost-role-information-navy-officer-rules
-    raffle:
-      settings: short
-  - type: Loadout
-    prototypes: [ NavyOfficerGear ]
-    roleLoadout: [ RoleSurvivalEVA ]
-  - type: RandomMetadata
-    nameSegments:
-    - NamesMilitaryFirstLeader
-    - NamesMilitaryLast
-
-# Navy Captain
-
-- type: entity
-  id: RandomHumanoidSpawnerNavyCaptain
-  name: Navy Captain
-  suffix: ADMIN ONLY, DO FUCKING NOT
-  components:
-  - type: Sprite
-    sprite: _Goobstation/Clothing/Uniforms/Jumpsuit/navy_gold.rsi
-    state: icon
-  - type: RandomMetadata
-    nameSegments:
-    - NamesMilitaryFirstHighRank
-    - NamesMilitaryLast
-  - type: RandomHumanoidSpawner
-    settings: NavyCaptain
-
-- type: randomHumanoidSettings
-  id: NavyCaptain
-  parent: EventHumanoidMindShielded
-  randomizeName: false
-  components:
-  - type: GrantImplant
-    implants: [ MindShieldImplant, FreedomImplant, BluespaceLifelineImplant, RadioImplantCentcomm ]
-  - type: GrantCqc
-    isBlocked: false
-  - type: GhostRole
-    name: ghost-role-information-navy-captain-name
-    description: ghost-role-information-navy-captain-description
-    rules: ghost-role-information-navy-captain-rules
-    raffle:
-      settings: short
-  - type: Loadout
-    prototypes: [ NavyCaptainGear ]
-    roleLoadout: [ RoleSurvivalEVA ]
-  - type: RandomMetadata
-    nameSegments:
-    - NamesMilitaryFirstHighRank
-    - NamesMilitaryLast
-
-# Navy Undercover Officer
-
-- type: entity
-  id: RandomHumanoidSpawnerNavyOfficerUndercover
-  name: Undercover Navy Officer
-  suffix: CentComm
-  components:
-  - type: Sprite
-    sprite: _Goobstation/Clothing/Uniforms/Jumpsuit/navy_gold.rsi
-    state: icon
-  - type: RandomMetadata
-    nameSegments:
-    - NamesMilitaryFirstLeader
-    - NamesMilitaryLast
-  - type: RandomHumanoidSpawner
-    settings: NavyOfficerUndercover
-
-- type: randomHumanoidSettings
-  id: NavyOfficerUndercover
-  parent: EventHumanoidMindShielded
-  randomizeName: false
-  components:
-  - type: GrantImplant
-    implants: [ MindShieldImplant, FreedomImplant, BluespaceLifelineImplant, RadioImplantCentcomm, StorageImplant ]
-  - type: GrantCqc
-    isBlocked: false
-  - type: GhostRole
-    name: ghost-role-information-navy-officer-undercover-name
-    description: ghost-role-information-navy-officer-undercover-description
-    rules: ghost-role-information-navy-officer-rules
-    raffle:
-      settings: short
-  - type: Loadout
-    prototypes: [  NavyOfficerUndercoverGear ]
-    roleLoadout: [ RoleSurvivalEVA ]
-  - type: RandomMetadata
-    nameSegments:
-    - NamesMilitaryFirstLeader
-    - NamesMilitaryLast
-
-# Special Operations Officer
-
-- type: entity
-  id: RandomHumanoidSpawnerSpecialOperationsOfficers
-  name: Special Operations Officer
-  suffix: CentComm
-  components:
-  - type: Sprite
-    sprite: _Goobstation/Clothing/Uniforms/Jumpsuit/navy_gold.rsi
-    state: icon
-  - type: RandomMetadata
-    nameSegments:
-    - NamesMilitaryFirstHighRank
-    - NamesMilitaryLast
-  - type: RandomHumanoidSpawner
-    settings: SpecialOperationsOfficer
-
-- type: randomHumanoidSettings
-  id: SpecialOperationsOfficer
-  parent: EventHumanoidMindShielded
-  randomizeName: false
-  components:
-  - type: GrantImplant
-    implants: [ MindShieldImplant, FreedomImplant, BluespaceLifelineImplant, RadioImplantCentcomm ]
-  - type: GrantCqc
-    isBlocked: false
-  - type: GhostRole
-    name: ghost-role-information-special-operations-officer-name
-    description: ghost-role-information-special-operations-officer-description
-    rules: ghost-role-information-special-operations-officer-rules
-    raffle:
-      settings: short
-  - type: Loadout
-    prototypes: [ SpecialOperationsOfficerGear ]
-    roleLoadout: [ RoleSurvivalEVA ]
-  - type: RandomMetadata
-    nameSegments:
-    - NamesMilitaryFirstHighRank
-    - NamesMilitaryLast
-
-# Diplomat
-
-- type: entity
-  id: RandomHumanoidSpawnerDiplomat
-  name: Diplomat
-  suffix: CentComm
-  components:
-  - type: Sprite
-    sprite: _Goobstation/Clothing/Uniforms/Jumpsuit/diplomat.rsi
-    state: icon
-  - type: RandomMetadata
-    nameSegments:
-    - NamesMilitaryFirstPolitical
-    - NamesLast
-  - type: RandomHumanoidSpawner
-    settings: DiplomatGear
-
-- type: randomHumanoidSettings
-  id: DiplomatGear
-  parent: EventHumanoidMindShielded
-  randomizeName: false
-  components:
-  - type: GrantImplant
-    implants: [ MindShieldImplant, FreedomImplant, BluespaceLifelineImplant, RadioImplantCentcomm ]
-  - type: GhostRole
-    name: ghost-role-information-diplomat-name
-    description: ghost-role-information-diplomat-description
-    rules: ghost-role-information-navy-officer-rules
-    raffle:
-      settings: short
-  - type: Loadout
-    prototypes: [ DiplomatGear ]
-    roleLoadout: [ RoleSurvivalEVA ]
-  - type: RandomMetadata
-    nameSegments:
-    - NamesMilitaryFirstPolitical
-    - NamesLast
-=======
-    - names_vox
->>>>>>> 1ab1aff3
+    - names_vox