--- conflicted
+++ resolved
@@ -22,12 +22,8 @@
     fireCost: 900
   - type: BatterySelfRecharger
     autoRecharge: true
-<<<<<<< HEAD
-    autoRechargeRate: 300
+    autoRechargeRate: 900
   - type: Appearance
-=======
-    autoRechargeRate: 900
->>>>>>> 3ab021e7
   - type: MagazineVisuals
     magState: mag
     steps: 2
