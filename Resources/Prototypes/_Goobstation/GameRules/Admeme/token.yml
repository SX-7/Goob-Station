--- conflicted
+++ resolved
@@ -38,10 +38,7 @@
         nameSegments:
         - NamesNinjaTitle
         - NamesNinja
-<<<<<<< HEAD
         nameFormat: name-format-ninja
-=======
->>>>>>> 722a0160
       mindRoles:
       - MindRoleNinja
 
@@ -88,13 +85,8 @@
       - type: NukeOperative
       - type: RandomMetadata
         nameSegments:
-<<<<<<< HEAD
         - NamesSyndicateNormal
         nameFormat: name-format-nukie-agent
-=======
-        - NamesSyndicatePrefix
-        - NamesSyndicateNormal
->>>>>>> 722a0160
       - type: NpcFactionMember
         factions:
         - Syndicate
