--- conflicted
+++ resolved
@@ -8,6 +8,11 @@
     delay:
       min: 30
       max: 60
+  - type: AntagObjectives
+    objectives:
+    - HereticKnowledgeObjective
+    - HereticSacrificeObjective
+    - HereticSacrificeHeadObjective
   - type: AntagSelection
     agentName: heretic-roundend-name
     definitions:
@@ -15,17 +20,6 @@
       max: 5
       playerRatio: 20
       lateJoinAdditional: true
-<<<<<<< HEAD
       mindRoles:
       - MindRoleHeretic
-  - type: AntagObjectives
-    objectives:
-    - HereticKnowledgeObjective
-    - HereticSacrificeObjective
-    - HereticSacrificeHeadObjective
-=======
-      mindComponents:
-      - type: HereticRole
-        prototype: Heretic
-      startingGear: HereticGear # see Roles/Antags/heretic.yml
->>>>>>> 1d09b1c5
+      startingGear: HereticGear # see Roles/Antags/heretic.yml