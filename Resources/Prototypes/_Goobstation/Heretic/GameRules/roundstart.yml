--- conflicted
+++ resolved
@@ -5,12 +5,6 @@
   - type: HereticRule
   - type: GameRule
     minPlayers: 15
-<<<<<<< HEAD
-    delay:
-      min: 30
-      max: 60
-=======
->>>>>>> 56608c73
   - type: AntagObjectives
     objectives:
     - HereticKnowledgeObjective
