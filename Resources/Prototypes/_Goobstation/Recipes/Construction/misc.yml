--- conflicted
+++ resolved
@@ -9,19 +9,4 @@
   startNode: start
   targetNode: makeshiftRod
   category: construction-category-misc
-<<<<<<< HEAD
-  objectType: Item
-
-- type: construction
-  id: GreyTider
-  graph: GreyTider
-  startNode: start
-  targetNode: greyTider
-  category: construction-category-misc
-=======
-  description: Probably would be hard to catch a fish using that.
-  icon:
-    sprite: _Goobstation/Objects/Specific/Fishing/makeshift_rod.rsi
-    state: icon
->>>>>>> d11ada8b
   objectType: Item