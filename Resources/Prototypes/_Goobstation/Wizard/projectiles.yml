--- conflicted
+++ resolved
@@ -301,14 +301,11 @@
         Heat: 0
   - type: PolymorphOnTrigger
     polymorph: WizardWabbajack
-<<<<<<< HEAD
   - type: TriggerWhitelist
     whitelist:
       components:
       - Body
-=======
   - type: TriggerOnProjectileHit
->>>>>>> b389347d
   - type: Reflective
     reflective: Magic
   - type: Ammo
