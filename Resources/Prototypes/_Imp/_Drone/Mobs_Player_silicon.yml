--- conflicted
+++ resolved
@@ -95,15 +95,12 @@
   - type: Alerts
   - type: ProtectedFromStepTriggers
   - type: Targeting # Shitmed Change
-<<<<<<< HEAD
   - type: CollectiveMind # Goobstation
   - type: TypingIndicator # Goob
     proto: robot
   - type: Speech # Goob
     speechVerb: Robotic
     speechSounds: Borg
-=======
->>>>>>> 24dca464
 
 - type: entity
   name: drone
