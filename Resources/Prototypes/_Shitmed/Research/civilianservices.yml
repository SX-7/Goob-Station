# SPDX-FileCopyrightText: 2024 deltanedas <39013340+deltanedas@users.noreply.github.com>
# SPDX-FileCopyrightText: 2024 deltanedas <@deltanedas:kde.org>
# SPDX-FileCopyrightText: 2025 Aiden <28298836+Aidenkrz@users.noreply.github.com>
# SPDX-FileCopyrightText: 2025 Aiden <aiden@djkraz.com>
# SPDX-FileCopyrightText: 2025 Aviu00 <93730715+Aviu00@users.noreply.github.com>
# SPDX-FileCopyrightText: 2025 FaDeOkno <143940725+FaDeOkno@users.noreply.github.com>
# SPDX-FileCopyrightText: 2025 FaDeOkno <logkedr18@gmail.com>
# SPDX-FileCopyrightText: 2025 GoobBot <uristmchands@proton.me>
# SPDX-FileCopyrightText: 2025 Piras314 <p1r4s@proton.me>
# SPDX-FileCopyrightText: 2025 RatherUncreative <RatherUncreativeName@proton.me>
# SPDX-FileCopyrightText: 2025 coderabbitai[bot] <136622811+coderabbitai[bot]@users.noreply.github.com>
# SPDX-FileCopyrightText: 2025 gluesniffler <159397573+gluesniffler@users.noreply.github.com>
# SPDX-FileCopyrightText: 2025 pheenty <fedorlukin2006@gmail.com>
#
# SPDX-License-Identifier: AGPL-3.0-or-later
# Tier 1

# Tier 2

- type: technology
  id: AdvancedTreatment
  name: research-technology-advanced-treatment
  icon:
    sprite: _Shitmed/Objects/Specific/Medical/Surgery/e-scalpel.rsi
    state: e-scalpel-on
  discipline: CivilianServices
  tier: 2
  cost: 10000
  recipeUnlocks:
<<<<<<< HEAD
  - EnergyScalpel
  - EnergyCautery
  - AdvancedRetractor
  - BorgModuleAdvancedSurgery
=======
  - OmnimedTool # Shitmed
  - EnergyScalpel # Shitmed
  - AdvancedRetractor # Shitmed
  - EnergyCautery # Shitmed
  - AdvancedBoneGel # Shitmed
  - BorgModuleAdvancedTreatment
  # - BorgModuleDefibrillator # Goobstation, medical cyborgs start with this
  - BorgModuleAdvancedSurgery # Shitmed
>>>>>>> d11ada8b
  technologyPrerequisites:
  - AdvancedEntertainment
  position: -2,4

- type: technology
  id: CyberneticEnhancements
  name: research-technology-cybernetic-enhancements
  icon:
    sprite: _EinsteinEngines/Mobs/Species/IPC/organs.rsi
    state: eyes
  discipline: CivilianServices
  tier: 2
  cost: 15000
  recipeUnlocks:
  - JawsOfLifeLeftArm
  - JawsOfLifeRightArm
  - SpeedLeftLeg
  - SpeedRightLeg
  - DexLeftHand
  - DexRightHand
  - BasicCyberneticEyes
  - SecurityCyberneticEyes
  - MedicalCyberneticEyes
  position: -2,5
  technologyPrerequisites:
  - AdvancedTreatment
  - BasicRobotics

- type: technology
  id: Autodoc
  name: research-technology-autodoc
  icon:
    sprite: _Shitmed/Structures/Machines/autodoc.rsi
    state: idle
  discipline: CivilianServices
  tier: 2
  cost: 10000
  recipeUnlocks:
  - AutodocCircuitboard
  position: -2,6
  technologyPrerequisites:
  - CyberneticEnhancements

# Tier 3

- type: technology
  id: HighEndSurgery
  name: research-technology-high-end-surgery
  icon:
    sprite: _Shitmed/Clothing/Hands/surgery_gloves.rsi
    state: icon
  discipline: CivilianServices
  tier: 3
  cost: 10000
  recipeUnlocks:
  - ClothingHandsGlovesSurgical
  technologyPrerequisites:
  - Autodoc
  position: -2,7<|MERGE_RESOLUTION|>--- conflicted
+++ resolved
@@ -27,12 +27,6 @@
   tier: 2
   cost: 10000
   recipeUnlocks:
-<<<<<<< HEAD
-  - EnergyScalpel
-  - EnergyCautery
-  - AdvancedRetractor
-  - BorgModuleAdvancedSurgery
-=======
   - OmnimedTool # Shitmed
   - EnergyScalpel # Shitmed
   - AdvancedRetractor # Shitmed
@@ -41,7 +35,6 @@
   - BorgModuleAdvancedTreatment
   # - BorgModuleDefibrillator # Goobstation, medical cyborgs start with this
   - BorgModuleAdvancedSurgery # Shitmed
->>>>>>> d11ada8b
   technologyPrerequisites:
   - AdvancedEntertainment
   position: -2,4
