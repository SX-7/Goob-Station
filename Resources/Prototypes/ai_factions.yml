--- conflicted
+++ resolved
@@ -7,14 +7,11 @@
     - PetsNT
     - Zombie
     - Revolutionary
-<<<<<<< HEAD
+    - AllHostile
     - Heretic # goob edit - heretics
     - Blob # Goobstation - Blob
   friendly: # Goobstation
     - Wizard
-=======
-    - AllHostile
->>>>>>> fab5dd17
 
 - type: npcFaction
   id: NanoTrasen
@@ -24,15 +21,12 @@
   - Xeno
   - Zombie
   - Revolutionary
-<<<<<<< HEAD
+  - Dragon
+  - AllHostile
   - Changeling # goob edit - changelings
   - Heretic # goob edit - heretics
   - Blob # Goobstation - Blob
   - Wizard # goob edit - wizard
-=======
-  - Dragon
-  - AllHostile
->>>>>>> fab5dd17
 
 - type: npcFaction
   id: Mouse
@@ -50,11 +44,8 @@
   - SimpleHostile
   - Zombie
   - Xeno
-<<<<<<< HEAD
+  - AllHostile
   - Blob # Goobstation - Blob
-=======
-  - AllHostile
->>>>>>> fab5dd17
 
 - type: npcFaction
   id: SimpleHostile
@@ -65,14 +56,11 @@
   - PetsNT
   - Zombie
   - Revolutionary
-<<<<<<< HEAD
+  - AllHostile
   - Heretic # goob edit - heretics
   - Blob # Goobstation - Blob
   friendly: # Goobstation
     - Wizard
-=======
-  - AllHostile
->>>>>>> fab5dd17
 
 - type: npcFaction
   id: SimpleNeutral
@@ -85,15 +73,12 @@
   - Xeno
   - PetsNT
   - Zombie
-<<<<<<< HEAD
+  - Dragon
+  - AllHostile
   - Changeling # goob edit - changelings
   - Heretic # goob edit - heretics
   - Blob # Goobstation - Blob
   - Wizard # goob edit - wizard
-=======
-  - Dragon
-  - AllHostile
->>>>>>> fab5dd17
 
 - type: npcFaction
   id: Xeno
@@ -104,14 +89,11 @@
   - PetsNT
   - Zombie
   - Revolutionary
-<<<<<<< HEAD
+  - AllHostile
   - Heretic # goob edit - heretics
   - Blob # Goobstation - Blob
   friendly: # Goobstation
     - Wizard
-=======
-  - AllHostile
->>>>>>> fab5dd17
 
 - type: npcFaction
   id: Zombie
@@ -123,14 +105,11 @@
   - Passive
   - PetsNT
   - Revolutionary
-<<<<<<< HEAD
+  - AllHostile
   - Changeling # goob edit - changelings
   - Heretic # goob edit - heretics
   - Blob # Goobstation - Blob
   - Wizard # goob edit - wizard
-=======
-  - AllHostile
->>>>>>> fab5dd17
 
 - type: npcFaction
   id: Revolutionary
@@ -139,11 +118,9 @@
   - Zombie
   - SimpleHostile
   - Dragon
-<<<<<<< HEAD
+  - AllHostile
   - Blob # Goobstation - Blob
   - Wizard # Goobstation - wizard
-=======
-  - AllHostile
 
 - type: npcFaction
   id: AllHostile
@@ -159,4 +136,7 @@
   - Xeno
   - Zombie
   - Revolutionary
->>>>>>> fab5dd17
+  - Changeling # goob edit - changelings
+  - Heretic # goob edit - heretics
+  - Blob # Goobstation - Blob
+  - Wizard # goob edit - wizard