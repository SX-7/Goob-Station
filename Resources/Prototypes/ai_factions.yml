--- conflicted
+++ resolved
@@ -192,9 +192,6 @@
   - Blob # Goobstation - Blob
   - Wizard # goob edit - wizard
   - PirateFaction # goob - pirates
-<<<<<<< HEAD
-  - Xenoborg
-=======
   
 # Balloons Factions Edit:
 - type: npcFaction  
@@ -205,7 +202,6 @@
   id: Monkey
   hostile:
   - Balloon     # Custom faction specifically for attacking bloons
->>>>>>> 939b4882
 
 - type: npcFaction
   id: Xenoborg
