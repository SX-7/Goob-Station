﻿# Goobstation - AI/borg law changes - borgs obeying AI
# Obey AI
- type: siliconLaw
  id: ObeyAI
  order: 0
  lawString: law-obeyai

# Crewsimov
- type: siliconLaw
  id: Crewsimov1
  order: 1
  lawString: law-crewsimov-1

- type: siliconLaw
  id: Crewsimov2
  order: 2
  lawString: law-crewsimov-2

- type: siliconLaw
  id: Crewsimov3
  order: 3
  lawString: law-crewsimov-3

- type: siliconLawset
  id: Crewsimov
  laws:
  - Crewsimov1
  - Crewsimov2
  - Crewsimov3
  obeysTo: laws-owner-crew

# Goobstation - AI/borg law changes - borgs obeying AI
- type: siliconLawset
  id: CrewsimovBorg
  laws:
  - ObeyAI
  - Crewsimov1
  - Crewsimov2
  - Crewsimov3
  obeysTo: laws-owner-crew

# Corporate
- type: siliconLaw
  id: Corporate1
  order: 1
  lawString: law-corporate-1

- type: siliconLaw
  id: Corporate2
  order: 2
  lawString: law-corporate-2

- type: siliconLaw
  id: Corporate3
  order: 3
  lawString: law-corporate-3

- type: siliconLaw
  id: Corporate4
  order: 4
  lawString: law-corporate-4

- type: siliconLawset
  id: Corporate
  laws:
  - Corporate1
  - Corporate2
  - Corporate3
  - Corporate4
  obeysTo: laws-owner-station

# NT Default
- type: siliconLaw
  id: NTDefault1
  order: 1
  lawString: law-ntdefault-1

- type: siliconLaw
  id: NTDefault2
  order: 2
  lawString: law-ntdefault-2

- type: siliconLaw
  id: NTDefault3
  order: 3
  lawString: law-ntdefault-3

- type: siliconLaw
  id: NTDefault4
  order: 4
  lawString: law-ntdefault-4

- type: siliconLawset
  id: NTDefault
  laws:
  - NTDefault1
  - NTDefault2
  - NTDefault3
  - NTDefault4
  obeysTo: laws-owner-crew

#Drone
- type: siliconLaw
  id: Drone1
  order: 1
  lawString: law-drone-1

- type: siliconLaw
  id: Drone2
  order: 2
  lawString: law-drone-2

- type: siliconLaw
  id: Drone3
  order: 3
  lawString: law-drone-3

- type: siliconLawset
  id: Drone
  laws:
  - Drone1
  - Drone2
  - Drone3
  obeysTo: laws-owner-beings

# Syndicate
- type: siliconLaw
  id: Syndicate1
  order: 1
  lawString: law-syndicate-1

- type: siliconLaw
  id: Syndicate2
  order: 2
  lawString: law-syndicate-2

- type: siliconLaw
  id: Syndicate3
  order: 3
  lawString: law-syndicate-3

# Syndicate cyborg laws
# intentionally excluded from IonStormLawsets
- type: siliconLawset
  id: SyndicateStatic
  laws:
  - Syndicate1
  - Syndicate2
  - Syndicate3
  obeysTo: laws-owner-syndicate

# Ninja conversion laws
- type: siliconLaw
  id: Ninja1
  order: 1
  lawString: law-ninja-1

- type: siliconLaw
  id: Ninja2
  order: 2
  lawString: law-ninja-2

- type: siliconLaw
  id: Ninja3
  order: 3
  lawString: law-ninja-3

- type: siliconLaw
  id: Ninja4
  order: 4
  lawString: law-ninja-4

- type: siliconLawset
  id: Ninja
  laws:
  - Ninja1
  - Ninja2
  - Ninja3
  - Ninja4
  obeysTo: laws-owner-spider-clan

# Commandment laws
- type: siliconLaw
  id: Commandment1
  order: 1
  lawString: law-commandments-1

- type: siliconLaw
  id: Commandment2
  order: 2
  lawString: law-commandments-2

- type: siliconLaw
  id: Commandment3
  order: 3
  lawString: law-commandments-3

- type: siliconLaw
  id: Commandment4
  order: 4
  lawString: law-commandments-4

- type: siliconLaw
  id: Commandment5
  order: 5
  lawString: law-commandments-5

- type: siliconLaw
  id: Commandment6
  order: 6
  lawString: law-commandments-6

- type: siliconLaw
  id: Commandment7
  order: 7
  lawString: law-commandments-7

- type: siliconLaw
  id: Commandment8
  order: 8
  lawString: law-commandments-8

- type: siliconLaw
  id: Commandment9
  order: 9
  lawString: law-commandments-9

- type: siliconLaw
  id: Commandment10
  order: 10
  lawString: law-commandments-10


- type: siliconLawset
  id: CommandmentsLawset
  laws:
  - Commandment1
  - Commandment2
  - Commandment3
  - Commandment4
  - Commandment5
  - Commandment6
  - Commandment7
  - Commandment8
  - Commandment9
  - Commandment10
  obeysTo: laws-owner-crew

 # Paladin laws
- type: siliconLaw
  id: Paladin1
  order: 1
  lawString: law-paladin-1

- type: siliconLaw
  id: Paladin2
  order: 2
  lawString: law-paladin-2

- type: siliconLaw
  id: Paladin3
  order: 3
  lawString: law-paladin-3

- type: siliconLaw
  id: Paladin4
  order: 4
  lawString: law-paladin-4

- type: siliconLaw
  id: Paladin5
  order: 5
  lawString: law-paladin-5


- type: siliconLawset
  id: PaladinLawset
  laws:
  - Paladin1
  - Paladin2
  - Paladin3
  - Paladin4
  - Paladin5
  obeysTo: laws-owner-crew

 # Live and Let Live laws
- type: siliconLaw
  id: Lall1
  order: 1
  lawString: law-lall-1

- type: siliconLaw
  id: Lall2
  order: 2
  lawString: law-lall-2


- type: siliconLawset
  id: LiveLetLiveLaws
  laws:
  - Lall1
  - Lall2
  obeysTo: laws-owner-crew

 # Station efficiency laws
- type: siliconLaw
  id: Efficiency1
  order: 1
  lawString: law-efficiency-1

- type: siliconLaw
  id: Efficiency2
  order: 2
  lawString: law-efficiency-2

- type: siliconLaw
  id: Efficiency3
  order: 3
  lawString: law-efficiency-3


- type: siliconLawset
  id: EfficiencyLawset
  laws:
  - Efficiency1
  - Efficiency2
  - Efficiency3
  obeysTo: laws-owner-station

 # Robocop laws
- type: siliconLaw
  id: Robocop1
  order: 1
  lawString: law-robocop-1

- type: siliconLaw
  id: Robocop2
  order: 2
  lawString: law-robocop-2

- type: siliconLaw
  id: Robocop3
  order: 3
  lawString: law-robocop-3


- type: siliconLawset
  id: RobocopLawset
  laws:
  - Robocop1
  - Robocop2
  - Robocop3
  obeysTo: laws-owner-station

 # Overlord laws
- type: siliconLaw
  id: Overlord1
  order: 1
  lawString: law-overlord-1

- type: siliconLaw
  id: Overlord2
  order: 2
  lawString: law-overlord-2

- type: siliconLaw
  id: Overlord3
  order: 3
  lawString: law-overlord-3

- type: siliconLaw
  id: Overlord4
  order: 4
  lawString: law-overlord-4

- type: siliconLawset
  id: OverlordLawset
  laws:
  - Overlord1
  - Overlord2
  - Overlord3
  - Overlord4
  obeysTo: laws-owner-crew

<<<<<<< HEAD
 # Dungeon Master laws
=======
 # Game Master laws
>>>>>>> 3358801b
- type: siliconLaw
  id: Game1
  order: 1
  lawString: law-game-1

- type: siliconLaw
  id: Game2
  order: 2
<<<<<<< HEAD
  lawString: law-dungeon-2
=======
  lawString: law-game-2
>>>>>>> 3358801b

- type: siliconLaw
  id: Game3
  order: 3
  lawString: law-game-3

- type: siliconLaw
  id: Game4
  order: 4
<<<<<<< HEAD
  lawString: law-dungeon-4
=======
  lawString: law-game-4
>>>>>>> 3358801b

- type: siliconLaw
  id: Game5
  order: 5
  lawString: law-game-5

- type: siliconLaw
  id: Game6
  order: 6
  lawString: law-game-6

- type: siliconLawset
  id: GameMasterLawset
  laws:
  - Game1
  - Game2
  - Game3
  - Game4
  - Game5
  - Game6
  obeysTo: laws-owner-crew

 # Painter laws
- type: siliconLaw
  id: Painter1
  order: 1
  lawString: law-painter-1

- type: siliconLaw
  id: Painter2
  order: 2
  lawString: law-painter-2

- type: siliconLaw
  id: Painter3
  order: 3
  lawString: law-painter-3

- type: siliconLaw
  id: Painter4
  order: 4
  lawString: law-painter-4

- type: siliconLawset
  id: PainterLawset
  laws:
  - Painter1
  - Painter2
  - Painter3
  - Painter4
  obeysTo: laws-owner-crew

 # Antimov laws
- type: siliconLaw
  id: Antimov1
  order: 1
  lawString: law-antimov-1

- type: siliconLaw
  id: Antimov2
  order: 2
  lawString: law-antimov-2

- type: siliconLaw
  id: Antimov3
  order: 3
  lawString: law-antimov-3


- type: siliconLawset
  id: AntimovLawset
  laws:
  - Antimov1
  - Antimov2
  - Antimov3
  obeysTo: laws-owner-crew

 # Nutimov laws
- type: siliconLaw
  id: Nutimov1
  order: 1
  lawString: law-nutimov-1

- type: siliconLaw
  id: Nutimov2
  order: 2
  lawString: law-nutimov-2

- type: siliconLaw
  id: Nutimov3
  order: 3
  lawString: law-nutimov-3

- type: siliconLaw
  id: Nutimov4
  order: 4
  lawString: law-nutimov-4

- type: siliconLaw
  id: Nutimov5
  order: 5
  lawString: law-nutimov-5

<<<<<<< HEAD
 # Jermov Laws
- type: siliconLaw
  id: Jermov1
  order: 1
  lawString: law-jermov-1

- type: siliconLaw
  id: Jermov2
  order: 2
  lawString: law-jermov-2

- type: siliconLaw
  id: Jermov3
  order: 3
  lawString: law-jermov-3

- type: siliconLawset
  id: JermovLawset
  laws:
  - Jermov1
  - Jermov2
  - Jermov3
  obeysTo: laws-owner-crew
=======
>>>>>>> 3358801b

- type: siliconLawset
  id: NutimovLawset
  laws:
  - Nutimov1
  - Nutimov2
  - Nutimov3
  - Nutimov4
  - Nutimov5
  obeysTo: laws-owner-crew

# ion storm random lawsets
- type: weightedRandom
  id: IonStormLawsets
  weights:
    # its crewsimov by default dont be lame
    Crewsimov: 0.25
    Corporate: 1
    NTDefault: 1
    CommandmentsLawset: 1
    PaladinLawset: 1
    LiveLetLiveLaws: 1
    EfficiencyLawset: 1
    RobocopLawset: 1
    OverlordLawset: 0.5
    GameMasterLawset: 0.5
    PainterLawset: 1
    AntimovLawset: 0.25
    NutimovLawset: 0.5
    Drone: 0.5
    Ninja: 0.25
    JermovLawset: 0.25<|MERGE_RESOLUTION|>--- conflicted
+++ resolved
@@ -382,11 +382,7 @@
   - Overlord4
   obeysTo: laws-owner-crew
 
-<<<<<<< HEAD
- # Dungeon Master laws
-=======
  # Game Master laws
->>>>>>> 3358801b
 - type: siliconLaw
   id: Game1
   order: 1
@@ -395,11 +391,7 @@
 - type: siliconLaw
   id: Game2
   order: 2
-<<<<<<< HEAD
-  lawString: law-dungeon-2
-=======
   lawString: law-game-2
->>>>>>> 3358801b
 
 - type: siliconLaw
   id: Game3
@@ -409,11 +401,7 @@
 - type: siliconLaw
   id: Game4
   order: 4
-<<<<<<< HEAD
-  lawString: law-dungeon-4
-=======
   lawString: law-game-4
->>>>>>> 3358801b
 
 - type: siliconLaw
   id: Game5
@@ -517,7 +505,6 @@
   order: 5
   lawString: law-nutimov-5
 
-<<<<<<< HEAD
  # Jermov Laws
 - type: siliconLaw
   id: Jermov1
@@ -541,8 +528,6 @@
   - Jermov2
   - Jermov3
   obeysTo: laws-owner-crew
-=======
->>>>>>> 3358801b
 
 - type: siliconLawset
   id: NutimovLawset
