--- conflicted
+++ resolved
@@ -19,24 +19,6 @@
   # Rat King
 
   <Box>
-<<<<<<< HEAD
-    <GuideEntityEmbed Entity="MobRatKing" Scale="2.4" Caption="Normal Rat King"/>
-    <GuideEntityEmbed Entity="MobRatKingBuff" Caption="Buff Rat King"/>
-  </Box>
-
-  A Rat King is a giant rat capable of setting a nest and creating rats to do their bidding (usually to get food).
-
-  ## Abilities
-
-  Abilities come at a cost to the Rat King's hunger. Simply eating replenishes it.
-
-  <Box>
-   <GuideEntityEmbed Entity="MobMouse" Caption="Normal Mouse"/>
-   <GuideEntityEmbed Entity="MobRatServant" Caption="Rat Servant"/>
-  </Box>
-  - Raise an Army of [color=#a4885c]Rat Servants[/color].
-  - Conjure a cloud of ammonia.
-=======
     <GuideEntityEmbed Entity="MobRatServant" Caption=""/>
     <GuideEntityEmbed Entity="MobRatServant" Caption=""/>
     <GuideEntityEmbed Entity="MobRatKing" Scale="2.4"/>
@@ -51,24 +33,10 @@
   - You can also [italic]"Rummage"[/italic] through any disposal unit by using the context menu. Use this to find [bold]scraps of food[/bold] to grow your army.
   - Besides your abilities, you are [bold]stronger[/bold] than most other animals. You and your servants are capable of speech and you're both small enough to fit under airlocks and tables.
   - [bold]Your underlings are still very fragile![/bold] Beware of spacings, explosions and the buisness end of a melee weapon.
->>>>>>> 65423e49
 
   # Space Dragon
 
   <Box>
-<<<<<<< HEAD
-    <GuideEntityEmbed Entity="MobDragon" Caption=""/>
-  </Box>
-
-  A Space Dragon is a giant dragon that creates space carp rifts and eats the crew.
-
-  ## Abilities
-
-  - Devour critical or dead victims.
-
-  <Box>
-=======
->>>>>>> 65423e49
     <GuideEntityEmbed Entity="MobCarp" Caption=""/>
     <GuideEntityEmbed Entity="CarpRift" Caption=""/>
     <GuideEntityEmbed Entity="MobDragon"/>
@@ -76,9 +44,6 @@
     <GuideEntityEmbed Entity="MobCarp" Caption=""/>
   </Box>
 
-<<<<<<< HEAD
-  - Summon a Carp Rift that periodically spawns [color=#a4885c]Space Carp[/color].
-=======
   Space Dragons is are giant extradimensional fish that [color=cyan]create rifts and eat crew.[/color]
   - Dragons have powerful jaws to [bold]devour[/bold] infrastructure such as doors, windows, and walls.
   - Your [color=orange]dragon's breath[/color] is a flaming projectile which travels a straight flight path, exploding multiple times and igniting things along the way. Be careful, your carps are not immune to this!
@@ -94,7 +59,6 @@
     <GuideEntityEmbed Entity="MobAdultSlimesBlueAngry" Caption=""/>
     <GuideEntityEmbed Entity="MobGiantSpiderAngry" Caption=""/>
   </Box>
->>>>>>> 65423e49
 
   Slimes and spiders have no remarkable features, but will [color=cyan]infest the station[/color] from time to time regardless. Both will give chase and attack anything they see.
   - Slimes may deal extra [bold]cellular or posion damage[/bold], based upon their color. Water hurts them just as it would hurt a slime person.
