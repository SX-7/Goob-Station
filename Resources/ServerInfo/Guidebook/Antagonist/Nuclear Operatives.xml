--- conflicted
+++ resolved
@@ -1,6 +1,6 @@
 <Document>
   # Nuclear Operatives
-  
+
   <Box>
     [color=#999999][italic]"OPERATIVES STANDBY. YOUR OBJECTIVES ARE SIMPLE.[/italic][/color]
   </Box>
@@ -11,13 +11,7 @@
     <GuideEntityEmbed Entity="PosterContrabandEnlistGorlex" Caption=""/>
   </Box>
 
-<<<<<<< HEAD
-  AUTOTELL ON STANDBY. YOUR OBJECTIVES ARE SIMPLE. DELIVER THE PAYLOAD AND GET OUT BEFORE THE PAYLOAD DETONATES. BEGIN MISSION.
-
-  If you hear this message then congratulations! You have just been chosen to be a nuclear operative for the syndicate. You have one goal, to blow up the space station with a nuclear fission explosive.
-=======
   You've just been chosen to be a nuclear operative for the [color=#ff0000]Syndicate[/color]. You have one goal, to blow up one of Nanotrasen's finest vessels with a nuclear fission explosive.
->>>>>>> 65423e49
 
   ## Operatives
   Your team will be made up of several different roles, which are:
@@ -25,25 +19,12 @@
   - The [bold]Agent[/bold] who works with reagents to make medicines or chemical weapons.
   - The [bold]Commander[/bold] who draws up the plan and leads the team.
 
-<<<<<<< HEAD
-  Your team may contain varying amounts of three different roles:
-  - The [color=#a4885c]Nukie Commander[/color] wears the unique commander’s hardsuit, and will create or approve of the battle plan.
-=======
->>>>>>> 65423e49
   <Box>
     <GuideEntityEmbed Entity="ClothingOuterHardsuitSyndie"/>
     <GuideEntityEmbed Entity="ClothingOuterHardsuitSyndieMedic" Caption="agent's hardsuit"/>
     <GuideEntityEmbed Entity="ClothingOuterHardsuitSyndieCommander" Caption="commander's hardsuit"/>
   </Box>
 
-<<<<<<< HEAD
-  - The [color=#a4885c]Nukie Agent[/color] wears the blood-red medic hardsuit, and can act as a combat medic for the mission.
-  <Box>
-    <GuideEntityEmbed Entity="ClothingOuterHardsuitSyndieMedic" Caption="Blood-Red Medic Hardsuit"/>
-  </Box>
-
-  - Regular [color=#a4885c]Nuclear Operatives[/color], who have the normal blood red hardsuit.
-=======
   If you have been selected as the Agent or Commander but don't feel ready, one of your teammates can take responsibility.
 
   ## The Disk
@@ -51,25 +32,16 @@
   Each operative starts with a [color=cyan]pinpointer[/color], which you should turn on and keep with you at all times. It will always point to the [color=cyan]nuclear authentication disk.[/color]
   The disk belongs to the [color=yellow]Captain[/color], who will almost always have it on them. Follow the direction of the arrow on the pinpointer to the disk, and [italic]do whatever it takes to get it[/italic].
 
->>>>>>> 65423e49
   <Box>
     <GuideEntityEmbed Entity="PinpointerNuclear"/>
     <GuideEntityEmbed Entity="NukeDisk"/>
   </Box>
 
   ## Preparation
-<<<<<<< HEAD
-
-  Taking on a whole station in a fight is a difficult job, luckily you are well prepared for the job. Every operative has an [color=#a4885c]Uplink[/color]. It comes with 200 [color=#a4885c]Telecrystals[/color], which you can use to purchase gear. What you get depends on the strategy picked by your commander or voted for by the team. Only your commander and agent will have passenger access, but no external airlock access. This means you will need something to hack or blast your way onto the station.  In general you should need some weapons, something to breach doors, and utility/healing.
-
-  <Box>
-    <GuideEntityEmbed Entity="BaseUplinkRadio200TC" Caption="The Uplink"/>
-=======
   Each member in your squad has been given an [color=cyan]uplink[/color] to purchase everything you will need for the mission, similar to [textlink="Traitors." link="Traitors"]
 
   <Box>
     <GuideEntityEmbed Entity="BaseUplinkRadio40TC" Caption="your uplink"/>
->>>>>>> 65423e49
   </Box>
 
   You can purchase the same kinds of gear Traitors can, but you have higher quality gear available to you and more telecrystals to spend.
@@ -88,12 +60,6 @@
     <GuideEntityEmbed Entity="ClothingEyesGlassesOutlawGlasses" Caption="Pointless"/>
   </Box>
 
-<<<<<<< HEAD
-  After gearing up and creating a plan, grab a jetpack from your armory and go with your other operatives to the [color=#a4885c]Nukie Shuttle[/color]. Here you will find some extra explosives and tools, as well as your nuke and nuke codes.
-  You will find an [color=#a4885c]IFF Console[/color] on the shuttle, it allows you to hide from other ships and mass scanners. Make sure that [color=#a4885c]Show IFF[/color] and [color=#a4885c]Show Vessel[/color] are toggled off to hide your shuttle from the crew. When everyone is ready, FTL to the station and fly to it with a jetpack. Don't forget the nuclear fission explosive on your ship if you are going to use it, and definitely don't forget the nuke codes or pinpointer.
-
-  ## The Disk
-=======
   You'll also have to choose if you want to [color=red]declare war[/color] or not. Doing so grants your team [bold]40 extra telecrystals each[/bold].
   However, the crew will immediately know of your existence and will have plenty of time to prepare for your arrival.
 
@@ -104,7 +70,6 @@
 
   ## Getting to the Station
   You've got the plan, you've got the gear. Now, execute.
->>>>>>> 65423e49
 
   Grab a [bold]jetpack[/bold] from your armory and go with your other operatives to the [color=cyan]Syndicate Shuttle[/color].
   Among other things you may need, you'll find an [bold]IFF Console[/bold] on the shuttle. It allows you to hide from other ships and mass scanners when [italic]"Show IFF"[/italic] and [italic]"Show Vessel"[/italic] are toggled off.
@@ -119,51 +84,17 @@
   ## The Nuke & Arming Procedure
   You have a paper with the [color=cyan]nuclear authentication codes[/color] on your shuttle. [bold]Check to see if the nuke ID matches the one on your shuttle.[/bold] If it doesn't, you'll have to use explosive in the station's vault.
 
-<<<<<<< HEAD
-  On your shuttle you will find one of two [color=#a4885c]Nuclear Fission Explosives[/color] and a paper with the nuke codes. The paper will tell you which explosive it corresponds to. If the ID is the same as the one on your nuke, the codes will only work for it. If it is not, then they will only work for the explosive in the station's vault.
-
-  Once you acquire the nuke disk, put it into the nuke and use the code to arm it. It takes 30 seconds for a crewmember to disarm it, and it will count down from 300. Be prepared to defend the nuke for as long as possible, remember that escaping alive isn't necessary, but recommended.
-=======
   - Obtain the [bold]nuclear authentication disk[/bold] and insert it into the nuke.
   - Type in the [bold]nuclear authentication code[/bold] and press "[bold]E[/bold]" on the keypad to Enter.
   - To begin [bold]self-destruct process[/bold], press "[color=red]ARM[/color]". After 300 seconds, the nuke will explode.
-  - [bold]Defend the nuke[/bold], even if it's at the cost of your lives! The mission requirements do not include your return. 
+  - [bold]Defend the nuke[/bold], even if it's at the cost of your lives! The mission requirements do not include your return.
   - It takes 30 seconds for someone to [bold]disarm[/bold] the nuke. Re-arming it is possible, but the chance of mission success drops if you let it happen.
   - Should the nuke be re-armed, the timer will start from where it left off.
->>>>>>> 65423e49
 
   <Box>
     <GuideEntityEmbed Entity="NuclearBomb" Caption="The Nuclear Fission Explosive"/>
   </Box>
 
-<<<<<<< HEAD
-  ## Victories
-
-  The “victor” of the round is announced on the round end screen, as well as how much they won by. The scale of the victory depends on circumstances at the end of the round.
-
-  [color=#a4885c]Syndicate Major Victory[/color]
-  - The nuke detonates on station
-  - The crew escapes on the evac shuttle, but the nuke was armed
-  - The nuke was armed and delivered to central command on the evac shuttle
-
-  [color=#a4885c]Syndicate Minor Victory[/color]
-  - The crew escapes on evac, but every nukie survives
-  - The crew escapes and some nukies die, but the crew loses the disk
-
-  [color=#a4885c]Neutral Victory[/color]
-  - The nuke detonates off station
-
-  [color=#a4885c]Crew Minor Victory[/color]
-  - The crew escapes on evac and some nukies die, but the crew keeps the disk
-
-  [color=#a4885c]Crew Major Victory[/color]
-  - All nuclear operatives die
-  - The crew blow up the nukie outpost with the nuke
-
-  If you feel that you won't be able to completely win as crew or nukie, consider these options for a compromise.
-</Document>
-
-=======
   ## Winning Conditions
 
   The [color=#00ff00]victor[/color] of the round is announced on the round end screen, as well as the scale of their victory.
@@ -187,4 +118,4 @@
   - All operatives die.
   - The crew blow up the nuclear operative outpost with the nuke.
 </Document>
->>>>>>> 65423e49
+
