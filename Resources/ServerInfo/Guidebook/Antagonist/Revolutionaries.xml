<Document>
  # Revolutionaries
  
  <Box>
    [color=#999999][italic]"Viva la revolución!!"[/italic][/color]
  </Box>
  <Box>
    <GuideEntityEmbed Entity="PosterContrabandRevolt" Caption=""/>
  </Box>

<<<<<<< HEAD
  - Revolutionaries are antagonists that are sponsored by the Syndicate to take over the station.

  ## Head Revolutionaries
=======
  Revolutionaries are conversion antagonists sponsored by the [color=#ff0000]Syndicate[/color] who are tasked with taking control of the station. They have no fancy gimmicks or cheap tricks, they only have a cause and strength in numbers.
>>>>>>> 65423e49

  ## Objectives
  You must cuff, kill, or exile all of the [textlink="Command staff" link="Command"] on station in no particular order.

<<<<<<< HEAD
  [color=#5e9cff]Head Revolutionaries[/color] are chosen at the start of the shift and are tasked with taking over the station by killing, exiling or cuffing all of the Command staff. Head Revolutionaries will be given a [color=#a4885c]Flash[/color] and a pair of [color=#a4885c]Sunglasses[/color] to aid them.
=======
  Your objective is not to destroy the station, but [italic]take it over[/italic], so try to minimize damage where possible.
>>>>>>> 65423e49

  [bold]The revolution will fail[/bold] if all of the [bold][color=#5e9cff]Head Revolutionaries[/color][/bold] die, and all [color=red]Revolutionaries[/color] will de-convert if this happens.

  ## Headrevs & Conversion
  [bold][color=#5e9cff]Head Revolutionaries[/color][/bold] are chosen at the start of the shift and begin with a [color=cyan]flash[/color] and a pair of [color=cyan]sunglasses[/color].
  
  <Box>
<<<<<<< HEAD
  <GuideEntityEmbed Entity="Flash" Caption="Flash"/>
</Box>

  You can convert crew members by using a [color=#a4885c]Flash[/color] in [color=#ff0000]harm mode[/color] and attacking someone with it. Any flash can be used for conversion, but remember that flashes have limited charges.
=======
    <GuideEntityEmbed Entity="Flash"/>
    <GuideEntityEmbed Entity="ClothingEyesGlassesSunglasses"/>
  </Box>
  
  You can convert crew members to your side by taking any [bold]flash[/bold] and attacking someone with it using [color=#ff0000]harm mode[/color].
  However, you can't convert your target if they're wearing [color=cyan]flash protection[/color] such as [bold]sunglasses[/bold] or a [bold]welding mask[/bold].
>>>>>>> 65423e49

  <Box>
    <GuideEntityEmbed Entity="ClothingEyesGlassesSunglasses"/>
    <GuideEntityEmbed Entity="ClothingEyesGlassesSecurity"/>
    <GuideEntityEmbed Entity="ClothingHeadHatWelding"/>
  </Box>

<<<<<<< HEAD
  However, things such as [color=#a4885c]Sunglasses[/color] and [color=#a4885c]Welding Masks[/color] offer flash protection and people wearing these will not be able to be converted.
=======
  Another hurdle in your way are pesky [color=cyan]mindshield implanters[/color]. These will:
  - Prevent the implanted person from being converted into a [color=red]Revolutionary[/color]
  - De-convert Revolutionaries, and will make them no longer loyal to your cause
  - Visibly be destroyed upon being implanted into a [bold][color=#5e9cff]Head Revolutionary[/color][/bold], giving away your cover
  - NOT protect against flash disorientation
>>>>>>> 65423e49

  Assume all of [color=#cb0000]Security[/color] and [color=#1b67a5]Command[/color] are implanted with mindshields already.

<<<<<<< HEAD
  While not flash protection, a [color=#a4885c]MindShield Implant[/color] will prevent the implanted person from being converted into a revolutionary. Assume all of [color=#a4885c]Security[/color] and [color=#a4885c]Command[/color] are implanted already.
=======
  <Box>
    <GuideEntityEmbed Entity="MindShieldImplanter"/>
  </Box>
>>>>>>> 65423e49

  ## Revolutionary
  A [bold][color=red]Revolutionary[/color][/bold] is a crew member that has been converted by a [bold][color=#5e9cff]Head Revolutionary[/color][/bold].

<<<<<<< HEAD
  A [color=#ff0000]Revolutionary[/color] is the result of being converted by a [color=#5e9cff]Head Revolutionary[/color]. Revolutionaries are underlings of the Head Revolutionaries and should follow orders given by them and prioritize their well-being over anything else because if they die you will lose.
  Keep in mind that you can't convert others as a regular revolutionary, only your boss can do that.

  ## Objectives

  You must eliminate, exile or arrest all of the following Command staff on station in no particular order.
  - Captain
  - Head of Personnel
  - Chief Engineer
  - Research Director
  - Quartermaster
  - Head of Security
  - Chief Medical Officer

  Remember, your objective is to take over the station and not to destroy it so try to minimize damage where possible. Viva la revolución!
=======
  [bold][color=red]Revolutionaries[/color] can't convert people themselves,[/bold] but they're more than capable of doing dirty work and carrying out orders.
>>>>>>> 65423e49
</Document><|MERGE_RESOLUTION|>--- conflicted
+++ resolved
@@ -1,6 +1,6 @@
 <Document>
   # Revolutionaries
-  
+
   <Box>
     [color=#999999][italic]"Viva la revolución!!"[/italic][/color]
   </Box>
@@ -8,42 +8,25 @@
     <GuideEntityEmbed Entity="PosterContrabandRevolt" Caption=""/>
   </Box>
 
-<<<<<<< HEAD
-  - Revolutionaries are antagonists that are sponsored by the Syndicate to take over the station.
-
-  ## Head Revolutionaries
-=======
   Revolutionaries are conversion antagonists sponsored by the [color=#ff0000]Syndicate[/color] who are tasked with taking control of the station. They have no fancy gimmicks or cheap tricks, they only have a cause and strength in numbers.
->>>>>>> 65423e49
 
   ## Objectives
   You must cuff, kill, or exile all of the [textlink="Command staff" link="Command"] on station in no particular order.
 
-<<<<<<< HEAD
-  [color=#5e9cff]Head Revolutionaries[/color] are chosen at the start of the shift and are tasked with taking over the station by killing, exiling or cuffing all of the Command staff. Head Revolutionaries will be given a [color=#a4885c]Flash[/color] and a pair of [color=#a4885c]Sunglasses[/color] to aid them.
-=======
   Your objective is not to destroy the station, but [italic]take it over[/italic], so try to minimize damage where possible.
->>>>>>> 65423e49
 
   [bold]The revolution will fail[/bold] if all of the [bold][color=#5e9cff]Head Revolutionaries[/color][/bold] die, and all [color=red]Revolutionaries[/color] will de-convert if this happens.
 
   ## Headrevs & Conversion
   [bold][color=#5e9cff]Head Revolutionaries[/color][/bold] are chosen at the start of the shift and begin with a [color=cyan]flash[/color] and a pair of [color=cyan]sunglasses[/color].
-  
+
   <Box>
-<<<<<<< HEAD
-  <GuideEntityEmbed Entity="Flash" Caption="Flash"/>
-</Box>
-
-  You can convert crew members by using a [color=#a4885c]Flash[/color] in [color=#ff0000]harm mode[/color] and attacking someone with it. Any flash can be used for conversion, but remember that flashes have limited charges.
-=======
     <GuideEntityEmbed Entity="Flash"/>
     <GuideEntityEmbed Entity="ClothingEyesGlassesSunglasses"/>
   </Box>
-  
+
   You can convert crew members to your side by taking any [bold]flash[/bold] and attacking someone with it using [color=#ff0000]harm mode[/color].
   However, you can't convert your target if they're wearing [color=cyan]flash protection[/color] such as [bold]sunglasses[/bold] or a [bold]welding mask[/bold].
->>>>>>> 65423e49
 
   <Box>
     <GuideEntityEmbed Entity="ClothingEyesGlassesSunglasses"/>
@@ -51,46 +34,20 @@
     <GuideEntityEmbed Entity="ClothingHeadHatWelding"/>
   </Box>
 
-<<<<<<< HEAD
-  However, things such as [color=#a4885c]Sunglasses[/color] and [color=#a4885c]Welding Masks[/color] offer flash protection and people wearing these will not be able to be converted.
-=======
   Another hurdle in your way are pesky [color=cyan]mindshield implanters[/color]. These will:
   - Prevent the implanted person from being converted into a [color=red]Revolutionary[/color]
   - De-convert Revolutionaries, and will make them no longer loyal to your cause
   - Visibly be destroyed upon being implanted into a [bold][color=#5e9cff]Head Revolutionary[/color][/bold], giving away your cover
   - NOT protect against flash disorientation
->>>>>>> 65423e49
 
   Assume all of [color=#cb0000]Security[/color] and [color=#1b67a5]Command[/color] are implanted with mindshields already.
 
-<<<<<<< HEAD
-  While not flash protection, a [color=#a4885c]MindShield Implant[/color] will prevent the implanted person from being converted into a revolutionary. Assume all of [color=#a4885c]Security[/color] and [color=#a4885c]Command[/color] are implanted already.
-=======
   <Box>
     <GuideEntityEmbed Entity="MindShieldImplanter"/>
   </Box>
->>>>>>> 65423e49
 
   ## Revolutionary
   A [bold][color=red]Revolutionary[/color][/bold] is a crew member that has been converted by a [bold][color=#5e9cff]Head Revolutionary[/color][/bold].
 
-<<<<<<< HEAD
-  A [color=#ff0000]Revolutionary[/color] is the result of being converted by a [color=#5e9cff]Head Revolutionary[/color]. Revolutionaries are underlings of the Head Revolutionaries and should follow orders given by them and prioritize their well-being over anything else because if they die you will lose.
-  Keep in mind that you can't convert others as a regular revolutionary, only your boss can do that.
-
-  ## Objectives
-
-  You must eliminate, exile or arrest all of the following Command staff on station in no particular order.
-  - Captain
-  - Head of Personnel
-  - Chief Engineer
-  - Research Director
-  - Quartermaster
-  - Head of Security
-  - Chief Medical Officer
-
-  Remember, your objective is to take over the station and not to destroy it so try to minimize damage where possible. Viva la revolución!
-=======
   [bold][color=red]Revolutionaries[/color] can't convert people themselves,[/bold] but they're more than capable of doing dirty work and carrying out orders.
->>>>>>> 65423e49
 </Document>