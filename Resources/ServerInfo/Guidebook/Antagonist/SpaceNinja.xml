--- conflicted
+++ resolved
@@ -1,25 +1,11 @@
 <Document>
   # Space Ninja
-  
+
   <Box>
     [color=#999999][italic]"Spider of the night, silent is my bite."[/italic][/color]
   </Box>
 
-<<<<<<< HEAD
-  The [color=#66FF00]Space Ninja[/color] is a ghost role randomly available mid-late game. If you pick it you will be given your gear, your objectives and the greeting.
-
-  You are a ninja, but in space. [color=#66FF00]The Spider Clan[/color] has sent you to the station to wreak all kinds of havoc, and you are equipped to keep it silent-but-deadly.
-
-  Whether you mercilessly pick off the station's crew one by one, or assassinate the clown over and over, your discipline has taught you that [color=#66FF00]your objectives must be at least attempted[/color]. For honor!
-
-  # Equipment
-
-  You begin implanted with a [color=#a4885c]death acidifier[/color], so if you are KIA or decide to commit seppuku you will leave behind one final gift to the janitor and all your precious equipment is kept out of enemy hands.
-
-  Your bag is full of tools for more subtle sabotage, along with a survival box if you need a snack.
-=======
   You are an elite mercenary that [color=#66FF00]The Spider Clan[/color] has sent to wreak all kinds of havoc on the station. You are equipped to keep it silent-but-deadly.
->>>>>>> 65423e49
 
   Whether you decide to mercilessly pick off the station's crew one by one or stay out of trouble, your discipline has taught you that [italic]your objectives must be at least attempted[/italic]. For honor!
 
@@ -32,9 +18,9 @@
     <GuideEntityEmbed Entity="JetpackBlack"/>
     <GuideEntityEmbed Entity="PinpointerStation"/>
   </Box>
-  
+
   ## Ninja Suit & Boots
-  
+
   <Box>
     <GuideEntityEmbed Entity="ClothingEyesVisorNinja" Caption="your visor"/>
     <GuideEntityEmbed Entity="ClothingOuterSuitSpaceNinja" Caption="your suit"/>
@@ -44,11 +30,7 @@
   Your single most important item is [color=#66FF00]your suit[/color], without it none of your abilities would work.
   Your suit requires power to function, which is supplied by its [bold]internal battery[/bold]. It can be replaced, and [italic]high capacity batteries[/italic] mean a [italic]highly effective ninja[/italic].
 
-<<<<<<< HEAD
-  If you run out of power and need to recharge your battery, just use your gloves to drain an APC, substation or a SMES.
-=======
   [bold]You can recharge your internal battery directly[/bold] by using [color=#66FF00]your gloves[/color]. You can see the current charge by examining the suit or checking the nifty battery alert on your screen.
->>>>>>> 65423e49
 
   Your outfit also includes [color=#66FF00]special boots[/color] that keep you agile, upright and grounded without using energy. You've also got flash protection thanks to your [color=#66FF00]visor[/color].
 
@@ -58,34 +40,11 @@
     <GuideEntityEmbed Entity="ClothingHandsGlovesSpaceNinja" Caption="your gloves"/>
   </Box>
 
-<<<<<<< HEAD
-  They are made from [color=#a4885c]insulated nanomachines[/color] to assist you in gracefully breaking and entering into your destination without leaving behind fingerprints.
-=======
   [color=#66FF00]These bad boys are your bread and butter.[/color] They are made from [bold]insulated nanomachines[/bold] to allow you to gracefully break into restricted areas without leaving behind fingerprints.
->>>>>>> 65423e49
 
   You have an action to toggle gloves. When the gloves are turned on, they allow you to use [bold]special abilities[/bold], which are triggered by interacting with things with an empty hand and with combat mode disabled.
 
   Your glove abilities include:
-<<<<<<< HEAD
-  - Emagging an unlimited number of doors.
-  - Draining power from transformers such as APCs, substations or SMESes. The higher the voltage, the more efficient the draining is.
-  - You can shock any mob, stunning and slightly damaging them.
-  - You can download technologies from a R&D server for one of your objectives.
-  - You can hack a communications console to call in a threat.
-
-  ## Energy Katana
-
-  <GuideEntityEmbed Entity="EnergyKatana" Captain="energy katana"/>
-
-  You have sworn yourself to the [color=#66FF00]sword[/color] and refuse to use firearms.
-  Deals a lot of damage and can be recalled at will, costing suit power proportional to the distance teleported.
-  
-  While in hand you can [color=#a4885c]teleport[/color] to anywhere that you can see, meaning most doors and windows, but not past solid walls.
-  This has a limited number of charges which regenerate slowly, so keep a charge or two spare incase you need a quick getaway.
-
-  ## Spider Clan Charge
-=======
   - Emagging doors and airlocks.
   - Draining power from [bold]transformers[/bold] such as APCs, substations, or SMESes (higher voltage transformers drain more efficiently).
   - Applying an electrical shock to a mob, stunning and slightly damaging them.
@@ -96,7 +55,6 @@
   <Box>
     <GuideEntityEmbed Entity="EnergyKatana"/>
   </Box>
->>>>>>> 65423e49
 
   [bold]You have sworn yourself to the sword and refuse to use firearms.[/bold] Luckily, you've got a pretty cool sword.
 
@@ -105,29 +63,22 @@
   While in hand you may also [color=#66FF00]teleport[/color] to anywhere that you can see, [bold]including through windows[/bold]. The charges required to do this regenerate slowly, so keep a charge or two spare in case you need a quick getaway.
 
   ## Spider Clan Charge
-  
+
   <Box>
     <GuideEntityEmbed Entity="SpiderCharge"/>
   </Box>
-  
+
   [color=#66FF00]A modified C-4 explosive[/color], which can be found in your pocket. Creates a large explosion but [bold]must be armed in your target area[/bold] as it is one of your [color=#66FF00]objectives[/color].
 
   It can't be activated manually, so simply plant it on a wall or a particularly ugly piece of furniture. Can't be unstuck once planted.
 
   ## Objectives
 
-<<<<<<< HEAD
-  - Download X research nodes: Use your gloves on an R&D server with a number of unlocked technologies
-  - Doorjack X doors on the station: Use your gloves to emag a number of doors.
-  - Detonate the spider clan charge: Plant your spider clan charge at a random location and watch it go boom.
-  - Call in a threat: Use your gloves on a communications console.
-=======
   - Download \[9-13\] research nodes: Use your gloves on an R&D server with a number of unlocked technologies. You may have to unlock technologies yourself if there aren't enough to steal already.
   - Doorjack \[15-40\] doors on the station: Use your gloves to emag a number of doors.
   - Detonate the spider clan charge: Plant your spider clan charge at the specified location and watch it go boom!
   - Call in a [textlink="threat" link="MinorAntagonists"]: Use your gloves on a communications console.
   - Set everyone to wanted: Use your gloves on a criminal records console.
->>>>>>> 65423e49
   - Survive: Don't die.
 
 </Document>