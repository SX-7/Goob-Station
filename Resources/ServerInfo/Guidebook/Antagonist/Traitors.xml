<Document>
  # Traitors

<<<<<<< HEAD
  WHISKEY. ECHO. WHISKEY. LIMA. ALPHA. DELTA.

  - A Traitor is an antagonist employed by the Syndicate. They have access to various Syndicate tools and weapons through their [color=#a4885c]Uplink[/color].
  - Traitors can use codewords to identify themselves to one another in order to cooperate.
  - In a Traitor round, any player can be a Traitor aside from department heads, the captain, or any security officers.
  - Traitors should focus primarily on completing their objectives successfully by the end of the round.

  ## Uplink
  <Box>
    <GuideEntityEmbed Entity="BaseUplinkRadio200TC" Caption="Uplink"/>
  </Box>
  - The [color=#a4885c]Uplink[/color] is the most important tool as a Traitor, as it can purchase tools and weapons with [color=#a4885c]telecrystals[/color](TC).
=======
  <Box>
    [color=#999999][italic]"WHISKEY. ECHO. WHISKEY. LIMA. ALPHA. DELTA. AGENT, YOU HAVE BEEN ACTIVATED."[/italic][/color]
  </Box>
>>>>>>> 65423e49
  <Box>
    <GuideEntityEmbed Entity="PosterContrabandSyndicateRecruitment" Caption=""/>
  </Box>
  Traitors are antagonists employed by the [color=#ff0000]Syndicate.[/color] You are a sleeper agent who has access to various tools and weapons through your [bold]uplink[/bold].
  You also receive [bold]codewords[/bold] to identify other agents, and a coordinated team of traitors can have [italic]brutal results.[/italic]

  Anyone besides [textlink="department heads" link="Command"] or members of [textlink="Security" link="Security"] can be a traitor.

  ## Uplink & Activation
  The [color=cyan]uplink[/color] is your most important tool as a traitor. You can exchange the 20 [color=red]telecrystals[/color] (TC) you start with for items that will help you with your objectives.

  By pressing [color=yellow][bold][keybind="OpenCharacterMenu"][/bold][/color], you'll see your personal uplink code. [bold]Setting your PDA's ringtone as this code will open the uplink.[/bold]
  Pressing [color=yellow][bold][keybind="OpenCharacterMenu"][/bold][/color] also lets you view your objectives and the codewords.

  <Box>
    <GuideEntityEmbed Entity="PassengerPDA" Caption="PDA"/>
    <GuideEntityEmbed Entity="Telecrystal" Caption="Telecrystals"/>
  </Box>

  [bold]Make sure to close your uplink to prevent anyone else from seeing it.[/bold] You don't want [color=#cb0000]Security[/color] to get their hands on this premium selection of contraband!

  <Box>
    <GuideEntityEmbed Entity="WeaponPistolViper" Caption="Guns"/>
    <GuideEntityEmbed Entity="FireAxe" State="icon" Caption="Melee"/>
    <GuideEntityEmbed Entity="C4" Caption=" Explosives"/>
    <GuideEntityEmbed Entity="Syringe" Caption="Implants"/>
    <GuideEntityEmbed Entity="ClothingBackpackDuffelSyndicate" Caption="Bundles"/>
  </Box>

  The purchases that you make should be to help you with your objectives. Some gear may not be of use to you, and you'll have to choose between being sneaky or going loud.

<<<<<<< HEAD
  - When becoming a Traitor, you will have a list of objectives, ranging from escape alive, stealing something, and killing someone. Using the [color=#a4885c]Uplink[/color] will help you with most of these tasks.
=======
  ## Coordination
  Codewords are words or phrases that every traitor will know. They provide a discreet way to identify or establish contact with a fellow traitor, which can be useful if your objectives include [italic][color=cyan]keeping them alive[/color][/italic] or [italic][color=cyan]helping them with their objectives.[/color][/italic]
>>>>>>> 65423e49

  When you find some friends, [bold]you can withdraw [color=red]telecrystals[/color] from your uplink to give to them.[/bold] They can put these in their own uplink to spend for themselves.

<<<<<<< HEAD
  - Kill or maroon a randomly selected non-traitor.
  - Kill or maroon a randomly selected traitor.
  - Kill or maroon a randomly selected department head.
  - Keep a randomly selected traitor alive.
  - Escape on the evacuation shuttle alive and uncuffed.
  - Help a randomly selected traitor finish 2/3 of their objectives.
  - Die a glorious death.
  - Steal the Captain's [color=#a4885c]ID Card[/color].
  <Box>
    <GuideEntityEmbed Entity="CaptainIDCard" Caption="Captain's ID Card"/>
  </Box>
  - Steal the Captain's [color=#a4885c]Antique Laser Pistol[/color].
  <Box>
    <GuideEntityEmbed Entity="WeaponAntiqueLaser" Caption="Captain's Antique Laser Pistol"/>
  </Box>
  - Steal the Captain's [color=#a4885c]Jetpack[/color].
  <Box>
    <GuideEntityEmbed Entity="JetpackCaptainFilled" Caption="Captain's Jetpack"/>
  </Box>
  - Steal the Chief Medical Officer's [color=#a4885c]Hypospray[/color].
  <Box>
    <GuideEntityEmbed Entity="Hypospray" Caption="CMO's Hypospray"/>
  </Box>
  - Steal the Research Director's [color=#a4885c]Hardsuit[/color].
  <Box>
    <GuideEntityEmbed Entity="ClothingOuterHardsuitRd" Caption="RD's Hardsuit"/>
  </Box>
  - Steal the Research Director's [color=#a4885c]Hand Teleporter[/color].
  <Box>
    <GuideEntityEmbed Entity="HandTeleporter" Caption="Hand Teleporter"/>
=======
  Some offers available on your uplink require more than 20 TC to purchase, so if you want them you'll have to share.

  ## Assassination
  One of your objectives may be to [italic][color=cyan]kill or maroon a crewmember.[/color][/italic]

  You can [color=cyan]maroon[/color] your target by [bold]preventing them from reaching CentComm[/bold] via the evacuation shuttle or an escape pod.

  If you can't maroon your target or they're too important to leave alive, you'll have to get your hands dirty and [color=cyan]murder[/color] them. Make sure your target is not alive when the [bold]evacuation shuttle gets to CentComm,[/bold] and don't let them be resuscitated.

  Remember, the Syndicate want only your targets dead. [color=red]Try to avoid mass murder or major damage to the station,[/color] as the more innocent lives you take, the more of a liability you become.

  ## Evasion & Self-Termination
  Your objectives may require you to [italic][color=cyan]make it to CentComm without being killed or captured.[/color][/italic] Don't let [color=#cb0000]Security[/color] stop you, complete your other objectives and [bold]come back alive.[/bold]

  Alternatively, your objectives may require you to [italic][color=cyan]die a glorious death.[/color][/italic] [bold]Make sure you don't come back from the dead,[/bold] or else you may wake up in cuffs.

  ## Appropiation
  More often than not, you'll have to [italic][color=cyan]steal a possession of a department head.[/color][/italic]

  The target may be in their office, or on their person. It may become necessary to kill whoever is carrying it, if you cannot pickpocket them.

  You may be tasked with:
  - Stealing the [color=yellow]Captain[/color]'s [bold]ID Card[/bold], [bold]antique laser pistol[/bold], [bold]jetpack[/bold], or [bold]nuclear authentication disk[/bold].
  <Box>
    <GuideEntityEmbed Entity="CaptainIDCard" Caption=""/>
    <GuideEntityEmbed Entity="WeaponAntiqueLaser" Caption=""/>
    <GuideEntityEmbed Entity="JetpackCaptainFilled" Caption=""/>
    <GuideEntityEmbed Entity="NukeDisk" Caption=""/>
  </Box>
  - Stealing the [color=#5b97bc]Chief Medical Officer[/color]'s [bold]hypospray[/bold] or [bold]handheld crew monitor[/bold].
  <Box>
    <GuideEntityEmbed Entity="Hypospray" Caption=""/>
    <GuideEntityEmbed Entity="HandheldCrewMonitorEmpty" Caption=""/>
  </Box>
  - Stealing the [color=#c96dbf]Research Director[/color]'s [bold]experimental hardsuit[/bold] or [bold]hand teleporter[/bold].
  <Box>
    <GuideEntityEmbed Entity="ClothingOuterHardsuitRd" Caption=""/>
    <GuideEntityEmbed Entity="HandTeleporter" Caption=""/>
>>>>>>> 65423e49
  </Box>
  - Stealing the [color=#cb0000]Head of Security[/color]'s [bold]energy shotgun[/bold].
  <Box>
    <GuideEntityEmbed Entity="WeaponEnergyShotgun" Caption=""/>
  </Box>
  - Stealing the [color=#f39f27]Chief Engineer[/color]'s [bold]advanced magboots[/bold].
  <Box>
    <GuideEntityEmbed Entity="ClothingShoesBootsMagAdv" Caption=""/>
  </Box>
<<<<<<< HEAD
  - Steal the [color=#a4885c]Nuke Disk[/color].
  <Box>
    <GuideEntityEmbed Entity="NukeDisk" Caption="Nuke Disk"/>
  </Box>
  - Steal [color=#a4885c]Corgi Meat[/color].
  <Box>
  <GuideEntityEmbed Entity="MobCorgiIan" Caption="Corgi"/>
  <GuideEntityEmbed Entity="FoodMeatCorgi" Caption="Corgi Meat"/>
=======
  - Stealing the [color=#b18644]Quartermaster[/color]'s [bold]requisition digi-board[/bold].
  <Box>
    <GuideEntityEmbed Entity="BoxFolderQmClipboard" Caption=""/>
  </Box>
  - Butchering Ian, the [color=#9fed58]Head of Personnel[/color]'s dog, and obtaining the [bold]corgi meat[/bold].
  <Box>
    <GuideEntityEmbed Entity="MobCorgiIan" Caption=""/>
    <GuideEntityEmbed Entity="FoodMeatCorgi" Caption=""/>
>>>>>>> 65423e49
  </Box>

</Document><|MERGE_RESOLUTION|>--- conflicted
+++ resolved
@@ -1,24 +1,9 @@
 <Document>
   # Traitors
 
-<<<<<<< HEAD
-  WHISKEY. ECHO. WHISKEY. LIMA. ALPHA. DELTA.
-
-  - A Traitor is an antagonist employed by the Syndicate. They have access to various Syndicate tools and weapons through their [color=#a4885c]Uplink[/color].
-  - Traitors can use codewords to identify themselves to one another in order to cooperate.
-  - In a Traitor round, any player can be a Traitor aside from department heads, the captain, or any security officers.
-  - Traitors should focus primarily on completing their objectives successfully by the end of the round.
-
-  ## Uplink
-  <Box>
-    <GuideEntityEmbed Entity="BaseUplinkRadio200TC" Caption="Uplink"/>
-  </Box>
-  - The [color=#a4885c]Uplink[/color] is the most important tool as a Traitor, as it can purchase tools and weapons with [color=#a4885c]telecrystals[/color](TC).
-=======
   <Box>
     [color=#999999][italic]"WHISKEY. ECHO. WHISKEY. LIMA. ALPHA. DELTA. AGENT, YOU HAVE BEEN ACTIVATED."[/italic][/color]
   </Box>
->>>>>>> 65423e49
   <Box>
     <GuideEntityEmbed Entity="PosterContrabandSyndicateRecruitment" Caption=""/>
   </Box>
@@ -50,47 +35,11 @@
 
   The purchases that you make should be to help you with your objectives. Some gear may not be of use to you, and you'll have to choose between being sneaky or going loud.
 
-<<<<<<< HEAD
-  - When becoming a Traitor, you will have a list of objectives, ranging from escape alive, stealing something, and killing someone. Using the [color=#a4885c]Uplink[/color] will help you with most of these tasks.
-=======
   ## Coordination
   Codewords are words or phrases that every traitor will know. They provide a discreet way to identify or establish contact with a fellow traitor, which can be useful if your objectives include [italic][color=cyan]keeping them alive[/color][/italic] or [italic][color=cyan]helping them with their objectives.[/color][/italic]
->>>>>>> 65423e49
 
   When you find some friends, [bold]you can withdraw [color=red]telecrystals[/color] from your uplink to give to them.[/bold] They can put these in their own uplink to spend for themselves.
 
-<<<<<<< HEAD
-  - Kill or maroon a randomly selected non-traitor.
-  - Kill or maroon a randomly selected traitor.
-  - Kill or maroon a randomly selected department head.
-  - Keep a randomly selected traitor alive.
-  - Escape on the evacuation shuttle alive and uncuffed.
-  - Help a randomly selected traitor finish 2/3 of their objectives.
-  - Die a glorious death.
-  - Steal the Captain's [color=#a4885c]ID Card[/color].
-  <Box>
-    <GuideEntityEmbed Entity="CaptainIDCard" Caption="Captain's ID Card"/>
-  </Box>
-  - Steal the Captain's [color=#a4885c]Antique Laser Pistol[/color].
-  <Box>
-    <GuideEntityEmbed Entity="WeaponAntiqueLaser" Caption="Captain's Antique Laser Pistol"/>
-  </Box>
-  - Steal the Captain's [color=#a4885c]Jetpack[/color].
-  <Box>
-    <GuideEntityEmbed Entity="JetpackCaptainFilled" Caption="Captain's Jetpack"/>
-  </Box>
-  - Steal the Chief Medical Officer's [color=#a4885c]Hypospray[/color].
-  <Box>
-    <GuideEntityEmbed Entity="Hypospray" Caption="CMO's Hypospray"/>
-  </Box>
-  - Steal the Research Director's [color=#a4885c]Hardsuit[/color].
-  <Box>
-    <GuideEntityEmbed Entity="ClothingOuterHardsuitRd" Caption="RD's Hardsuit"/>
-  </Box>
-  - Steal the Research Director's [color=#a4885c]Hand Teleporter[/color].
-  <Box>
-    <GuideEntityEmbed Entity="HandTeleporter" Caption="Hand Teleporter"/>
-=======
   Some offers available on your uplink require more than 20 TC to purchase, so if you want them you'll have to share.
 
   ## Assassination
@@ -129,7 +78,6 @@
   <Box>
     <GuideEntityEmbed Entity="ClothingOuterHardsuitRd" Caption=""/>
     <GuideEntityEmbed Entity="HandTeleporter" Caption=""/>
->>>>>>> 65423e49
   </Box>
   - Stealing the [color=#cb0000]Head of Security[/color]'s [bold]energy shotgun[/bold].
   <Box>
@@ -139,16 +87,6 @@
   <Box>
     <GuideEntityEmbed Entity="ClothingShoesBootsMagAdv" Caption=""/>
   </Box>
-<<<<<<< HEAD
-  - Steal the [color=#a4885c]Nuke Disk[/color].
-  <Box>
-    <GuideEntityEmbed Entity="NukeDisk" Caption="Nuke Disk"/>
-  </Box>
-  - Steal [color=#a4885c]Corgi Meat[/color].
-  <Box>
-  <GuideEntityEmbed Entity="MobCorgiIan" Caption="Corgi"/>
-  <GuideEntityEmbed Entity="FoodMeatCorgi" Caption="Corgi Meat"/>
-=======
   - Stealing the [color=#b18644]Quartermaster[/color]'s [bold]requisition digi-board[/bold].
   <Box>
     <GuideEntityEmbed Entity="BoxFolderQmClipboard" Caption=""/>
@@ -157,7 +95,6 @@
   <Box>
     <GuideEntityEmbed Entity="MobCorgiIan" Caption=""/>
     <GuideEntityEmbed Entity="FoodMeatCorgi" Caption=""/>
->>>>>>> 65423e49
   </Box>
 
 </Document>