--- conflicted
+++ resolved
@@ -1,9 +1,4 @@
 <Document>
   # Core Rule 2 - Don't be a dick
-<<<<<<< HEAD
   Don't do anything with the goal of negatively affecting other players. Not everyone is going to enjoy every round. Killing someone is allowed in certain situations even though it might negatively affect them, but no one should be doing anything for the purpose of harming someone else's experience.
-=======
-- Don't do anything with the goal of negatively affecting other players. Not everyone is going to enjoy every round. Killing someone is allowed in certain situations even though it might negatively affect them, but no one should be doing anything for the purpose of harming someone else's experience.
-- Do not interact negatively with SSD/AFK players. Interactions to complete antagonist objectives or duties like security searches/arrests are always permitted.
->>>>>>> 483ac50f
 </Document>