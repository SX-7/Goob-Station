--- conflicted
+++ resolved
@@ -22,45 +22,29 @@
   As an antagonist, do not make the Emergency Shuttle uninhabitable or otherwise cause excessive death, damage, or destruction to the Emergency Shuttle.
 
   ## Exemptions
-<<<<<<< HEAD
  The Syndicate Agent “die a glorious death” objective allows antagonists to ignore this rule entirely. Nuclear Operatives and Wizards are also exempt from this rule as of the time of writing.
-=======
-  The "die a glorious death"(DAGD) objective allows antagonists to ignore this rule entirely. You can do practically anything you want with DAGD.
->>>>>>> d11ada8b
 
   ## Examples
   Acceptable:
   - Permanently round removing people who you have the objective to kill.
-<<<<<<< HEAD
   - Causing massive station damage and chaos as an antagonist with the "die a glorious death" objective.
   - Killing anyone you see while playing as nuclear operative(s).
-=======
-  - Killing anyone you see as a nuclear operative.
->>>>>>> d11ada8b
   - Permanently round removing a single person so that you can impersonate them to make it easier for you to complete a steal objective.
-  - Sabotaging station power 10 minutes into the round to try to get the shuttle called because you’ve completed all of your other objectives and have one to escape on the shuttle alive. (Destroying the Particle Accelerator, TEG and all backup generation in Engineering but not loosing a singularity/tesla.)
-  - Sabotaging a department’s power 10 minutes into the round to make a steal objective easier to accomplish. (Such as cutting the departments MV power, or removing/destroying the substation.)
+  - Sabotaging station power 10 minutes into the round to try to get the shuttle called because you�ve completed all of your other objectives and have one to escape on the shuttle alive. (Destroying the Particle Accelerator, TEG and all backup generation in Engineering but not loosing a singularity/tesla.)
+  - Sabotaging a department�s power 10 minutes into the round to make a steal objective easier to accomplish. (Such as cutting the departments MV power, or removing/destroying the substation.)
   - Permanently round removing many people who have demonstrated a persistence and a capability to either kill you or interfere with the completion of your objectives.
-<<<<<<< HEAD
   - Killing an unrelated person in order to steal items held by said person, such as killing an engineer for their hardsuit and tools.
   - As a traitor, buying a singularity attractor to guide the singularity to a kill target when it is already loosed.
   - Bombing an entire department provided it is an attempt to kill a designated target within said department.
-=======
-  - Causing massive station damage and chaos as an antagonist with the "die a glorious death" objective.
->>>>>>> d11ada8b
 
   Prohibited:
   - As a traitor with 3 kill objectives, taking steps to permanently round remove many non-objective people who are no longer an immediate threat to you, even if it is done to prevent yourself from being discovered.
   - Setting up an electrified grille in maintenance and using it to kill anyone who walks into it with the hope that one of your objectives will be one of them.
-<<<<<<< HEAD
   - Sabotaging power station-wide 10 minutes into the round to make a steal objective easier to accomplish. (Such as destroying the TEG, Particle Accelerator and all backup generators in Engineering.)
   - Loosing the tesla or singularity in the hope that it kills your objectives.
   - Seeking out and gibbing/round removing an entire department and random people for no actual reason. This includes the security department.
   - Loosing the tesla or singularity in order to get evac called, even if objectives are already completed.
-=======
-  - Sabotaging power station-wide 10 minutes into the round to make a steal objective easier to accomplish.
 
   Grey area:
   - Evacuation shuttle bombing. It is recommended you at least attempt to complete your objective on station before you consider evac bombing.
->>>>>>> d11ada8b
 </Document>