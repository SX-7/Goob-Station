--- conflicted
+++ resolved
@@ -1,11 +1,7 @@
 {
   "version": 1,
   "license": "CC-BY-SA-3.0",
-<<<<<<< HEAD
-  "copyright": "Taken from tgstation at commit https://github.com/tgstation/tgstation/commit/c838ba21dae97db345e0113f99596decd1d66039. Vox state made by Flareguy for Space Station 14. equipped-OUTERCLOTHING-resomi made by svarshiksatanist (Discord)",
-=======
-  "copyright": "Taken from tgstation at commit https://github.com/tgstation/tgstation/commit/c838ba21dae97db345e0113f99596decd1d66039. Vox state made by Flareguy for Space Station 14. Modified and splited into shaded-unshaded states by kosticia.",
->>>>>>> e286baa3
+  "copyright": "Taken from tgstation at commit https://github.com/tgstation/tgstation/commit/c838ba21dae97db345e0113f99596decd1d66039. Vox state made by Flareguy for Space Station 14. Modified and splited into shaded-unshaded states by kosticia. equipped-OUTERCLOTHING-resomi made by svarshiksatanist (Discord)",
   "size": {
     "x": 32,
     "y": 32
