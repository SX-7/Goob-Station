--- conflicted
+++ resolved
@@ -10,32 +10,11 @@
 - files: ["Goob2.webp"]
   license: "CC-BY-NC-SA-3.0"
 
-<<<<<<< HEAD
-- files: ["skellyvstherev.webp"]
-  license: "CC-BY-SA-4.0"
-  copyright: "Hannah 'FairlySadPanda' Dawson 2024"
-  source: "https://github.com/FairlySadPanda"
-
-- files: ["doomed.webp"]
-  license: "CC-BY-NC-SA-3.0"
-  copyright: "brainfood1183 github"
-  source: "https://github.com/space-wizards/space-station-14"
-
-- files: ["blueprint.webp"]
-  license: "CC-BY-NC-SA-3.0"
-  copyright: "data_redacted on discord"
-  source: "https://github.com/space-wizards/space-station-14"
-
-- files: ["behonker.webp"]
-  license: "CC-BY-NC-SA-3.0"
-  copyright: "InCrah on twitter / @in_crah"
-  source: "https://twitter.com/in_crah"
-
-- files: ["terminalstation.webp"]
-  license: "CC-BY-SA-3.0"
-  copyright: "aserovich on discord"
-  source: "https://github.com/space-wizards/space-station-14"
-=======
 - files: ["gugel.webp"]
   license: "CC-BY-NC-SA-3.0"
->>>>>>> 99f763f3
+  
+- files: ["mime.webp"]
+  license: "CC-BY-NC-SA-3.0"
+
+- files: ["THRONGLER.webp"]
+  license: "CC-BY-NC-SA-3.0" 