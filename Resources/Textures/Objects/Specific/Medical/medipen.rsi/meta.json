--- conflicted
+++ resolved
@@ -98,12 +98,12 @@
       "name": "medipen-inhand-right"
     },
     {
-<<<<<<< HEAD
       "name": "advcombatpen"
     },
     {
       "name": "advcombatpen_empty"
-=======
+    },
+    {
       "name": "punctpen"
     },
     {
@@ -120,7 +120,6 @@
     },
     {
       "name": "dexpen_empty"
->>>>>>> 530a741b
     }
   ]
 }