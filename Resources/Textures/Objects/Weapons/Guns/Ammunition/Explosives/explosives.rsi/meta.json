{
<<<<<<< HEAD
  "version": 1,
  "size": {
    "x": 32,
    "y": 32
  },
  "license": "CC-BY-SA-3.0",
  "copyright": "https://github.com/discordia-space/CEV-Eris/raw/e1d495c3faf4642b6ec1c4be8acc7cd5bc51d785/icons/obj/ammo.dmi,  ball, glassshot and grapeshot Made by Alekshhh (Github) for ss1, emp made by TheShuEd (github), buster modified from rpg by Spessmann, cleanade made by southbridge-fur (github)",
  "states": [
    {
      "name": "baton"
    },
    {
      "name": "blast"
    },
    {
      "name": "flash"
    },
    {
      "name": "frag"
    },
    {
      "name": "rpg"
    },
    {
      "name": "ball"
    },
    {
      "name": "emp"
    },
    {
      "name": "grapeshot"
    },
    {
      "name": "glassshot"
    },
    {
      "name": "spent"
	    },
        {
            "name": "buster"
        },
        {
            "name": "cleanade"
    }
  ]
=======
    "version": 1,
    "size": {
        "x": 32,
        "y": 32
    },
    "license": "CC-BY-SA-3.0",
    "copyright": "https://github.com/discordia-space/CEV-Eris/raw/e1d495c3faf4642b6ec1c4be8acc7cd5bc51d785/icons/obj/ammo.dmi,  ball, glassshot and grapeshot Made by Alekshhh (Github) for ss1, emp made by TheShuEd (github), buster modified from rpg by Spessmann",
    "states": [
        {
            "name": "baton"
        },
        {
            "name": "blast"
        },
        {
            "name": "flash"
        },
        {
            "name": "frag"
        },
        {
            "name": "rpg"
        },
        {
            "name": "ball"
        },
        {
            "name": "emp"
        },
        {
            "name": "grapeshot"
        },
        {
            "name": "glassshot"
        },
        {
            "name": "buster"
        },
        {
            "name": "spent"
	    },
        {
            "name": "blast-spent"
	    },
        {
            "name": "frag-spent"
	    },
        {
            "name": "baton-spent"
	    },
        {
            "name": "emp-spent"
	    },
        {
            "name": "flash-spent"
	    }
    ]
>>>>>>> 24dca464
}<|MERGE_RESOLUTION|>--- conflicted
+++ resolved
@@ -1,5 +1,4 @@
 {
-<<<<<<< HEAD
   "version": 1,
   "size": {
     "x": 32,
@@ -37,71 +36,27 @@
     },
     {
       "name": "spent"
-	    },
-        {
-            "name": "buster"
-        },
-        {
-            "name": "cleanade"
+    },
+    {
+      "name": "buster"
+    },
+    {
+      "name": "cleanade"
+    },
+    {
+      "name": "blast-spent"
+    },
+    {
+      "name": "frag-spent"
+    },
+    {
+      "name": "baton-spent"
+    },
+    {
+      "name": "emp-spent"
+    },
+    {
+      "name": "flash-spent"
     }
   ]
-=======
-    "version": 1,
-    "size": {
-        "x": 32,
-        "y": 32
-    },
-    "license": "CC-BY-SA-3.0",
-    "copyright": "https://github.com/discordia-space/CEV-Eris/raw/e1d495c3faf4642b6ec1c4be8acc7cd5bc51d785/icons/obj/ammo.dmi,  ball, glassshot and grapeshot Made by Alekshhh (Github) for ss1, emp made by TheShuEd (github), buster modified from rpg by Spessmann",
-    "states": [
-        {
-            "name": "baton"
-        },
-        {
-            "name": "blast"
-        },
-        {
-            "name": "flash"
-        },
-        {
-            "name": "frag"
-        },
-        {
-            "name": "rpg"
-        },
-        {
-            "name": "ball"
-        },
-        {
-            "name": "emp"
-        },
-        {
-            "name": "grapeshot"
-        },
-        {
-            "name": "glassshot"
-        },
-        {
-            "name": "buster"
-        },
-        {
-            "name": "spent"
-	    },
-        {
-            "name": "blast-spent"
-	    },
-        {
-            "name": "frag-spent"
-	    },
-        {
-            "name": "baton-spent"
-	    },
-        {
-            "name": "emp-spent"
-	    },
-        {
-            "name": "flash-spent"
-	    }
-    ]
->>>>>>> 24dca464
 }